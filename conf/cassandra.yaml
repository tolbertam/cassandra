--- conflicted
+++ resolved
@@ -382,16 +382,12 @@
 # If not set, the default directory is $CASSANDRA_HOME/data/saved_caches.
 # saved_caches_directory: /var/lib/cassandra/saved_caches
 
-<<<<<<< HEAD
-# commitlog_sync may be either "periodic", "group", or "batch." 
-=======
 # Number of seconds the server will wait for each cache (row, key, etc ...) to load while starting
 # the Cassandra process. Setting this to a negative value is equivalent to disabling all cache loading on startup
 # while still having the cache during runtime.
 # cache_load_timeout_seconds: 30
 
-# commitlog_sync may be either "periodic" or "batch."
->>>>>>> 1fce84f9
+# commitlog_sync may be either "periodic", "group", or "batch." 
 # 
 # When in batch mode, Cassandra won't ack writes until the commit log
 # has been flushed to disk.  Each incoming write will trigger the flush task.
