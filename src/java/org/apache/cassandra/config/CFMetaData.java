/*
 * Licensed to the Apache Software Foundation (ASF) under one
 * or more contributor license agreements.  See the NOTICE file
 * distributed with this work for additional information
 * regarding copyright ownership.  The ASF licenses this file
 * to you under the Apache License, Version 2.0 (the
 * "License"); you may not use this file except in compliance
 * with the License.  You may obtain a copy of the License at
 *
 *     http://www.apache.org/licenses/LICENSE-2.0
 *
 * Unless required by applicable law or agreed to in writing, software
 * distributed under the License is distributed on an "AS IS" BASIS,
 * WITHOUT WARRANTIES OR CONDITIONS OF ANY KIND, either express or implied.
 * See the License for the specific language governing permissions and
 * limitations under the License.
 */
package org.apache.cassandra.config;

import java.io.DataInput;
import java.lang.reflect.Constructor;
import java.lang.reflect.InvocationTargetException;
import java.nio.ByteBuffer;
import java.util.*;
import java.util.concurrent.ThreadLocalRandom;

import com.google.common.annotations.VisibleForTesting;
import com.google.common.base.Objects;
import com.google.common.base.Strings;
import com.google.common.collect.*;
import org.apache.commons.lang3.ArrayUtils;
import org.apache.commons.lang3.builder.HashCodeBuilder;
import org.apache.commons.lang3.builder.ToStringBuilder;
import org.slf4j.Logger;
import org.slf4j.LoggerFactory;

import org.apache.cassandra.cache.CachingOptions;
import org.apache.cassandra.cql3.ColumnIdentifier;
import org.apache.cassandra.cql3.QueryProcessor;
import org.apache.cassandra.cql3.statements.CFStatement;
import org.apache.cassandra.cql3.statements.CreateTableStatement;
import org.apache.cassandra.db.*;
import org.apache.cassandra.db.compaction.*;
import org.apache.cassandra.db.composites.*;
import org.apache.cassandra.db.index.SecondaryIndex;
import org.apache.cassandra.db.marshal.*;
import org.apache.cassandra.exceptions.*;
import org.apache.cassandra.io.compress.CompressionParameters;
import org.apache.cassandra.io.compress.LZ4Compressor;
import org.apache.cassandra.io.sstable.format.Version;
import org.apache.cassandra.io.util.FileDataInput;
import org.apache.cassandra.schema.LegacySchemaTables;
import org.apache.cassandra.utils.ByteBufferUtil;
import org.apache.cassandra.utils.FBUtilities;
import org.apache.cassandra.utils.UUIDGen;
import org.github.jamm.Unmetered;

/**
 * This class can be tricky to modify. Please read http://wiki.apache.org/cassandra/ConfigurationNotes for how to do so safely.
 */
@Unmetered
public final class CFMetaData
{
    private static final Logger logger = LoggerFactory.getLogger(CFMetaData.class);

    public final static double DEFAULT_READ_REPAIR_CHANCE = 0.0;
    public final static double DEFAULT_DCLOCAL_READ_REPAIR_CHANCE = 0.1;
    public final static int DEFAULT_GC_GRACE_SECONDS = 864000;
    public final static int DEFAULT_MIN_COMPACTION_THRESHOLD = 4;
    public final static int DEFAULT_MAX_COMPACTION_THRESHOLD = 32;
    public final static Class<? extends AbstractCompactionStrategy> DEFAULT_COMPACTION_STRATEGY_CLASS = SizeTieredCompactionStrategy.class;
    public final static CachingOptions DEFAULT_CACHING_STRATEGY = CachingOptions.KEYS_ONLY;
    public final static int DEFAULT_DEFAULT_TIME_TO_LIVE = 0;
    public final static SpeculativeRetry DEFAULT_SPECULATIVE_RETRY = new SpeculativeRetry(SpeculativeRetry.RetryType.PERCENTILE, 0.99);
    public final static int DEFAULT_MIN_INDEX_INTERVAL = 128;
    public final static int DEFAULT_MAX_INDEX_INTERVAL = 2048;

    // Note that this is the default only for user created tables
    public final static String DEFAULT_COMPRESSOR = LZ4Compressor.class.getCanonicalName();

    // Note that this need to come *before* any CFMetaData is defined so before the compile below.
    private static final Comparator<ColumnDefinition> regularColumnComparator = new Comparator<ColumnDefinition>()
    {
        public int compare(ColumnDefinition def1, ColumnDefinition def2)
        {
            return ByteBufferUtil.compareUnsigned(def1.name.bytes, def2.name.bytes);
        }
    };

    public static class SpeculativeRetry
    {
        public enum RetryType
        {
            NONE, CUSTOM, PERCENTILE, ALWAYS
        }

        public final RetryType type;
        public final double value;

        private SpeculativeRetry(RetryType type, double value)
        {
            this.type = type;
            this.value = value;
        }

        public static SpeculativeRetry fromString(String retry) throws ConfigurationException
        {
            String name = retry.toUpperCase();
            try
            {
                if (name.endsWith(RetryType.PERCENTILE.toString()))
                {
                    double value = Double.parseDouble(name.substring(0, name.length() - 10));
                    if (value > 100 || value < 0)
                        throw new ConfigurationException("PERCENTILE should be between 0 and 100, but was " + value);
                    return new SpeculativeRetry(RetryType.PERCENTILE, (value / 100));
                }
                else if (name.endsWith("MS"))
                {
                    double value = Double.parseDouble(name.substring(0, name.length() - 2));
                    return new SpeculativeRetry(RetryType.CUSTOM, value);
                }
                else
                {
                    return new SpeculativeRetry(RetryType.valueOf(name), 0);
                }
            }
            catch (IllegalArgumentException e)
            {
                // ignore to throw the below exception.
            }
            throw new ConfigurationException("invalid speculative_retry type: " + retry);
        }

        @Override
        public boolean equals(Object obj)
        {
            if (!(obj instanceof SpeculativeRetry))
                return false;
            SpeculativeRetry rhs = (SpeculativeRetry) obj;
            return Objects.equal(type, rhs.type) && Objects.equal(value, rhs.value);
        }

        @Override
        public int hashCode()
        {
            return Objects.hashCode(type, value);
        }

        @Override
        public String toString()
        {
            switch (type)
            {
            case PERCENTILE:
                // TODO switch to BigDecimal so round-tripping isn't lossy
                return (value * 100) + "PERCENTILE";
            case CUSTOM:
                return value + "ms";
            default:
                return type.toString();
            }
        }
    }

    //REQUIRED
    public final UUID cfId;                           // internal id, never exposed to user
    public final String ksName;                       // name of keyspace
    public final String cfName;                       // name of this column family
    public final ColumnFamilyType cfType;             // standard, super
    public volatile CellNameType comparator;          // bytes, long, timeuuid, utf8, etc.

    //OPTIONAL
    private volatile String comment = "";
    private volatile double readRepairChance = DEFAULT_READ_REPAIR_CHANCE;
    private volatile double dcLocalReadRepairChance = DEFAULT_DCLOCAL_READ_REPAIR_CHANCE;
    private volatile int gcGraceSeconds = DEFAULT_GC_GRACE_SECONDS;
    private volatile AbstractType<?> defaultValidator = BytesType.instance;
    private volatile AbstractType<?> keyValidator = BytesType.instance;
    private volatile int minCompactionThreshold = DEFAULT_MIN_COMPACTION_THRESHOLD;
    private volatile int maxCompactionThreshold = DEFAULT_MAX_COMPACTION_THRESHOLD;
    private volatile Double bloomFilterFpChance = null;
    private volatile CachingOptions caching = DEFAULT_CACHING_STRATEGY;
    private volatile int minIndexInterval = DEFAULT_MIN_INDEX_INTERVAL;
    private volatile int maxIndexInterval = DEFAULT_MAX_INDEX_INTERVAL;
    private volatile int memtableFlushPeriod = 0;
    private volatile int defaultTimeToLive = DEFAULT_DEFAULT_TIME_TO_LIVE;
    private volatile SpeculativeRetry speculativeRetry = DEFAULT_SPECULATIVE_RETRY;
    private volatile Map<ColumnIdentifier, Long> droppedColumns = new HashMap<>();
    private volatile Map<String, TriggerDefinition> triggers = new HashMap<>();
    private volatile boolean isPurged = false;
    /*
     * All CQL3 columns definition are stored in the columnMetadata map.
     * On top of that, we keep separated collection of each kind of definition, to
     * 1) allow easy access to each kind and 2) for the partition key and
     * clustering key ones, those list are ordered by the "component index" of the
     * elements.
     */
    public static final String DEFAULT_KEY_ALIAS = "key";
    public static final String DEFAULT_COLUMN_ALIAS = "column";
    public static final String DEFAULT_VALUE_ALIAS = "value";

    // We call dense a CF for which each component of the comparator is a clustering column, i.e. no
    // component is used to store a regular column names. In other words, non-composite static "thrift"
    // and CQL3 CF are *not* dense.
    private volatile Boolean isDense; // null means "we don't know and need to infer from other data"

    private volatile Map<ByteBuffer, ColumnDefinition> columnMetadata = new HashMap<>();
    private volatile List<ColumnDefinition> partitionKeyColumns;  // Always of size keyValidator.componentsCount, null padded if necessary
    private volatile List<ColumnDefinition> clusteringColumns;    // Of size comparator.componentsCount or comparator.componentsCount -1, null padded if necessary
    private volatile SortedSet<ColumnDefinition> regularColumns;  // We use a sorted set so iteration is of predictable order (for SELECT for instance)
    private volatile SortedSet<ColumnDefinition> staticColumns;   // Same as above
    private volatile ColumnDefinition compactValueColumn;

    public volatile Class<? extends AbstractCompactionStrategy> compactionStrategyClass = DEFAULT_COMPACTION_STRATEGY_CLASS;
    public volatile Map<String, String> compactionStrategyOptions = new HashMap<>();

    public volatile CompressionParameters compressionParameters = new CompressionParameters(null);

    // attribute setters that return the modified CFMetaData instance
    public CFMetaData comment(String prop) {comment = Strings.nullToEmpty(prop); return this;}
    public CFMetaData readRepairChance(double prop) {readRepairChance = prop; return this;}
    public CFMetaData dcLocalReadRepairChance(double prop) {dcLocalReadRepairChance = prop; return this;}
    public CFMetaData gcGraceSeconds(int prop) {gcGraceSeconds = prop; return this;}
    public CFMetaData defaultValidator(AbstractType<?> prop) {defaultValidator = prop; return this;}
    public CFMetaData keyValidator(AbstractType<?> prop) {keyValidator = prop; return this;}
    public CFMetaData minCompactionThreshold(int prop) {minCompactionThreshold = prop; return this;}
    public CFMetaData maxCompactionThreshold(int prop) {maxCompactionThreshold = prop; return this;}
    public CFMetaData compactionStrategyClass(Class<? extends AbstractCompactionStrategy> prop) {compactionStrategyClass = prop; return this;}
    public CFMetaData compactionStrategyOptions(Map<String, String> prop) {compactionStrategyOptions = prop; return this;}
    public CFMetaData compressionParameters(CompressionParameters prop) {compressionParameters = prop; return this;}
    public CFMetaData bloomFilterFpChance(double prop) {bloomFilterFpChance = prop; return this;}
    public CFMetaData caching(CachingOptions prop) {caching = prop; return this;}
    public CFMetaData minIndexInterval(int prop) {minIndexInterval = prop; return this;}
    public CFMetaData maxIndexInterval(int prop) {maxIndexInterval = prop; return this;}
    public CFMetaData memtableFlushPeriod(int prop) {memtableFlushPeriod = prop; return this;}
    public CFMetaData defaultTimeToLive(int prop) {defaultTimeToLive = prop; return this;}
    public CFMetaData speculativeRetry(SpeculativeRetry prop) {speculativeRetry = prop; return this;}
    public CFMetaData droppedColumns(Map<ColumnIdentifier, Long> cols) {droppedColumns = cols; return this;}
    public CFMetaData triggers(Map<String, TriggerDefinition> prop) {triggers = prop; return this;}
    public CFMetaData isDense(Boolean prop) {isDense = prop; return this;}

    /**
     * Create new ColumnFamily metadata with generated random ID.
     * When loading from existing schema, use CFMetaData
     *
     * @param keyspace keyspace name
     * @param name column family name
     * @param comp default comparator
     */
    public CFMetaData(String keyspace, String name, ColumnFamilyType type, CellNameType comp)
    {
        this(keyspace, name, type, comp, UUIDGen.getTimeUUID());
    }

    public CFMetaData(String keyspace, String name, ColumnFamilyType type, CellNameType comp, UUID id)
    {
        cfId = id;
        ksName = keyspace;
        cfName = name;
        cfType = type;
        comparator = comp;
    }

    public static CFMetaData denseCFMetaData(String keyspace, String name, AbstractType<?> comp, AbstractType<?> subcc)
    {
        CellNameType cellNameType = CellNames.fromAbstractType(makeRawAbstractType(comp, subcc), true);
        return new CFMetaData(keyspace, name, subcc == null ? ColumnFamilyType.Standard : ColumnFamilyType.Super, cellNameType);
    }

    public static CFMetaData sparseCFMetaData(String keyspace, String name, AbstractType<?> comp)
    {
        CellNameType cellNameType = CellNames.fromAbstractType(comp, false);
        return new CFMetaData(keyspace, name, ColumnFamilyType.Standard, cellNameType);
    }

    public static CFMetaData denseCFMetaData(String keyspace, String name, AbstractType<?> comp)
    {
        return denseCFMetaData(keyspace, name, comp, null);
    }

    public static AbstractType<?> makeRawAbstractType(AbstractType<?> comparator, AbstractType<?> subComparator)
    {
        return subComparator == null ? comparator : CompositeType.getInstance(Arrays.asList(comparator, subComparator));
    }

    public Map<String, TriggerDefinition> getTriggers()
    {
        return triggers;
    }

    public static CFMetaData compile(String cql, String keyspace)
    {
        CFStatement parsed = (CFStatement)QueryProcessor.parseStatement(cql);
        parsed.prepareKeyspace(keyspace);
        CreateTableStatement statement = (CreateTableStatement) parsed.prepare().statement;
        CFMetaData cfm = newSystemMetadata(keyspace, statement.columnFamily(), "", statement.comparator);
        statement.applyPropertiesTo(cfm);
        return cfm.rebuild();
    }

    /**
     * Generates deterministic UUID from keyspace/columnfamily name pair.
     * This is used to generate the same UUID for C* version < 2.1
     *
     * Since 2.1, this is only used for system columnfamilies and tests.
     */
    public static UUID generateLegacyCfId(String ksName, String cfName)
    {
        return UUID.nameUUIDFromBytes(ArrayUtils.addAll(ksName.getBytes(), cfName.getBytes()));
    }

    private static CFMetaData newSystemMetadata(String keyspace, String cfName, String comment, CellNameType comparator)
    {
        return new CFMetaData(keyspace, cfName, ColumnFamilyType.Standard, comparator, generateLegacyCfId(keyspace, cfName))
                             .comment(comment)
                             .readRepairChance(0)
                             .dcLocalReadRepairChance(0)
                             .gcGraceSeconds(0)
                             .memtableFlushPeriod(3600 * 1000);
    }

    /**
     * Creates CFMetaData for secondary index CF.
     * Secondary index CF has the same CF ID as parent's.
     *
     * @param parent Parent CF where secondary index is created
     * @param info Column definition containing secondary index definition
     * @param indexComparator Comparator for secondary index
     * @return CFMetaData for secondary index
     */
    public static CFMetaData newIndexMetadata(CFMetaData parent, ColumnDefinition info, CellNameType indexComparator)
    {
        // Depends on parent's cache setting, turn on its index CF's cache.
        // Row caching is never enabled; see CASSANDRA-5732
        CachingOptions indexCaching = parent.getCaching().keyCache.isEnabled()
                                    ? CachingOptions.KEYS_ONLY
                                    : CachingOptions.NONE;

        return new CFMetaData(parent.ksName, parent.indexColumnFamilyName(info), ColumnFamilyType.Standard, indexComparator, parent.cfId)
                             .keyValidator(info.type)
                             .readRepairChance(0.0)
                             .dcLocalReadRepairChance(0.0)
                             .gcGraceSeconds(0)
                             .caching(indexCaching)
                             .speculativeRetry(parent.speculativeRetry)
                             .compactionStrategyClass(parent.compactionStrategyClass)
                             .compactionStrategyOptions(parent.compactionStrategyOptions)
                             .reloadSecondaryIndexMetadata(parent)
                             .rebuild();
    }

    public CFMetaData reloadSecondaryIndexMetadata(CFMetaData parent)
    {
        minCompactionThreshold(parent.minCompactionThreshold);
        maxCompactionThreshold(parent.maxCompactionThreshold);
        compactionStrategyClass(parent.compactionStrategyClass);
        compactionStrategyOptions(parent.compactionStrategyOptions);
        compressionParameters(parent.compressionParameters);
        return this;
    }

    public CFMetaData copy()
    {
        return copyOpts(new CFMetaData(ksName, cfName, cfType, comparator, cfId), this);
    }

    /**
     * Clones the CFMetaData, but sets a different cfId
     *
     * @param newCfId the cfId for the cloned CFMetaData
     * @return the cloned CFMetaData instance with the new cfId
     */
    public CFMetaData copy(UUID newCfId)
    {
        return copyOpts(new CFMetaData(ksName, cfName, cfType, comparator, newCfId), this);
    }

    @VisibleForTesting
    public static CFMetaData copyOpts(CFMetaData newCFMD, CFMetaData oldCFMD)
    {
        List<ColumnDefinition> clonedColumns = new ArrayList<>(oldCFMD.allColumns().size());
        for (ColumnDefinition cd : oldCFMD.allColumns())
            clonedColumns.add(cd.copy());

        return newCFMD.addAllColumnDefinitions(clonedColumns)
                      .comment(oldCFMD.comment)
                      .readRepairChance(oldCFMD.readRepairChance)
                      .dcLocalReadRepairChance(oldCFMD.dcLocalReadRepairChance)
                      .gcGraceSeconds(oldCFMD.gcGraceSeconds)
                      .defaultValidator(oldCFMD.defaultValidator)
                      .keyValidator(oldCFMD.keyValidator)
                      .minCompactionThreshold(oldCFMD.minCompactionThreshold)
                      .maxCompactionThreshold(oldCFMD.maxCompactionThreshold)
                      .compactionStrategyClass(oldCFMD.compactionStrategyClass)
                      .compactionStrategyOptions(new HashMap<>(oldCFMD.compactionStrategyOptions))
                      .compressionParameters(oldCFMD.compressionParameters.copy())
                      .bloomFilterFpChance(oldCFMD.getBloomFilterFpChance())
                      .caching(oldCFMD.caching)
                      .defaultTimeToLive(oldCFMD.defaultTimeToLive)
                      .minIndexInterval(oldCFMD.minIndexInterval)
                      .maxIndexInterval(oldCFMD.maxIndexInterval)
                      .speculativeRetry(oldCFMD.speculativeRetry)
                      .memtableFlushPeriod(oldCFMD.memtableFlushPeriod)
                      .droppedColumns(new HashMap<>(oldCFMD.droppedColumns))
                      .triggers(new HashMap<>(oldCFMD.triggers))
                      .isDense(oldCFMD.isDense)
                      .rebuild();
    }

    /**
     * generate a column family name for an index corresponding to the given column.
     * This is NOT the same as the index's name! This is only used in sstable filenames and is not exposed to users.
     *
     * @param info A definition of the column with index
     *
     * @return name of the index ColumnFamily
     */
    public String indexColumnFamilyName(ColumnDefinition info)
    {
        // TODO simplify this when info.index_name is guaranteed to be set
        return cfName + Directories.SECONDARY_INDEX_NAME_SEPARATOR + (info.getIndexName() == null ? ByteBufferUtil.bytesToHex(info.name.bytes) : info.getIndexName());
    }

    public String getComment()
    {
        return comment;
    }

    public boolean isSuper()
    {
        return cfType == ColumnFamilyType.Super;
    }

    /**
     * The '.' char is the only way to identify if the CFMetadata is for a secondary index
     */
    public boolean isSecondaryIndex()
    {
        return cfName.contains(".");
    }

    public Map<ByteBuffer, ColumnDefinition> getColumnMetadata()
    {
        return columnMetadata;
    }

    /**
     *
     * @return The name of the parent cf if this is a seconday index
     */
    public String getParentColumnFamilyName()
    {
        return isSecondaryIndex() ? cfName.substring(0, cfName.indexOf('.')) : null;
    }

    public double getReadRepairChance()
    {
        return readRepairChance;
    }

    public double getDcLocalReadRepairChance()
    {
        return dcLocalReadRepairChance;
    }

    public ReadRepairDecision newReadRepairDecision()
    {
        double chance = ThreadLocalRandom.current().nextDouble();
        if (getReadRepairChance() > chance)
            return ReadRepairDecision.GLOBAL;

        if (getDcLocalReadRepairChance() > chance)
            return ReadRepairDecision.DC_LOCAL;

        return ReadRepairDecision.NONE;
    }

    public int getGcGraceSeconds()
    {
        return gcGraceSeconds;
    }

    public AbstractType<?> getDefaultValidator()
    {
        return defaultValidator;
    }

    public AbstractType<?> getKeyValidator()
    {
        return keyValidator;
    }

    public Integer getMinCompactionThreshold()
    {
        return minCompactionThreshold;
    }

    public Integer getMaxCompactionThreshold()
    {
        return maxCompactionThreshold;
    }

    public CompressionParameters compressionParameters()
    {
        return compressionParameters;
    }

    public Collection<ColumnDefinition> allColumns()
    {
        return columnMetadata.values();
    }

    // An iterator over all column definitions but that respect the order of a SELECT *.
    public Iterator<ColumnDefinition> allColumnsInSelectOrder()
    {
        return new AbstractIterator<ColumnDefinition>()
        {
            private final Iterator<ColumnDefinition> partitionKeyIter = partitionKeyColumns.iterator();
            private final Iterator<ColumnDefinition> clusteringIter = clusteringColumns.iterator();
            private boolean valueDone;
            private final Iterator<ColumnDefinition> staticIter = staticColumns.iterator();
            private final Iterator<ColumnDefinition> regularIter = regularColumns.iterator();

            protected ColumnDefinition computeNext()
            {
                if (partitionKeyIter.hasNext())
                    return partitionKeyIter.next();

                if (clusteringIter.hasNext())
                    return clusteringIter.next();

                if (staticIter.hasNext())
                    return staticIter.next();

                if (compactValueColumn != null && !valueDone)
                {
                    valueDone = true;
                    // If the compactValueColumn is empty, this means we have a dense table but
                    // with only a PK. As far as selects are concerned, we should ignore the value.
                    if (compactValueColumn.name.bytes.hasRemaining())
                        return compactValueColumn;
                }

                if (regularIter.hasNext())
                    return regularIter.next();

                return endOfData();
            }
        };
    }

    public List<ColumnDefinition> partitionKeyColumns()
    {
        return partitionKeyColumns;
    }

    public List<ColumnDefinition> clusteringColumns()
    {
        return clusteringColumns;
    }

    public Set<ColumnDefinition> regularColumns()
    {
        return regularColumns;
    }

    public Set<ColumnDefinition> staticColumns()
    {
        return staticColumns;
    }

    public Iterable<ColumnDefinition> regularAndStaticColumns()
    {
        return Iterables.concat(staticColumns, regularColumns);
    }

    public ColumnDefinition compactValueColumn()
    {
        return compactValueColumn;
    }

    // TODO: we could use CType for key validation too to make this unnecessary but
    // it's unclear it would be a win overall
    public CType getKeyValidatorAsCType()
    {
        return keyValidator instanceof CompositeType
             ? new CompoundCType(((CompositeType) keyValidator).types)
             : new SimpleCType(keyValidator);
    }

    public double getBloomFilterFpChance()
    {
        // we disallow bFFPC==null starting in 1.2.1 but tolerated it before that
        return (bloomFilterFpChance == null || bloomFilterFpChance == 0)
               ? compactionStrategyClass == LeveledCompactionStrategy.class ? 0.1 : 0.01
               : bloomFilterFpChance;
    }

    public CachingOptions getCaching()
    {
        return caching;
    }

    public int getMinIndexInterval()
    {
        return minIndexInterval;
    }

    public int getMaxIndexInterval()
    {
        return maxIndexInterval;
    }

    public SpeculativeRetry getSpeculativeRetry()
    {
        return speculativeRetry;
    }

    public int getMemtableFlushPeriod()
    {
        return memtableFlushPeriod;
    }

    public int getDefaultTimeToLive()
    {
        return defaultTimeToLive;
    }

    public Map<ColumnIdentifier, Long> getDroppedColumns()
    {
        return droppedColumns;
    }

    public Boolean getIsDense()
    {
        return isDense;
    }

    @Override
    public boolean equals(Object o)
    {
        if (this == o)
            return true;

        if (!(o instanceof CFMetaData))
            return false;

        CFMetaData other = (CFMetaData) o;

        return Objects.equal(cfId, other.cfId)
            && Objects.equal(ksName, other.ksName)
            && Objects.equal(cfName, other.cfName)
            && Objects.equal(cfType, other.cfType)
            && Objects.equal(comparator, other.comparator)
            && Objects.equal(comment, other.comment)
            && Objects.equal(readRepairChance, other.readRepairChance)
            && Objects.equal(dcLocalReadRepairChance, other.dcLocalReadRepairChance)
            && Objects.equal(gcGraceSeconds, other.gcGraceSeconds)
            && Objects.equal(defaultValidator, other.defaultValidator)
            && Objects.equal(keyValidator, other.keyValidator)
            && Objects.equal(minCompactionThreshold, other.minCompactionThreshold)
            && Objects.equal(maxCompactionThreshold, other.maxCompactionThreshold)
            && Objects.equal(columnMetadata, other.columnMetadata)
            && Objects.equal(compactionStrategyClass, other.compactionStrategyClass)
            && Objects.equal(compactionStrategyOptions, other.compactionStrategyOptions)
            && Objects.equal(compressionParameters, other.compressionParameters)
            && Objects.equal(getBloomFilterFpChance(), other.getBloomFilterFpChance())
            && Objects.equal(memtableFlushPeriod, other.memtableFlushPeriod)
            && Objects.equal(caching, other.caching)
            && Objects.equal(defaultTimeToLive, other.defaultTimeToLive)
            && Objects.equal(minIndexInterval, other.minIndexInterval)
            && Objects.equal(maxIndexInterval, other.maxIndexInterval)
            && Objects.equal(speculativeRetry, other.speculativeRetry)
            && Objects.equal(droppedColumns, other.droppedColumns)
            && Objects.equal(triggers, other.triggers)
            && Objects.equal(isDense, other.isDense);
    }

    @Override
    public int hashCode()
    {
        return new HashCodeBuilder(29, 1597)
            .append(cfId)
            .append(ksName)
            .append(cfName)
            .append(cfType)
            .append(comparator)
            .append(comment)
            .append(readRepairChance)
            .append(dcLocalReadRepairChance)
            .append(gcGraceSeconds)
            .append(defaultValidator)
            .append(keyValidator)
            .append(minCompactionThreshold)
            .append(maxCompactionThreshold)
            .append(columnMetadata)
            .append(compactionStrategyClass)
            .append(compactionStrategyOptions)
            .append(compressionParameters)
            .append(getBloomFilterFpChance())
            .append(memtableFlushPeriod)
            .append(caching)
            .append(defaultTimeToLive)
            .append(minIndexInterval)
            .append(maxIndexInterval)
            .append(speculativeRetry)
            .append(droppedColumns)
            .append(triggers)
            .append(isDense)
            .toHashCode();
    }

    public AbstractType<?> getValueValidator(CellName cellName)
    {
        ColumnDefinition def = getColumnDefinition(cellName);
        return def == null ? defaultValidator : def.type;
    }

    /**
     * Updates this object in place to match the definition in the system schema tables.
     * @return true if any columns were added, removed, or altered; otherwise, false is returned
     */
    public boolean reload()
    {
        return apply(LegacySchemaTables.createTableFromName(ksName, cfName));
    }

    /**
     * Updates CFMetaData in-place to match cfm
     *
     * @return true if any columns were added, removed, or altered; otherwise, false is returned
     * @throws ConfigurationException if ks/cf names or cf ids didn't match
     */
    @VisibleForTesting
    public boolean apply(CFMetaData cfm) throws ConfigurationException
    {
        logger.debug("applying {} to {}", cfm, this);

        validateCompatility(cfm);

        // TODO: this method should probably return a new CFMetaData so that
        // 1) we can keep comparator final
        // 2) updates are applied atomically
        comparator = cfm.comparator;

        // compaction thresholds are checked by ThriftValidation. We shouldn't be doing
        // validation on the apply path; it's too late for that.

        comment = Strings.nullToEmpty(cfm.comment);
        readRepairChance = cfm.readRepairChance;
        dcLocalReadRepairChance = cfm.dcLocalReadRepairChance;
        gcGraceSeconds = cfm.gcGraceSeconds;
        defaultValidator = cfm.defaultValidator;
        keyValidator = cfm.keyValidator;
        minCompactionThreshold = cfm.minCompactionThreshold;
        maxCompactionThreshold = cfm.maxCompactionThreshold;

        bloomFilterFpChance = cfm.getBloomFilterFpChance();
        caching = cfm.caching;
        minIndexInterval = cfm.minIndexInterval;
        maxIndexInterval = cfm.maxIndexInterval;
        memtableFlushPeriod = cfm.memtableFlushPeriod;
        defaultTimeToLive = cfm.defaultTimeToLive;
        speculativeRetry = cfm.speculativeRetry;

        if (!cfm.droppedColumns.isEmpty())
            droppedColumns = cfm.droppedColumns;

        MapDifference<ByteBuffer, ColumnDefinition> columnDiff = Maps.difference(columnMetadata, cfm.columnMetadata);
        // columns that are no longer needed
        for (ColumnDefinition cd : columnDiff.entriesOnlyOnLeft().values())
            removeColumnDefinition(cd);
        // newly added columns
        for (ColumnDefinition cd : columnDiff.entriesOnlyOnRight().values())
            addColumnDefinition(cd);
        // old columns with updated attributes
        for (ByteBuffer name : columnDiff.entriesDiffering().keySet())
        {
            ColumnDefinition oldDef = columnMetadata.get(name);
            ColumnDefinition def = cfm.columnMetadata.get(name);
            addOrReplaceColumnDefinition(oldDef.apply(def));
        }

        compactionStrategyClass = cfm.compactionStrategyClass;
        compactionStrategyOptions = cfm.compactionStrategyOptions;

        compressionParameters = cfm.compressionParameters;

        triggers = cfm.triggers;

        isDense(cfm.isDense);

        rebuild();
        logger.debug("application result is {}", this);

        return !columnDiff.entriesOnlyOnLeft().isEmpty() ||
               !columnDiff.entriesOnlyOnRight().isEmpty() ||
               !columnDiff.entriesDiffering().isEmpty();
    }

    public void validateCompatility(CFMetaData cfm) throws ConfigurationException
    {
        // validate
        if (!cfm.ksName.equals(ksName))
            throw new ConfigurationException(String.format("Keyspace mismatch (found %s; expected %s)",
                                                           cfm.ksName, ksName));
        if (!cfm.cfName.equals(cfName))
            throw new ConfigurationException(String.format("Column family mismatch (found %s; expected %s)",
                                                           cfm.cfName, cfName));
        if (!cfm.cfId.equals(cfId))
            throw new ConfigurationException(String.format("Column family ID mismatch (found %s; expected %s)",
                                                           cfm.cfId, cfId));

        if (cfm.cfType != cfType)
            throw new ConfigurationException(String.format("Column family types do not match (found %s; expected %s).", cfm.cfType, cfType));

        if (!cfm.comparator.isCompatibleWith(comparator))
            throw new ConfigurationException(String.format("Column family comparators do not match or are not compatible (found %s; expected %s).", cfm.comparator.getClass().getSimpleName(), comparator.getClass().getSimpleName()));
    }

    public static void validateCompactionOptions(Class<? extends AbstractCompactionStrategy> strategyClass, Map<String, String> options) throws ConfigurationException
    {
        try
        {
            if (options == null)
                return;

            Map<?,?> unknownOptions = (Map) strategyClass.getMethod("validateOptions", Map.class).invoke(null, options);
            if (!unknownOptions.isEmpty())
                throw new ConfigurationException(String.format("Properties specified %s are not understood by %s", unknownOptions.keySet(), strategyClass.getSimpleName()));
        }
        catch (NoSuchMethodException e)
        {
            logger.warn("Compaction Strategy {} does not have a static validateOptions method. Validation ignored", strategyClass.getName());
        }
        catch (InvocationTargetException e)
        {
            if (e.getTargetException() instanceof ConfigurationException)
                throw (ConfigurationException) e.getTargetException();
            throw new ConfigurationException("Failed to validate compaction options: " + options);
        }
        catch (ConfigurationException e)
        {
            throw e;
        }
        catch (Exception e)
        {
            throw new ConfigurationException("Failed to validate compaction options: " + options);
        }
    }

    public static Class<? extends AbstractCompactionStrategy> createCompactionStrategy(String className) throws ConfigurationException
    {
        className = className.contains(".") ? className : "org.apache.cassandra.db.compaction." + className;
        Class<AbstractCompactionStrategy> strategyClass = FBUtilities.classForName(className, "compaction strategy");
        if (className.equals(WrappingCompactionStrategy.class.getName()))
            throw new ConfigurationException("You can't set WrappingCompactionStrategy as the compaction strategy!");
        if (!AbstractCompactionStrategy.class.isAssignableFrom(strategyClass))
            throw new ConfigurationException(String.format("Specified compaction strategy class (%s) is not derived from AbstractReplicationStrategy", className));

        return strategyClass;
    }

    public static AbstractCompactionStrategy createCompactionStrategyInstance(Class<? extends AbstractCompactionStrategy> compactionStrategyClass,
                                                                              ColumnFamilyStore cfs,
                                                                              Map<String, String> compactionStrategyOptions)
    {
        try
        {
            Constructor<? extends AbstractCompactionStrategy> constructor =
                compactionStrategyClass.getConstructor(ColumnFamilyStore.class, Map.class);
            return constructor.newInstance(cfs, compactionStrategyOptions);
        }
        catch (NoSuchMethodException | IllegalAccessException | InvocationTargetException | InstantiationException e)
        {
            throw new RuntimeException(e);
        }
    }

<<<<<<< HEAD
=======
    @Deprecated
    public AbstractCompactionStrategy createCompactionStrategyInstance(ColumnFamilyStore cfs)
    {
        return createCompactionStrategyInstance(compactionStrategyClass, cfs, compactionStrategyOptions);
    }

    // converts CFM to thrift CfDef
    public org.apache.cassandra.thrift.CfDef toThrift()
    {
        org.apache.cassandra.thrift.CfDef def = new org.apache.cassandra.thrift.CfDef(ksName, cfName);
        def.setColumn_type(cfType.name());

        if (isSuper())
        {
            def.setComparator_type(comparator.subtype(0).toString());
            def.setSubcomparator_type(comparator.subtype(1).toString());
        }
        else
        {
            def.setComparator_type(comparator.toString());
        }

        def.setComment(Strings.nullToEmpty(comment));
        def.setRead_repair_chance(readRepairChance);
        def.setDclocal_read_repair_chance(dcLocalReadRepairChance);
        def.setGc_grace_seconds(gcGraceSeconds);
        def.setDefault_validation_class(defaultValidator == null ? null : defaultValidator.toString());
        def.setKey_validation_class(keyValidator.toString());
        def.setMin_compaction_threshold(minCompactionThreshold);
        def.setMax_compaction_threshold(maxCompactionThreshold);
        // We only return the alias if only one is set since thrift don't know about multiple key aliases
        if (partitionKeyColumns.size() == 1)
            def.setKey_alias(partitionKeyColumns.get(0).name.bytes);
        def.setColumn_metadata(ColumnDefinition.toThrift(columnMetadata));
        def.setCompaction_strategy(compactionStrategyClass.getName());
        def.setCompaction_strategy_options(new HashMap<>(compactionStrategyOptions));
        def.setCompression_options(compressionParameters.asThriftOptions());
        if (bloomFilterFpChance != null)
            def.setBloom_filter_fp_chance(bloomFilterFpChance);
        def.setMin_index_interval(minIndexInterval);
        def.setMax_index_interval(maxIndexInterval);
        def.setMemtable_flush_period_in_ms(memtableFlushPeriod);
        def.setCaching(caching.toThriftCaching());
        def.setCells_per_row_to_cache(caching.toThriftCellsPerRow());
        def.setDefault_time_to_live(defaultTimeToLive);
        def.setSpeculative_retry(speculativeRetry.toString());
        def.setTriggers(TriggerDefinition.toThrift(triggers));

        return def;
    }

>>>>>>> 5aca7d79
    /**
     * Returns the ColumnDefinition for {@code name}.
     */
    public ColumnDefinition getColumnDefinition(ColumnIdentifier name)
    {
        return columnMetadata.get(name.bytes);
    }

    // In general it is preferable to work with ColumnIdentifier to make it
    // clear that we are talking about a CQL column, not a cell name, but there
    // is a few cases where all we have is a ByteBuffer (when dealing with IndexExpression
    // for instance) so...
    public ColumnDefinition getColumnDefinition(ByteBuffer name)
    {
        return columnMetadata.get(name);
    }

    /**
     * Returns a ColumnDefinition given a cell name.
     */
    public ColumnDefinition getColumnDefinition(CellName cellName)
    {
        ColumnIdentifier id = cellName.cql3ColumnName(this);
        ColumnDefinition def = id == null
                             ? getColumnDefinition(cellName.toByteBuffer())  // Means a dense layout, try the full column name
                             : getColumnDefinition(id);

        // It's possible that the def is a PRIMARY KEY or COMPACT_VALUE one in case a concrete cell
        // name conflicts with a CQL column name, which can happen in 2 cases:
        // 1) because the user inserted a cell through Thrift that conflicts with a default "alias" used
        //    by CQL for thrift tables (see #6892).
        // 2) for COMPACT STORAGE tables with a single utf8 clustering column, the cell name can be anything,
        //    including a CQL column name (without this being a problem).
        // In any case, this is fine, this just mean that columnDefinition is not the ColumnDefinition we are
        // looking for.
        return def != null && def.isPartOfCellName() ? def : null;
    }

    public ColumnDefinition getColumnDefinitionForIndex(String indexName)
    {
        for (ColumnDefinition def : allColumns())
        {
            if (indexName.equals(def.getIndexName()))
                return def;
        }
        return null;
    }

    /**
     * Convert a null index_name to appropriate default name according to column status
     */
    public void addDefaultIndexNames() throws ConfigurationException
    {
        // if this is ColumnFamily update we need to add previously defined index names to the existing columns first
        UUID cfId = Schema.instance.getId(ksName, cfName);
        if (cfId != null)
        {
            CFMetaData cfm = Schema.instance.getCFMetaData(cfId);

            for (ColumnDefinition newDef : allColumns())
            {
                if (!cfm.columnMetadata.containsKey(newDef.name.bytes) || newDef.getIndexType() == null)
                    continue;

                String oldIndexName = cfm.getColumnDefinition(newDef.name).getIndexName();

                if (oldIndexName == null)
                    continue;

                if (newDef.getIndexName() != null && !oldIndexName.equals(newDef.getIndexName()))
                    throw new ConfigurationException("Can't modify index name: was '" + oldIndexName + "' changed to '" + newDef.getIndexName() + "'.");

                newDef.setIndexName(oldIndexName);
            }
        }

        Set<String> existingNames = existingIndexNames(null);
        for (ColumnDefinition column : allColumns())
        {
            if (column.getIndexType() != null && column.getIndexName() == null)
            {
                String baseName = getDefaultIndexName(cfName, column.name);
                String indexName = baseName;
                int i = 0;
                while (existingNames.contains(indexName))
                    indexName = baseName + '_' + (++i);
                column.setIndexName(indexName);
            }
        }
    }

    public static String getDefaultIndexName(String cfName, ColumnIdentifier columnName)
    {
        return (cfName + "_" + columnName + "_idx").replaceAll("\\W", "");
    }

    public Iterator<OnDiskAtom> getOnDiskIterator(FileDataInput in, Version version)
    {
        return getOnDiskIterator(in, ColumnSerializer.Flag.LOCAL, Integer.MIN_VALUE, version);
    }

    public Iterator<OnDiskAtom> getOnDiskIterator(FileDataInput in, ColumnSerializer.Flag flag, int expireBefore, Version version)
    {
        return version.getSSTableFormat().getOnDiskIterator(in, flag, expireBefore, this, version);
    }

    public AtomDeserializer getOnDiskDeserializer(DataInput in, Version version)
    {
        return new AtomDeserializer(comparator, in, ColumnSerializer.Flag.LOCAL, Integer.MIN_VALUE, version);
    }

    public static boolean isNameValid(String name)
    {
        return name != null && !name.isEmpty() && name.length() <= Schema.NAME_LENGTH && name.matches("\\w+");
    }

    public static boolean isIndexNameValid(String name)
    {
        return name != null && !name.isEmpty() && name.matches("\\w+");
    }

    public CFMetaData validate() throws ConfigurationException
    {
        rebuild();

        if (!isNameValid(ksName))
            throw new ConfigurationException(String.format("Keyspace name must not be empty, more than %s characters long, or contain non-alphanumeric-underscore characters (got \"%s\")", Schema.NAME_LENGTH, ksName));
        if (!isNameValid(cfName))
            throw new ConfigurationException(String.format("ColumnFamily name must not be empty, more than %s characters long, or contain non-alphanumeric-underscore characters (got \"%s\")", Schema.NAME_LENGTH, cfName));

        if (cfType == null)
            throw new ConfigurationException(String.format("Invalid column family type for %s", cfName));

        for (int i = 0; i < comparator.size(); i++)
        {
            if (comparator.subtype(i) instanceof CounterColumnType)
                throw new ConfigurationException("CounterColumnType is not a valid comparator");
        }
        if (keyValidator instanceof CounterColumnType)
            throw new ConfigurationException("CounterColumnType is not a valid key validator");

        // Mixing counter with non counter columns is not supported (#2614)
        if (defaultValidator instanceof CounterColumnType)
        {
            for (ColumnDefinition def : regularAndStaticColumns())
                if (!(def.type instanceof CounterColumnType))
                    throw new ConfigurationException("Cannot add a non counter column (" + def.name + ") in a counter column family");
        }
        else
        {
            for (ColumnDefinition def : allColumns())
                if (def.type instanceof CounterColumnType)
                    throw new ConfigurationException("Cannot add a counter column (" + def.name + ") in a non counter column family");
        }

        // initialize a set of names NOT in the CF under consideration
        Set<String> indexNames = existingIndexNames(cfName);
        for (ColumnDefinition c : allColumns())
        {
            if (c.getIndexType() == null)
            {
                if (c.getIndexName() != null)
                    throw new ConfigurationException("Index name cannot be set without index type");
            }
            else
            {
                if (cfType == ColumnFamilyType.Super)
                    throw new ConfigurationException("Secondary indexes are not supported on super column families");
                if (!isIndexNameValid(c.getIndexName()))
                    throw new ConfigurationException("Illegal index name " + c.getIndexName());
                // check index names against this CF _and_ globally
                if (indexNames.contains(c.getIndexName()))
                    throw new ConfigurationException("Duplicate index name " + c.getIndexName());
                indexNames.add(c.getIndexName());

                if (c.getIndexType() == IndexType.CUSTOM)
                {
                    if (c.getIndexOptions() == null || !c.hasIndexOption(SecondaryIndex.CUSTOM_INDEX_OPTION_NAME))
                        throw new ConfigurationException("Required index option missing: " + SecondaryIndex.CUSTOM_INDEX_OPTION_NAME);
                }

                // This method validates the column metadata but does not intialize the index
                SecondaryIndex.createInstance(null, c);
            }
        }

        validateCompactionThresholds();

        if (bloomFilterFpChance != null && bloomFilterFpChance == 0)
            throw new ConfigurationException("Zero false positives is impossible; bloom filter false positive chance bffpc must be 0 < bffpc <= 1");

        validateIndexIntervalThresholds();

        return this;
    }

    private static Set<String> existingIndexNames(String cfToExclude)
    {
        Set<String> indexNames = new HashSet<>();
        for (ColumnFamilyStore cfs : ColumnFamilyStore.all())
            if (cfToExclude == null || !cfs.name.equals(cfToExclude))
                for (ColumnDefinition cd : cfs.metadata.allColumns())
                    indexNames.add(cd.getIndexName());
        return indexNames;
    }

    private void validateCompactionThresholds() throws ConfigurationException
    {
        if (maxCompactionThreshold == 0)
        {
            logger.warn("Disabling compaction by setting max or min compaction has been deprecated, " +
                    "set the compaction strategy option 'enabled' to 'false' instead");
            return;
        }

        if (minCompactionThreshold <= 1)
            throw new ConfigurationException(String.format("Min compaction threshold cannot be less than 2 (got %d).", minCompactionThreshold));

        if (minCompactionThreshold > maxCompactionThreshold)
            throw new ConfigurationException(String.format("Min compaction threshold (got %d) cannot be greater than max compaction threshold (got %d)",
                                                            minCompactionThreshold, maxCompactionThreshold));
    }

    private void validateIndexIntervalThresholds() throws ConfigurationException
    {
        if (minIndexInterval <= 0)
            throw new ConfigurationException(String.format("Min index interval must be greater than 0 (got %d).", minIndexInterval));
        if (maxIndexInterval < minIndexInterval)
            throw new ConfigurationException(String.format("Max index interval (%d) must be greater than the min index " +
                                                           "interval (%d).", maxIndexInterval, minIndexInterval));
    }

    public boolean isPurged()
    {
        return isPurged;
    }

    void markPurged()
    {
        isPurged = true;
    }

    // The comparator to validate the definition name.

    public AbstractType<?> getColumnDefinitionComparator(ColumnDefinition def)
    {
        return getComponentComparator(def.isOnAllComponents() ? null : def.position(), def.kind);
    }

    public AbstractType<?> getComponentComparator(Integer componentIndex, ColumnDefinition.Kind kind)
    {
        switch (kind)
        {
            case REGULAR:
                if (componentIndex == null)
                    return comparator.asAbstractType();

                AbstractType<?> t = comparator.subtype(componentIndex);
                assert t != null : "Non-sensical component index";
                return t;
            default:
                // CQL3 column names are UTF8
                return UTF8Type.instance;
        }
    }

    public CFMetaData addAllColumnDefinitions(Collection<ColumnDefinition> defs)
    {
        for (ColumnDefinition def : defs)
            addOrReplaceColumnDefinition(def);
        return this;
    }

    public CFMetaData addColumnDefinition(ColumnDefinition def) throws ConfigurationException
    {
        if (columnMetadata.containsKey(def.name.bytes))
            throw new ConfigurationException(String.format("Cannot add column %s, a column with the same name already exists", def.name));

        return addOrReplaceColumnDefinition(def);
    }

    // This method doesn't check if a def of the same name already exist and should only be used when we
    // know this cannot happen.
    public CFMetaData addOrReplaceColumnDefinition(ColumnDefinition def)
    {
        if (def.kind == ColumnDefinition.Kind.REGULAR)
            comparator.addCQL3Column(def.name);
        columnMetadata.put(def.name.bytes, def);
        return this;
    }

    public boolean removeColumnDefinition(ColumnDefinition def)
    {
        if (def.kind == ColumnDefinition.Kind.REGULAR)
            comparator.removeCQL3Column(def.name);
        return columnMetadata.remove(def.name.bytes) != null;
    }

    public void addTriggerDefinition(TriggerDefinition def) throws InvalidRequestException
    {
        if (containsTriggerDefinition(def))
            throw new InvalidRequestException(
                String.format("Cannot create trigger %s, a trigger with the same name already exists", def.name));
        triggers.put(def.name, def);
    }

    public boolean containsTriggerDefinition(TriggerDefinition def)
    {
        return triggers.containsKey(def.name);
    }

    public boolean removeTrigger(String name)
    {
        return triggers.remove(name) != null;
    }

    public void recordColumnDrop(ColumnDefinition def)
    {
        assert !def.isOnAllComponents();
        droppedColumns.put(def.name, FBUtilities.timestampMicros());
    }

    public void renameColumn(ColumnIdentifier from, ColumnIdentifier to) throws InvalidRequestException
    {
        ColumnDefinition def = getColumnDefinition(from);
        if (def == null)
            throw new InvalidRequestException(String.format("Cannot rename unknown column %s in keyspace %s", from, cfName));

        if (getColumnDefinition(to) != null)
            throw new InvalidRequestException(String.format("Cannot rename column %s to %s in keyspace %s; another column of that name already exist", from, to, cfName));

        if (def.isPartOfCellName())
        {
            throw new InvalidRequestException(String.format("Cannot rename non PRIMARY KEY part %s", from));
        }
        else if (def.isIndexed())
        {
            throw new InvalidRequestException(String.format("Cannot rename column %s because it is secondary indexed", from));
        }

        ColumnDefinition newDef = def.withNewName(to);
        // don't call addColumnDefinition/removeColumnDefition because we want to avoid recomputing
        // the CQL3 cfDef between those two operation
        addOrReplaceColumnDefinition(newDef);
        removeColumnDefinition(def);
    }

    public CFMetaData rebuild()
    {
        if (isDense == null)
            isDense(calculateIsDense(comparator.asAbstractType(), allColumns()));

        List<ColumnDefinition> pkCols = nullInitializedList(keyValidator.componentsCount());
        List<ColumnDefinition> ckCols = nullInitializedList(comparator.clusteringPrefixSize());
        // We keep things sorted to get consistent/predictable order in select queries
        SortedSet<ColumnDefinition> regCols = new TreeSet<>(regularColumnComparator);
        SortedSet<ColumnDefinition> statCols = new TreeSet<>(regularColumnComparator);
        ColumnDefinition compactCol = null;

        for (ColumnDefinition def : allColumns())
        {
            switch (def.kind)
            {
                case PARTITION_KEY:
                    assert !(def.isOnAllComponents() && keyValidator instanceof CompositeType);
                    pkCols.set(def.position(), def);
                    break;
                case CLUSTERING_COLUMN:
                    assert !(def.isOnAllComponents() && comparator.isCompound());
                    ckCols.set(def.position(), def);
                    break;
                case REGULAR:
                    regCols.add(def);
                    break;
                case STATIC:
                    statCols.add(def);
                    break;
                case COMPACT_VALUE:
                    assert compactCol == null : "There shouldn't be more than one compact value defined: got " + compactCol + " and " + def;
                    compactCol = def;
                    break;
            }
        }

        // Now actually assign the correct value. This is not atomic, but then again, updating CFMetaData is never atomic anyway.
        partitionKeyColumns = addDefaultKeyAliases(pkCols);
        clusteringColumns = addDefaultColumnAliases(ckCols);
        regularColumns = regCols;
        staticColumns = statCols;
        compactValueColumn = addDefaultValueAlias(compactCol);
        return this;
    }

    private List<ColumnDefinition> addDefaultKeyAliases(List<ColumnDefinition> pkCols)
    {
        for (int i = 0; i < pkCols.size(); i++)
        {
            if (pkCols.get(i) == null)
            {
                Integer idx = null;
                AbstractType<?> type = keyValidator;
                if (keyValidator instanceof CompositeType)
                {
                    idx = i;
                    type = ((CompositeType)keyValidator).types.get(i);
                }
                // For compatibility sake, we call the first alias 'key' rather than 'key1'. This
                // is inconsistent with column alias, but it's probably not worth risking breaking compatibility now.
                ByteBuffer name = ByteBufferUtil.bytes(i == 0 ? DEFAULT_KEY_ALIAS : DEFAULT_KEY_ALIAS + (i + 1));
                ColumnDefinition newDef = ColumnDefinition.partitionKeyDef(this, name, type, idx);
                addOrReplaceColumnDefinition(newDef);
                pkCols.set(i, newDef);
            }
        }
        return pkCols;
    }

    private List<ColumnDefinition> addDefaultColumnAliases(List<ColumnDefinition> ckCols)
    {
        for (int i = 0; i < ckCols.size(); i++)
        {
            if (ckCols.get(i) == null)
            {
                Integer idx;
                AbstractType<?> type;
                if (comparator.isCompound())
                {
                    idx = i;
                    type = comparator.subtype(i);
                }
                else
                {
                    idx = null;
                    type = comparator.asAbstractType();
                }
                ByteBuffer name = ByteBufferUtil.bytes(DEFAULT_COLUMN_ALIAS + (i + 1));
                ColumnDefinition newDef = ColumnDefinition.clusteringKeyDef(this, name, type, idx);
                addOrReplaceColumnDefinition(newDef);
                ckCols.set(i, newDef);
            }
        }
        return ckCols;
    }

    private ColumnDefinition addDefaultValueAlias(ColumnDefinition compactValueDef)
    {
        if (comparator.isDense())
        {
            if (compactValueDef != null)
                return compactValueDef;

            ColumnDefinition newDef = ColumnDefinition.compactValueDef(this, ByteBufferUtil.bytes(DEFAULT_VALUE_ALIAS), defaultValidator);
            addOrReplaceColumnDefinition(newDef);
            return newDef;
        }
        else
        {
            assert compactValueDef == null;
            return null;
        }
    }

    /*
     * We call dense a CF for which each component of the comparator is a clustering column, i.e. no
     * component is used to store a regular column names. In other words, non-composite static "thrift"
     * and CQL3 CF are *not* dense.
     * We save whether the table is dense or not during table creation through CQL, but we don't have this
     * information for table just created through thrift, nor for table prior to CASSANDRA-7744, so this
     * method does its best to infer whether the table is dense or not based on other elements.
     */
    public static boolean calculateIsDense(AbstractType<?> comparator, Collection<ColumnDefinition> defs)
    {
        /*
         * As said above, this method is only here because we need to deal with thrift upgrades.
         * Once a CF has been "upgraded", i.e. we've rebuilt and save its CQL3 metadata at least once,
         * then we'll have saved the "is_dense" value and will be good to go.
         *
         * But non-upgraded thrift CF (and pre-7744 CF) will have no value for "is_dense", so we need
         * to infer that information without relying on it in that case. And for the most part this is
         * easy, a CF that has at least one REGULAR definition is not dense. But the subtlety is that not
         * having a REGULAR definition may not mean dense because of CQL3 definitions that have only the
         * PRIMARY KEY defined.
         *
         * So we need to recognize those special case CQL3 table with only a primary key. If we have some
         * clustering columns, we're fine as said above. So the only problem is that we cannot decide for
         * sure if a CF without REGULAR columns nor CLUSTERING_COLUMN definition is meant to be dense, or if it
         * has been created in CQL3 by say:
         *    CREATE TABLE test (k int PRIMARY KEY)
         * in which case it should not be dense. However, we can limit our margin of error by assuming we are
         * in the latter case only if the comparator is exactly CompositeType(UTF8Type).
         */
        boolean hasRegular = false;
        int maxClusteringIdx = -1;
        for (ColumnDefinition def : defs)
        {
            switch (def.kind)
            {
                case CLUSTERING_COLUMN:
                    maxClusteringIdx = Math.max(maxClusteringIdx, def.position());
                    break;
                case REGULAR:
                    hasRegular = true;
                    break;
            }
        }

        return maxClusteringIdx >= 0
             ? maxClusteringIdx == comparator.componentsCount() - 1
             : !hasRegular && !isCQL3OnlyPKComparator(comparator);
    }

    private static boolean isCQL3OnlyPKComparator(AbstractType<?> comparator)
    {
        if (!(comparator instanceof CompositeType))
            return false;

        CompositeType ct = (CompositeType)comparator;
        return ct.types.size() == 1 && ct.types.get(0) instanceof UTF8Type;
    }

    public boolean isCQL3Table()
    {
        return !isSuper() && !comparator.isDense() && comparator.isCompound();
    }

    private static <T> List<T> nullInitializedList(int size)
    {
        List<T> l = new ArrayList<>(size);
        for (int i = 0; i < size; ++i)
            l.add(null);
        return l;
    }

    /**
     * Returns whether this CFMetaData can be returned to thrift.
     */
    public boolean isThriftCompatible()
    {
        // Super CF are always "thrift compatible". But since they may have defs with a componentIndex != null,
        // we have to special case here.
        if (isSuper())
            return true;

        for (ColumnDefinition def : allColumns())
        {
            // Non-REGULAR ColumnDefinition are not "thrift compatible" per-se, but it's ok because they hold metadata
            // this is only of use to CQL3, so we will just skip them in toThrift.
            if (def.kind == ColumnDefinition.Kind.REGULAR && !def.isThriftCompatible())
                return false;
        }

        // The table might also have no REGULAR columns (be PK-only), but still be "thrift incompatible". See #7832.
        if (isCQL3OnlyPKComparator(comparator.asAbstractType()) && !isDense)
            return false;

        return true;
    }

    public boolean isCounter()
    {
        return defaultValidator.isCounter();
    }

    public boolean hasStaticColumns()
    {
        return !staticColumns.isEmpty();
    }

    @Override
    public String toString()
    {
        return new ToStringBuilder(this)
            .append("cfId", cfId)
            .append("ksName", ksName)
            .append("cfName", cfName)
            .append("cfType", cfType)
            .append("comparator", comparator)
            .append("comment", comment)
            .append("readRepairChance", readRepairChance)
            .append("dcLocalReadRepairChance", dcLocalReadRepairChance)
            .append("gcGraceSeconds", gcGraceSeconds)
            .append("defaultValidator", defaultValidator)
            .append("keyValidator", keyValidator)
            .append("minCompactionThreshold", minCompactionThreshold)
            .append("maxCompactionThreshold", maxCompactionThreshold)
            .append("columnMetadata", columnMetadata.values())
            .append("compactionStrategyClass", compactionStrategyClass)
            .append("compactionStrategyOptions", compactionStrategyOptions)
            .append("compressionParameters", compressionParameters.asThriftOptions())
            .append("bloomFilterFpChance", getBloomFilterFpChance())
            .append("memtableFlushPeriod", memtableFlushPeriod)
            .append("caching", caching)
            .append("defaultTimeToLive", defaultTimeToLive)
            .append("minIndexInterval", minIndexInterval)
            .append("maxIndexInterval", maxIndexInterval)
            .append("speculativeRetry", speculativeRetry)
            .append("droppedColumns", droppedColumns)
            .append("triggers", triggers.values())
            .append("isDense", isDense)
            .toString();
    }
}<|MERGE_RESOLUTION|>--- conflicted
+++ resolved
@@ -878,60 +878,12 @@
         }
     }
 
-<<<<<<< HEAD
-=======
     @Deprecated
     public AbstractCompactionStrategy createCompactionStrategyInstance(ColumnFamilyStore cfs)
     {
         return createCompactionStrategyInstance(compactionStrategyClass, cfs, compactionStrategyOptions);
     }
 
-    // converts CFM to thrift CfDef
-    public org.apache.cassandra.thrift.CfDef toThrift()
-    {
-        org.apache.cassandra.thrift.CfDef def = new org.apache.cassandra.thrift.CfDef(ksName, cfName);
-        def.setColumn_type(cfType.name());
-
-        if (isSuper())
-        {
-            def.setComparator_type(comparator.subtype(0).toString());
-            def.setSubcomparator_type(comparator.subtype(1).toString());
-        }
-        else
-        {
-            def.setComparator_type(comparator.toString());
-        }
-
-        def.setComment(Strings.nullToEmpty(comment));
-        def.setRead_repair_chance(readRepairChance);
-        def.setDclocal_read_repair_chance(dcLocalReadRepairChance);
-        def.setGc_grace_seconds(gcGraceSeconds);
-        def.setDefault_validation_class(defaultValidator == null ? null : defaultValidator.toString());
-        def.setKey_validation_class(keyValidator.toString());
-        def.setMin_compaction_threshold(minCompactionThreshold);
-        def.setMax_compaction_threshold(maxCompactionThreshold);
-        // We only return the alias if only one is set since thrift don't know about multiple key aliases
-        if (partitionKeyColumns.size() == 1)
-            def.setKey_alias(partitionKeyColumns.get(0).name.bytes);
-        def.setColumn_metadata(ColumnDefinition.toThrift(columnMetadata));
-        def.setCompaction_strategy(compactionStrategyClass.getName());
-        def.setCompaction_strategy_options(new HashMap<>(compactionStrategyOptions));
-        def.setCompression_options(compressionParameters.asThriftOptions());
-        if (bloomFilterFpChance != null)
-            def.setBloom_filter_fp_chance(bloomFilterFpChance);
-        def.setMin_index_interval(minIndexInterval);
-        def.setMax_index_interval(maxIndexInterval);
-        def.setMemtable_flush_period_in_ms(memtableFlushPeriod);
-        def.setCaching(caching.toThriftCaching());
-        def.setCells_per_row_to_cache(caching.toThriftCellsPerRow());
-        def.setDefault_time_to_live(defaultTimeToLive);
-        def.setSpeculative_retry(speculativeRetry.toString());
-        def.setTriggers(TriggerDefinition.toThrift(triggers));
-
-        return def;
-    }
-
->>>>>>> 5aca7d79
     /**
      * Returns the ColumnDefinition for {@code name}.
      */
