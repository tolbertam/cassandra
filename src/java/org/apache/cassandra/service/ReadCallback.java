--- conflicted
+++ resolved
@@ -98,14 +98,8 @@
         if (!await(command.getTimeout(), TimeUnit.MILLISECONDS))
         {
             // Same as for writes, see AbstractWriteResponseHandler
-<<<<<<< HEAD
-            int acks = received;
-            if (resolver.isDataPresent() && acks >= blockfor)
-                acks = blockfor - 1;
             ReadTimeoutException ex = new ReadTimeoutException(consistencyLevel, received, blockfor, resolver.isDataPresent());
-=======
-            ReadTimeoutException ex = new ReadTimeoutException(consistencyLevel, received.get(), blockfor, resolver.isDataPresent());
->>>>>>> 5f60fcc3
+
             if (logger.isDebugEnabled())
                 logger.debug("Read timeout: {}", ex.toString());
             throw ex;
