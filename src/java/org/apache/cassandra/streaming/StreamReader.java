--- conflicted
+++ resolved
@@ -135,15 +135,7 @@
             {
                 writer.abort(e);
             }
-<<<<<<< HEAD
-            drain(in, in.getBytesRead());
-            if (e instanceof IOException)
-                throw (IOException) e;
-            else
-                throw Throwables.propagate(e);
-=======
             throw Throwables.propagate(e);
->>>>>>> 76e3100f
         }
         finally
         {
