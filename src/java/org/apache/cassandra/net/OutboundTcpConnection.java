--- conflicted
+++ resolved
@@ -177,11 +177,7 @@
 
     void closeSocket(boolean destroyThread)
     {
-<<<<<<< HEAD
         logger.debug("Enqueuing socket close for {}", poolReference.endPoint());
-        backlog.clear();
-=======
->>>>>>> 8ec60900
         isStopped = destroyThread; // Exit loop to stop the thread
         backlog.clear();
         // in the "destroyThread = true" case, enqueuing the sentinel is important mostly to unblock the backlog.take()
