--- conflicted
+++ resolved
@@ -932,7 +932,7 @@
         }
     }
 
-    private ClusteringIndexNamesFilter reduceFilter(ClusteringIndexNamesFilter filter, Partition result, long sstableTimestamp)
+    private ClusteringIndexNamesFilter reduceFilter(ClusteringIndexNamesFilter filter, ImmutableBTreePartition result, long sstableTimestamp)
     {
         if (result == null)
             return filter;
@@ -958,6 +958,23 @@
         }
 
         NavigableSet<Clustering<?>> toRemove = null;
+
+        DeletionInfo deletionInfo = result.deletionInfo();
+
+        if (deletionInfo.hasRanges())
+        {
+            for (Clustering<?> clustering : clusterings)
+            {
+                RangeTombstone rt = deletionInfo.rangeCovering(clustering);
+                if (rt != null && rt.deletionTime().deletes(sstableTimestamp))
+                {
+                    if (toRemove == null)
+                        toRemove = new TreeSet<>(result.metadata().comparator);
+                    toRemove.add(clustering);
+                }
+            } 
+        }
+
         try (UnfilteredRowIterator iterator = result.unfilteredIterator(columnFilter(), clusterings, false))
         {
             while (iterator.hasNext())
@@ -1019,16 +1036,10 @@
             if (!row.deletion().isLive() && row.deletion().time().deletes(sstableTimestamp))
                 return true;
 
-<<<<<<< HEAD
-        // Note that compact tables will always have an empty primary key liveness info.
-        if (!metadata().isCompactTable() && (row.primaryKeyLivenessInfo().isEmpty() || row.primaryKeyLivenessInfo().timestamp() <= sstableTimestamp))
-            return false;
-=======
             // Note that compact tables will always have an empty primary key liveness info.
-            if (metadata().isCQLTable() && (row.primaryKeyLivenessInfo().isEmpty() || row.primaryKeyLivenessInfo().timestamp() <= sstableTimestamp))
+            if (!metadata().isCompactTable() && (row.primaryKeyLivenessInfo().isEmpty() || row.primaryKeyLivenessInfo().timestamp() <= sstableTimestamp))
                 return false;
         }
->>>>>>> 4d64ff7a
 
         for (ColumnMetadata column : requestedColumns)
         {
