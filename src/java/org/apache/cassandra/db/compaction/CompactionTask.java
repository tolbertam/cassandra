/**
 * Licensed to the Apache Software Foundation (ASF) under one
 * or more contributor license agreements.  See the NOTICE file
 * distributed with this work for additional information
 * regarding copyright ownership.  The ASF licenses this file
 * to you under the Apache License, Version 2.0 (the
 * "License"); you may not use this file except in compliance
 * with the License.  You may obtain a copy of the License at
 *
 *     http://www.apache.org/licenses/LICENSE-2.0
 *
 * Unless required by applicable law or agreed to in writing, software
 * distributed under the License is distributed on an "AS IS" BASIS,
 * WITHOUT WARRANTIES OR CONDITIONS OF ANY KIND, either express or implied.
 * See the License for the specific language governing permissions and
 * limitations under the License.
 */

package org.apache.cassandra.db.compaction;

import java.io.File;
import java.io.IOException;
import java.util.*;
import java.util.Map.Entry;

import com.google.common.base.Predicates;
import com.google.common.collect.Iterators;
import org.slf4j.Logger;
import org.slf4j.LoggerFactory;
import org.apache.commons.lang.StringUtils;

import org.apache.cassandra.config.DatabaseDescriptor;
import org.apache.cassandra.db.ColumnFamilyStore;
import org.apache.cassandra.db.DecoratedKey;
import org.apache.cassandra.db.compaction.CompactionManager.CompactionExecutorStatsCollector;
import org.apache.cassandra.io.sstable.SSTable;
import org.apache.cassandra.io.sstable.SSTableReader;
import org.apache.cassandra.io.sstable.SSTableWriter;
import org.apache.cassandra.utils.CloseableIterator;
import org.apache.cassandra.utils.FBUtilities;

public class CompactionTask extends AbstractCompactionTask
{
    protected static final Logger logger = LoggerFactory.getLogger(CompactionTask.class);
    protected final int gcBefore;
    protected boolean isUserDefined;
    protected OperationType compactionType;
    protected static long totalBytesCompacted = 0;

    public CompactionTask(ColumnFamilyStore cfs, Collection<SSTableReader> sstables, final int gcBefore)
    {
        super(cfs, sstables);
        this.gcBefore = gcBefore;
        this.isUserDefined = false;
        this.compactionType = OperationType.COMPACTION;
    }

    public static synchronized long addToTotalBytesCompacted(long bytesCompacted)
    {
        return totalBytesCompacted += bytesCompacted;
    }

    /**
     * For internal use and testing only.  The rest of the system should go through the submit* methods,
     * which are properly serialized.
     * Caller is in charge of marking/unmarking the sstables as compacting.
     */
    public int execute(CompactionExecutorStatsCollector collector) throws IOException
    {
        // The collection of sstables passed may be empty (but not null); even if
        // it is not empty, it may compact down to nothing if all rows are deleted.
        assert sstables != null;

        Set<SSTableReader> toCompact = new HashSet<SSTableReader>(sstables);
        if (!isCompactionInteresting(toCompact))
            return 0;

<<<<<<< HEAD
        File compactionFileLocation = cfs.directories.getDirectoryForNewSSTables(cfs.getExpectedCompactedFileSize(toCompact),
                                                                                 ensureFreeSpace());
=======
        if (compactionFileLocation == null)
            compactionFileLocation = cfs.table.getDataFileLocation(cfs.getExpectedCompactedFileSize(toCompact));
>>>>>>> c1148cec

        if (compactionFileLocation == null && partialCompactionsAcceptable())
        {
            // If the compaction file path is null that means we have no space left for this compaction.
            // Try again w/o the largest one.
            while (compactionFileLocation == null && toCompact.size() > 1)
            {
                logger.warn("insufficient space to compact all requested files " + StringUtils.join(toCompact, ", "));
                // Note that we have removed files that are still marked as compacting.
                // This suboptimal but ok since the caller will unmark all the sstables at the end.
                toCompact.remove(cfs.getMaxSizeFile(toCompact));
<<<<<<< HEAD
                compactionFileLocation = cfs.directories.getDirectoryForNewSSTables(cfs.getExpectedCompactedFileSize(toCompact),
                                                                                    ensureFreeSpace());
            }
        }

        if (compactionFileLocation == null)
        {
            logger.warn("insufficient space to compact even the two smallest files, aborting");
            return 0;
=======
                compactionFileLocation = cfs.table.getDataFileLocation(cfs.getExpectedCompactedFileSize(toCompact));
            }
>>>>>>> c1148cec
        }
        if (compactionFileLocation == null)
        {
            logger.warn("insufficient space to compact; aborting compaction");
            return 0;
        }

        if (DatabaseDescriptor.isSnapshotBeforeCompaction())
            cfs.snapshotWithoutFlush(System.currentTimeMillis() + "-" + "compact-" + cfs.columnFamily);

        // sanity check: all sstables must belong to the same cfs
        for (SSTableReader sstable : toCompact)
            assert sstable.descriptor.cfname.equals(cfs.columnFamily);

        CompactionController controller = new CompactionController(cfs, toCompact, gcBefore, isUserDefined);
        // new sstables from flush can be added during a compaction, but only the compaction can remove them,
        // so in our single-threaded compaction world this is a valid way of determining if we're compacting
        // all the sstables (that existed when we started)
        logger.info("Compacting {}", toCompact);

        long startTime = System.currentTimeMillis();
        long totalkeysWritten = 0;

        AbstractCompactionStrategy strategy = cfs.getCompactionStrategy();
        long estimatedTotalKeys = Math.max(DatabaseDescriptor.getIndexInterval(), SSTableReader.getApproximateKeyCount(toCompact));
        long estimatedSSTables = Math.max(1, SSTable.getTotalBytes(toCompact) / strategy.getMaxSSTableSize());
        long keysPerSSTable = (long) Math.ceil((double) estimatedTotalKeys / estimatedSSTables);
        if (logger.isDebugEnabled())
            logger.debug("Expected bloom filter size : " + keysPerSSTable);

        AbstractCompactionIterable ci = DatabaseDescriptor.isMultithreadedCompaction()
                                      ? new ParallelCompactionIterable(compactionType, strategy.getScanners(toCompact), controller)
                                      : new CompactionIterable(compactionType, strategy.getScanners(toCompact), controller);
        CloseableIterator<AbstractCompactedRow> iter = ci.iterator();
        Iterator<AbstractCompactedRow> nni = Iterators.filter(iter, Predicates.notNull());
        Map<DecoratedKey, Long> cachedKeys = new HashMap<DecoratedKey, Long>();

        // we can't preheat until the tracker has been set. This doesn't happen until we tell the cfs to
        // replace the old entries.  Track entries to preheat here until then.
        Map<SSTableReader, Map<DecoratedKey, Long>> cachedKeyMap =  new HashMap<SSTableReader, Map<DecoratedKey, Long>>();

        Collection<SSTableReader> sstables = new ArrayList<SSTableReader>();
        Collection<SSTableWriter> writers = new ArrayList<SSTableWriter>();

        if (collector != null)
            collector.beginCompaction(ci);
        try
        {
            if (!nni.hasNext())
            {
                // don't mark compacted in the finally block, since if there _is_ nondeleted data,
                // we need to sync it (via closeAndOpen) first, so there is no period during which
                // a crash could cause data loss.
                cfs.markCompacted(toCompact, compactionType);
                return 0;
            }

            SSTableWriter writer = cfs.createCompactionWriter(keysPerSSTable, compactionFileLocation, toCompact);
            writers.add(writer);
            while (nni.hasNext())
            {
                if (ci.isStopped())
                    throw new CompactionInterruptedException(ci.getCompactionInfo());

                AbstractCompactedRow row = nni.next();
                if (row.isEmpty())
                    continue;

                long position = writer.append(row);
                totalkeysWritten++;

                if (DatabaseDescriptor.getPreheatKeyCache())
                {
                    for (SSTableReader sstable : toCompact)
                    {
                        if (sstable.getCachedPosition(row.key, false) != null)
                        {
                            cachedKeys.put(row.key, position);
                            break;
                        }
                    }
                }
                if (!nni.hasNext() || newSSTableSegmentThresholdReached(writer, position))
                {
                    SSTableReader toIndex = writer.closeAndOpenReader(getMaxDataAge(toCompact));
                    cachedKeyMap.put(toIndex, cachedKeys);
                    sstables.add(toIndex);
                    if (nni.hasNext())
                    {
                        writer = cfs.createCompactionWriter(keysPerSSTable, compactionFileLocation, toCompact);
                        writers.add(writer);
                        cachedKeys = new HashMap<DecoratedKey, Long>();
                    }
                }
            }
        }
        catch (Exception e)
        {
            for (SSTableWriter writer : writers)
                writer.abort();
            throw FBUtilities.unchecked(e);
        }
        finally
        {
            iter.close();
            if (collector != null)
                collector.finishCompaction(ci);
        }

        cfs.replaceCompactedSSTables(toCompact, sstables, compactionType);
        // TODO: this doesn't belong here, it should be part of the reader to load when the tracker is wired up
        for (Entry<SSTableReader, Map<DecoratedKey, Long>> ssTableReaderMapEntry : cachedKeyMap.entrySet())
        {
            SSTableReader key = ssTableReaderMapEntry.getKey();
            for (Entry<DecoratedKey, Long> entry : ssTableReaderMapEntry.getValue().entrySet())
               key.cacheKey(entry.getKey(), entry.getValue());
        }

        long dTime = System.currentTimeMillis() - startTime;
        long startsize = SSTable.getTotalBytes(toCompact);
        long endsize = SSTable.getTotalBytes(sstables);
        double ratio = (double)endsize / (double)startsize;

        StringBuilder builder = new StringBuilder();
        builder.append("[");
        for (SSTableReader reader : sstables)
            builder.append(reader.getFilename()).append(",");
        builder.append("]");

        double mbps = dTime > 0 ? (double)endsize/(1024*1024)/((double)dTime/1000) : 0;
        logger.info(String.format("Compacted to %s.  %,d to %,d (~%d%% of original) bytes for %,d keys at %fMB/s.  Time: %,dms.",
                                  builder.toString(), startsize, endsize, (int) (ratio * 100), totalkeysWritten, mbps, dTime));
        logger.debug(String.format("CF Total Bytes Compacted: %,d", CompactionTask.addToTotalBytesCompacted(endsize)));
        return toCompact.size();
    }

    protected boolean partialCompactionsAcceptable()
    {
        return !isUserDefined;
    }

    //extensibility point for other strategies that may want to limit the upper bounds of the sstable segment size
    protected boolean newSSTableSegmentThresholdReached(SSTableWriter writer, long position)
    {
        return false;
    }

    /**
     * @return true if the proposed compaction is worth proceeding with.  We allow leveled compaction to
     * override this to allow "promoting" sstables from one level to another w/o rewriting them, if there is no overlapping.
     */
    protected boolean isCompactionInteresting(Set<SSTableReader> toCompact)
    {
        if (isUserDefined || toCompact.size() >= 2)
            return true;
        logger.info(String.format("Nothing to compact in %s.  Use forceUserDefinedCompaction if you wish to force compaction of single sstables (e.g. for tombstone collection)",
                                   cfs.getColumnFamilyName()));
        return false;
    }

    public static long getMaxDataAge(Collection<SSTableReader> sstables)
    {
        long max = 0;
        for (SSTableReader sstable : sstables)
        {
            if (sstable.maxDataAge > max)
                max = sstable.maxDataAge;
        }
        return max;
    }

    public CompactionTask isUserDefined(boolean isUserDefined)
    {
        this.isUserDefined = isUserDefined;
        return this;
    }

    public CompactionTask setCompactionType(OperationType compactionType)
    {
        this.compactionType = compactionType;
        return this;
    }
}<|MERGE_RESOLUTION|>--- conflicted
+++ resolved
@@ -21,7 +21,6 @@
 import java.io.File;
 import java.io.IOException;
 import java.util.*;
-import java.util.Map.Entry;
 
 import com.google.common.base.Predicates;
 import com.google.common.collect.Iterators;
@@ -75,14 +74,7 @@
         if (!isCompactionInteresting(toCompact))
             return 0;
 
-<<<<<<< HEAD
-        File compactionFileLocation = cfs.directories.getDirectoryForNewSSTables(cfs.getExpectedCompactedFileSize(toCompact),
-                                                                                 ensureFreeSpace());
-=======
-        if (compactionFileLocation == null)
-            compactionFileLocation = cfs.table.getDataFileLocation(cfs.getExpectedCompactedFileSize(toCompact));
->>>>>>> c1148cec
-
+        File compactionFileLocation = cfs.directories.getDirectoryForNewSSTables(cfs.getExpectedCompactedFileSize(toCompact));
         if (compactionFileLocation == null && partialCompactionsAcceptable())
         {
             // If the compaction file path is null that means we have no space left for this compaction.
@@ -93,21 +85,10 @@
                 // Note that we have removed files that are still marked as compacting.
                 // This suboptimal but ok since the caller will unmark all the sstables at the end.
                 toCompact.remove(cfs.getMaxSizeFile(toCompact));
-<<<<<<< HEAD
-                compactionFileLocation = cfs.directories.getDirectoryForNewSSTables(cfs.getExpectedCompactedFileSize(toCompact),
-                                                                                    ensureFreeSpace());
+                compactionFileLocation = cfs.directories.getDirectoryForNewSSTables(cfs.getExpectedCompactedFileSize(toCompact));
             }
         }
 
-        if (compactionFileLocation == null)
-        {
-            logger.warn("insufficient space to compact even the two smallest files, aborting");
-            return 0;
-=======
-                compactionFileLocation = cfs.table.getDataFileLocation(cfs.getExpectedCompactedFileSize(toCompact));
-            }
->>>>>>> c1148cec
-        }
         if (compactionFileLocation == null)
         {
             logger.warn("insufficient space to compact; aborting compaction");
@@ -218,10 +199,10 @@
 
         cfs.replaceCompactedSSTables(toCompact, sstables, compactionType);
         // TODO: this doesn't belong here, it should be part of the reader to load when the tracker is wired up
-        for (Entry<SSTableReader, Map<DecoratedKey, Long>> ssTableReaderMapEntry : cachedKeyMap.entrySet())
+        for (Map.Entry<SSTableReader, Map<DecoratedKey, Long>> ssTableReaderMapEntry : cachedKeyMap.entrySet())
         {
             SSTableReader key = ssTableReaderMapEntry.getKey();
-            for (Entry<DecoratedKey, Long> entry : ssTableReaderMapEntry.getValue().entrySet())
+            for (Map.Entry<DecoratedKey, Long> entry : ssTableReaderMapEntry.getValue().entrySet())
                key.cacheKey(entry.getKey(), entry.getValue());
         }
 
