/*
 * Licensed to the Apache Software Foundation (ASF) under one
 * or more contributor license agreements.  See the NOTICE file
 * distributed with this work for additional information
 * regarding copyright ownership.  The ASF licenses this file
 * to you under the Apache License, Version 2.0 (the
 * "License"); you may not use this file except in compliance
 * with the License.  You may obtain a copy of the License at
 *
 *     http://www.apache.org/licenses/LICENSE-2.0
 *
 * Unless required by applicable law or agreed to in writing, software
 * distributed under the License is distributed on an "AS IS" BASIS,
 * WITHOUT WARRANTIES OR CONDITIONS OF ANY KIND, either express or implied.
 * See the License for the specific language governing permissions and
 * limitations under the License.
 */
package org.apache.cassandra.concurrent;

import java.util.ArrayList;
import java.util.List;
import java.util.Map;
import java.util.concurrent.ConcurrentSkipListMap;
import java.util.concurrent.CopyOnWriteArrayList;
import java.util.concurrent.TimeUnit;
import java.util.concurrent.atomic.AtomicInteger;
import java.util.concurrent.atomic.AtomicLong;
import java.util.concurrent.locks.LockSupport;

import static org.apache.cassandra.concurrent.SEPWorker.Work;

/**
 * A pool of worker threads that are shared between all Executors created with it. Each executor is treated as a distinct
 * unit, with its own concurrency and task queue limits, but the threads that service the tasks on each executor are
 * free to hop between executors at will.
 *
 * To keep producers from incurring unnecessary delays, once an executor is "spun up" (i.e. is processing tasks at a steady
 * rate), adding tasks to the executor often involves only placing the task on the work queue and updating the
 * task permits (which imposes our max queue length constraints). Only when it cannot be guaranteed the task will be serviced
 * promptly, and the maximum concurrency has not been reached, does the producer have to schedule a thread itself to perform 
 * the work ('promptly' in this context means we already have a worker spinning for work, as described next).
 *
 * Otherwise the worker threads schedule themselves: when they are assigned a task, they will attempt to spawn
 * a partner worker to service any other work outstanding on the queue (if any); once they have finished the task they
 * will either take another (if any remaining) and repeat this, or they will attempt to assign themselves to another executor
 * that does have tasks remaining. If both fail, it will enter a non-busy-spinning phase, where it will sleep for a short
 * random interval (based upon the number of threads in this mode, so that the total amount of non-sleeping time remains
 * approximately fixed regardless of the number of spinning threads), and upon waking will again try to assign itself to
 * an executor with outstanding tasks to perform. As a result of always scheduling a partner before committing to performing
 * any work, with a steady state of task arrival we should generally have either one spinning worker ready to promptly respond 
 * to incoming work, or all possible workers actively committed to tasks.
 * 
 * In order to prevent this executor pool acting like a noisy neighbour to other processes on the system, workers also deschedule
 * themselves when it is detected that there are too many for the current rate of operation arrival. This is decided as a function 
 * of the total time spent spinning by all workers in an interval; as more workers spin, workers are descheduled more rapidly.
 */
public class SharedExecutorPool
{

    public static final SharedExecutorPool SHARED = new SharedExecutorPool("SharedPool");

    // the name assigned to workers in the pool, and the id suffix
    final String poolName;
    final AtomicLong workerId = new AtomicLong();

    // the collection of executors serviced by this pool; periodically ordered by traffic volume
    public final List<SEPExecutor> executors = new CopyOnWriteArrayList<>();

    // the number of workers currently in a spinning state
    final AtomicInteger spinningCount = new AtomicInteger();
    // see SEPWorker.maybeStop() - used to self coordinate stopping of threads
    final AtomicLong stopCheck = new AtomicLong();
    // the collection of threads that are (most likely) in a spinning state - new workers are scheduled from here first
    // TODO: consider using a queue partially-ordered by scheduled wake-up time
    // (a full-fledged correctly ordered SkipList is overkill)
    final ConcurrentSkipListMap<Long, SEPWorker> spinning = new ConcurrentSkipListMap<>();
    // the collection of threads that have been asked to stop/deschedule - new workers are scheduled from here last
    final ConcurrentSkipListMap<Long, SEPWorker> descheduled = new ConcurrentSkipListMap<>();

    volatile boolean shuttingDown = false;

    public SharedExecutorPool(String poolName)
    {
        this.poolName = poolName;
    }

    void schedule(Work work)
    {
        // we try to hand-off our work to the spinning queue before the descheduled queue, even though we expect it to be empty
        // all we're doing here is hoping to find a worker without work to do, but it doesn't matter too much what we find;
        // we atomically set the task so even if this were a collection of all workers it would be safe, and if they are both
        // empty we schedule a new thread
        Map.Entry<Long, SEPWorker> e;
        while (null != (e = spinning.pollFirstEntry()) || null != (e = descheduled.pollFirstEntry()))
            if (e.getValue().assign(work, false))
                return;

        if (!work.isStop())
            new SEPWorker(workerId.incrementAndGet(), work, this);
    }

    void maybeStartSpinningWorker()
    {
        // in general the workers manage spinningCount directly; however if it is zero, we increment it atomically
        // ourselves to avoid starting a worker unless we have to
        int current = spinningCount.get();
        if (current == 0 && spinningCount.compareAndSet(0, 1))
            schedule(Work.SPINNING);
    }

    public synchronized LocalAwareExecutorService newExecutor(int maxConcurrency, int maxQueuedTasks, String jmxPath, String name)
    {
        SEPExecutor executor = new SEPExecutor(this, maxConcurrency, maxQueuedTasks, jmxPath, name);
        executors.add(executor);
        return executor;
    }

<<<<<<< HEAD
    public synchronized void shutdownAndWait() throws InterruptedException
=======
    public void shutdownAndWait(long timeout, TimeUnit unit) throws InterruptedException
>>>>>>> 8dcaa12b
    {
        shuttingDown = true;
        List<SEPExecutor> executors = new ArrayList<>(this.executors);
        for (SEPExecutor executor : executors)
            executor.shutdownNow();

        terminateWorkers();

        long until = System.nanoTime() + unit.toNanos(timeout);
        for (SEPExecutor executor : executors)
            executor.shutdown.await(until - System.nanoTime(), TimeUnit.NANOSECONDS);
    }

    private void terminateWorkers()
    {
        assert shuttingDown;

        // To terminate our workers, we only need to unpark thread to make it runnable again,
        // so that the pool.shuttingDown boolean is checked. If work was already in the process
        // of being scheduled, worker will terminate upon running the task.
        Map.Entry<Long, SEPWorker> e;
        while (null != (e = descheduled.pollFirstEntry()))
            e.getValue().assign(Work.SPINNING, false);

        while (null != (e = spinning.pollFirstEntry()))
            LockSupport.unpark(e.getValue().thread);
    }
}<|MERGE_RESOLUTION|>--- conflicted
+++ resolved
@@ -115,11 +115,7 @@
         return executor;
     }
 
-<<<<<<< HEAD
-    public synchronized void shutdownAndWait() throws InterruptedException
-=======
-    public void shutdownAndWait(long timeout, TimeUnit unit) throws InterruptedException
->>>>>>> 8dcaa12b
+    public synchronized void shutdownAndWait(long timeout, TimeUnit unit) throws InterruptedException
     {
         shuttingDown = true;
         List<SEPExecutor> executors = new ArrayList<>(this.executors);
