/*
 * Licensed to the Apache Software Foundation (ASF) under one
 * or more contributor license agreements.  See the NOTICE file
 * distributed with this work for additional information
 * regarding copyright ownership.  The ASF licenses this file
 * to you under the Apache License, Version 2.0 (the
 * "License"); you may not use this file except in compliance
 * with the License.  You may obtain a copy of the License at
 *
 *     http://www.apache.org/licenses/LICENSE-2.0
 *
 * Unless required by applicable law or agreed to in writing, software
 * distributed under the License is distributed on an "AS IS" BASIS,
 * WITHOUT WARRANTIES OR CONDITIONS OF ANY KIND, either express or implied.
 * See the License for the specific language governing permissions and
 * limitations under the License.
 */
package org.apache.cassandra.cql3;

import java.io.File;
import java.io.IOException;
import java.math.BigDecimal;
import java.math.BigInteger;
import java.net.InetAddress;
import java.net.ServerSocket;
import java.nio.ByteBuffer;
import java.util.*;
import java.util.concurrent.CountDownLatch;
import java.util.concurrent.ExecutionException;
import java.util.concurrent.TimeUnit;
import java.util.concurrent.atomic.AtomicInteger;
import java.util.stream.Collectors;

import com.google.common.base.Objects;
import com.google.common.collect.ImmutableList;
import com.google.common.collect.ImmutableSet;
import org.junit.*;
import org.slf4j.Logger;
import org.slf4j.LoggerFactory;

<<<<<<< HEAD
import com.datastax.driver.core.*;
import com.datastax.driver.core.ResultSet;
=======
import static junit.framework.Assert.assertNotNull;

import com.datastax.driver.core.*;
import com.datastax.driver.core.ResultSet;

>>>>>>> cb6fad3e
import org.apache.cassandra.SchemaLoader;
import org.apache.cassandra.concurrent.ScheduledExecutors;
import org.apache.cassandra.config.CFMetaData;
import org.apache.cassandra.config.DatabaseDescriptor;
import org.apache.cassandra.config.Schema;
import org.apache.cassandra.cql3.functions.FunctionName;
import org.apache.cassandra.cql3.functions.ThreadAwareSecurityManager;
import org.apache.cassandra.cql3.statements.ParsedStatement;
import org.apache.cassandra.db.*;
import org.apache.cassandra.db.commitlog.CommitLog;
import org.apache.cassandra.db.marshal.*;
import org.apache.cassandra.db.marshal.TupleType;
import org.apache.cassandra.dht.Murmur3Partitioner;
import org.apache.cassandra.exceptions.ConfigurationException;
import org.apache.cassandra.exceptions.SyntaxException;
import org.apache.cassandra.io.util.FileUtils;
import org.apache.cassandra.serializers.TypeSerializer;
import org.apache.cassandra.service.ClientState;
import org.apache.cassandra.service.QueryState;
import org.apache.cassandra.service.StorageService;
import org.apache.cassandra.transport.Event;
import org.apache.cassandra.transport.Server;
import org.apache.cassandra.transport.messages.ResultMessage;
import org.apache.cassandra.utils.ByteBufferUtil;
import org.apache.cassandra.utils.FBUtilities;

import static junit.framework.Assert.assertNotNull;

/**
 * Base class for CQL tests.
 */
public abstract class CQLTester
{
    protected static final Logger logger = LoggerFactory.getLogger(CQLTester.class);

    public static final String KEYSPACE = "cql_test_keyspace";
    public static final String KEYSPACE_PER_TEST = "cql_test_keyspace_alt";
    protected static final boolean USE_PREPARED_VALUES = Boolean.valueOf(System.getProperty("cassandra.test.use_prepared", "true"));
    protected static final boolean REUSE_PREPARED = Boolean.valueOf(System.getProperty("cassandra.test.reuse_prepared", "true"));
    protected static final long ROW_CACHE_SIZE_IN_MB = Integer.valueOf(System.getProperty("cassandra.test.row_cache_size_in_mb", "0"));
    private static final AtomicInteger seqNumber = new AtomicInteger();
    protected static final ByteBuffer TOO_BIG = ByteBuffer.allocate(FBUtilities.MAX_UNSIGNED_SHORT + 1024);

    private static org.apache.cassandra.transport.Server server;
    protected static final int nativePort;
    protected static final InetAddress nativeAddr;
    private static final Map<Integer, Cluster> clusters = new HashMap<>();
    private static final Map<Integer, Session> sessions = new HashMap<>();

    private static boolean isServerPrepared = false;

    public static final List<Integer> PROTOCOL_VERSIONS;
    static
    {
        // The latest versions might not be supported yet by the java driver
        ImmutableList.Builder<Integer> builder = ImmutableList.builder();
        for (int version = Server.MIN_SUPPORTED_VERSION; version <= Server.CURRENT_VERSION; version++)
        {
            try
            {
                ProtocolVersion.fromInt(version);
                builder.add(version);
            }
            catch (IllegalArgumentException e)
            {
                break;
            }
        }
        PROTOCOL_VERSIONS = builder.build();

        // Once per-JVM is enough
        prepareServer();

        nativeAddr = InetAddress.getLoopbackAddress();

        try
        {
            try (ServerSocket serverSocket = new ServerSocket(0))
            {
                nativePort = serverSocket.getLocalPort();
            }
            Thread.sleep(250);
        }
        catch (Exception e)
        {
            throw new RuntimeException(e);
        }
    }

    public static ResultMessage lastSchemaChangeResult;

    private List<String> keyspaces = new ArrayList<>();
    private List<String> tables = new ArrayList<>();
    private List<String> types = new ArrayList<>();
    private List<String> functions = new ArrayList<>();
    private List<String> aggregates = new ArrayList<>();

    // We don't use USE_PREPARED_VALUES in the code below so some test can foce value preparation (if the result
    // is not expected to be the same without preparation)
    private boolean usePrepared = USE_PREPARED_VALUES;
    private static boolean reusePrepared = REUSE_PREPARED;

    public static void prepareServer()
    {
        if (isServerPrepared)
            return;

        // Cleanup first
        try
        {
            cleanupAndLeaveDirs();
        }
        catch (IOException e)
        {
            logger.error("Failed to cleanup and recreate directories.");
            throw new RuntimeException(e);
        }

        Thread.setDefaultUncaughtExceptionHandler(new Thread.UncaughtExceptionHandler()
        {
            public void uncaughtException(Thread t, Throwable e)
            {
                logger.error("Fatal exception in thread " + t, e);
            }
        });

        ThreadAwareSecurityManager.install();

        DatabaseDescriptor.setDaemonInitialized();
        Keyspace.setInitialized();
        isServerPrepared = true;
    }

    public static void cleanupAndLeaveDirs() throws IOException
    {
        // We need to stop and unmap all CLS instances prior to cleanup() or we'll get failures on Windows.
        CommitLog.instance.stopUnsafe(true);
        mkdirs();
        cleanup();
        mkdirs();
        CommitLog.instance.restartUnsafe();
    }

    public static void cleanup()
    {
        // clean up commitlog
        String[] directoryNames = { DatabaseDescriptor.getCommitLogLocation(), };
        for (String dirName : directoryNames)
        {
            File dir = new File(dirName);
            if (!dir.exists())
                throw new RuntimeException("No such directory: " + dir.getAbsolutePath());
            FileUtils.deleteRecursive(dir);
        }

        cleanupSavedCaches();

        // clean up data directory which are stored as data directory/keyspace/data files
        for (String dirName : DatabaseDescriptor.getAllDataFileLocations())
        {
            File dir = new File(dirName);
            if (!dir.exists())
                throw new RuntimeException("No such directory: " + dir.getAbsolutePath());
            FileUtils.deleteRecursive(dir);
        }
    }

    public static void mkdirs()
    {
        DatabaseDescriptor.createAllDirectories();
    }

    public static void cleanupSavedCaches()
    {
        File cachesDir = new File(DatabaseDescriptor.getSavedCachesLocation());

        if (!cachesDir.exists() || !cachesDir.isDirectory())
            return;

        FileUtils.delete(cachesDir.listFiles());
    }

    @BeforeClass
    public static void setUpClass()
    {
        if (ROW_CACHE_SIZE_IN_MB > 0)
            DatabaseDescriptor.setRowCacheSizeInMB(ROW_CACHE_SIZE_IN_MB);

        StorageService.instance.setPartitionerUnsafe(Murmur3Partitioner.instance);
    }

    @AfterClass
    public static void tearDownClass()
    {
        for (Session sess : sessions.values())
                sess.close();
        for (Cluster cl : clusters.values())
                cl.close();

        if (server != null)
            server.stop();

        // We use queryInternal for CQLTester so prepared statement will populate our internal cache (if reusePrepared is used; otherwise prepared
        // statements are not cached but re-prepared every time). So we clear the cache between test files to avoid accumulating too much.
        if (reusePrepared)
            QueryProcessor.clearInternalStatementsCache();
    }

    @Before
    public void beforeTest() throws Throwable
    {
        schemaChange(String.format("CREATE KEYSPACE IF NOT EXISTS %s WITH replication = {'class': 'SimpleStrategy', 'replication_factor': '1'}", KEYSPACE));
        schemaChange(String.format("CREATE KEYSPACE IF NOT EXISTS %s WITH replication = {'class': 'SimpleStrategy', 'replication_factor': '1'}", KEYSPACE_PER_TEST));
    }

    @After
    public void afterTest() throws Throwable
    {
        dropPerTestKeyspace();

        // Restore standard behavior in case it was changed
        usePrepared = USE_PREPARED_VALUES;
        reusePrepared = REUSE_PREPARED;

        final List<String> keyspacesToDrop = copy(keyspaces);
        final List<String> tablesToDrop = copy(tables);
        final List<String> typesToDrop = copy(types);
        final List<String> functionsToDrop = copy(functions);
        final List<String> aggregatesToDrop = copy(aggregates);
        keyspaces = null;
        tables = null;
        types = null;
        functions = null;
        aggregates = null;

        // We want to clean up after the test, but dropping a table is rather long so just do that asynchronously
        ScheduledExecutors.optionalTasks.execute(new Runnable()
        {
            public void run()
            {
                try
                {
                    for (int i = tablesToDrop.size() - 1; i >= 0; i--)
                        schemaChange(String.format("DROP TABLE IF EXISTS %s.%s", KEYSPACE, tablesToDrop.get(i)));

                    for (int i = aggregatesToDrop.size() - 1; i >= 0; i--)
                        schemaChange(String.format("DROP AGGREGATE IF EXISTS %s", aggregatesToDrop.get(i)));

                    for (int i = functionsToDrop.size() - 1; i >= 0; i--)
                        schemaChange(String.format("DROP FUNCTION IF EXISTS %s", functionsToDrop.get(i)));

                    for (int i = typesToDrop.size() - 1; i >= 0; i--)
                        schemaChange(String.format("DROP TYPE IF EXISTS %s.%s", KEYSPACE, typesToDrop.get(i)));

                    for (int i = keyspacesToDrop.size() - 1; i >= 0; i--)
                        schemaChange(String.format("DROP KEYSPACE IF EXISTS %s", keyspacesToDrop.get(i)));

                    // Dropping doesn't delete the sstables. It's not a huge deal but it's cleaner to cleanup after us
                    // Thas said, we shouldn't delete blindly before the TransactionLogs.SSTableTidier for the table we drop
                    // have run or they will be unhappy. Since those taks are scheduled on StorageService.tasks and that's
                    // mono-threaded, just push a task on the queue to find when it's empty. No perfect but good enough.

                    final CountDownLatch latch = new CountDownLatch(1);
                    ScheduledExecutors.nonPeriodicTasks.execute(new Runnable()
                    {
                        public void run()
                        {
                            latch.countDown();
                        }
                    });
                    latch.await(2, TimeUnit.SECONDS);

                    removeAllSSTables(KEYSPACE, tablesToDrop);
                }
                catch (Exception e)
                {
                    throw new RuntimeException(e);
                }
            }
        });
    }

    // lazy initialization for all tests that require Java Driver
    protected static void requireNetwork() throws ConfigurationException
    {
        if (server != null)
            return;

        SystemKeyspace.finishStartup();
        StorageService.instance.initServer();
        SchemaLoader.startGossiper();

        server = new Server.Builder().withHost(nativeAddr).withPort(nativePort).build();
        server.start();

        for (int version : PROTOCOL_VERSIONS)
        {
            if (clusters.containsKey(version))
                continue;

            Cluster cluster = Cluster.builder()
                                     .addContactPoints(nativeAddr)
                                     .withClusterName("Test Cluster")
                                     .withPort(nativePort)
                                     .withProtocolVersion(ProtocolVersion.fromInt(version))
                                     .build();
            clusters.put(version, cluster);
            sessions.put(version, cluster.connect());

            logger.info("Started Java Driver instance for protocol version {}", version);
        }
    }

    protected void dropPerTestKeyspace() throws Throwable
    {
        execute(String.format("DROP KEYSPACE IF EXISTS %s", KEYSPACE_PER_TEST));
    }

    /**
     * Returns a copy of the specified list.
     * @return a copy of the specified list.
     */
    private static List<String> copy(List<String> list)
    {
        return list.isEmpty() ? Collections.<String>emptyList() : new ArrayList<>(list);
    }

    public ColumnFamilyStore getCurrentColumnFamilyStore(String keyspace)
    {
        String currentTable = currentTable();
        return currentTable == null
             ? null
             : Keyspace.open(keyspace).getColumnFamilyStore(currentTable);
    }

    public ColumnFamilyStore getCurrentColumnFamilyStore()
    {
        return getCurrentColumnFamilyStore(KEYSPACE);
    }

    public void flush()
    {
        flush(KEYSPACE);
    }

    public void flush(String keyspace)
    {
        ColumnFamilyStore store = getCurrentColumnFamilyStore(keyspace);
        if (store != null)
            store.forceBlockingFlush();
    }

    public void disableCompaction(String keyspace)
    {
        ColumnFamilyStore store = getCurrentColumnFamilyStore(keyspace);
        store.disableAutoCompaction();
    }

    public void flush(boolean forceFlush)
    {
        if (forceFlush)
            flush();
    }

    @FunctionalInterface
    public interface CheckedFunction {
        void apply() throws Throwable;
    }

    /**
     * Runs the given function before and after a flush of sstables.  This is useful for checking that behavior is
     * the same whether data is in memtables or sstables.
     * @param runnable
     * @throws Throwable
     */
    public void beforeAndAfterFlush(CheckedFunction runnable) throws Throwable
    {
        runnable.apply();
        flush();
        runnable.apply();
    }

    public void compact()
    {
        try
        {
            ColumnFamilyStore store = getCurrentColumnFamilyStore();
            if (store != null)
                store.forceMajorCompaction();
        }
        catch (InterruptedException | ExecutionException e)
        {
            throw new RuntimeException(e);
        }
    }

    public void cleanupCache()
    {
        ColumnFamilyStore store = getCurrentColumnFamilyStore();
        if (store != null)
            store.cleanupCache();
    }

    public static FunctionName parseFunctionName(String qualifiedName)
    {
        int i = qualifiedName.indexOf('.');
        return i == -1
               ? FunctionName.nativeFunction(qualifiedName)
               : new FunctionName(qualifiedName.substring(0, i).trim(), qualifiedName.substring(i+1).trim());
    }

    public static String shortFunctionName(String f)
    {
        return parseFunctionName(f).name;
    }

    private static void removeAllSSTables(String ks, List<String> tables)
    {
        // clean up data directory which are stored as data directory/keyspace/data files
        for (File d : Directories.getKSChildDirectories(ks))
        {
            if (d.exists() && containsAny(d.getName(), tables))
                FileUtils.deleteRecursive(d);
        }
    }

    private static boolean containsAny(String filename, List<String> tables)
    {
        for (int i = 0, m = tables.size(); i < m; i++)
            // don't accidentally delete in-use directories with the
            // same prefix as a table to delete, i.e. table_1 & table_11
            if (filename.contains(tables.get(i) + "-"))
                return true;
        return false;
    }

    protected String keyspace()
    {
        return KEYSPACE;
    }

    protected String currentTable()
    {
        if (tables.isEmpty())
            return null;
        return tables.get(tables.size() - 1);
    }

    protected ByteBuffer unset()
    {
        return ByteBufferUtil.UNSET_BYTE_BUFFER;
    }

    protected void forcePreparedValues()
    {
        this.usePrepared = true;
    }

    protected void stopForcingPreparedValues()
    {
        this.usePrepared = USE_PREPARED_VALUES;
    }

    protected void disablePreparedReuseForTest()
    {
        this.reusePrepared = false;
    }

    protected String createType(String query)
    {
        String typeName = "type_" + seqNumber.getAndIncrement();
        String fullQuery = String.format(query, KEYSPACE + "." + typeName);
        types.add(typeName);
        logger.info(fullQuery);
        schemaChange(fullQuery);
        return typeName;
    }

    protected String createFunction(String keyspace, String argTypes, String query) throws Throwable
    {
        String functionName = keyspace + ".function_" + seqNumber.getAndIncrement();
        createFunctionOverload(functionName, argTypes, query);
        return functionName;
    }

    protected void createFunctionOverload(String functionName, String argTypes, String query) throws Throwable
    {
        String fullQuery = String.format(query, functionName);
        functions.add(functionName + '(' + argTypes + ')');
        logger.info(fullQuery);
        schemaChange(fullQuery);
    }

    protected String createAggregate(String keyspace, String argTypes, String query) throws Throwable
    {
        String aggregateName = keyspace + "." + "aggregate_" + seqNumber.getAndIncrement();
        createAggregateOverload(aggregateName, argTypes, query);
        return aggregateName;
    }

    protected void createAggregateOverload(String aggregateName, String argTypes, String query) throws Throwable
    {
        String fullQuery = String.format(query, aggregateName);
        aggregates.add(aggregateName + '(' + argTypes + ')');
        logger.info(fullQuery);
        schemaChange(fullQuery);
    }

    protected String createKeyspace(String query)
    {
        String currentKeyspace = createKeyspaceName();
        String fullQuery = String.format(query, currentKeyspace);
        logger.info(fullQuery);
        schemaChange(fullQuery);
        return currentKeyspace;
    }

    protected String createKeyspaceName()
    {
        String currentKeyspace = "keyspace_" + seqNumber.getAndIncrement();
        keyspaces.add(currentKeyspace);
        return currentKeyspace;
    }

    protected String createTable(String query)
    {
        return createTable(KEYSPACE, query);
    }

    protected String createTable(String keyspace, String query)
    {
        String currentTable = createTableName();
        String fullQuery = formatQuery(keyspace, query);
        logger.info(fullQuery);
        schemaChange(fullQuery);
        return currentTable;
    }

    protected String createTableName()
    {
        String currentTable = "table_" + seqNumber.getAndIncrement();
        tables.add(currentTable);
        return currentTable;
    }

    protected void createTableMayThrow(String query) throws Throwable
    {
        String currentTable = createTableName();
        String fullQuery = formatQuery(query);
        logger.info(fullQuery);
        QueryProcessor.executeOnceInternal(fullQuery);
    }

    protected void alterTable(String query)
    {
        String fullQuery = formatQuery(query);
        logger.info(fullQuery);
        schemaChange(fullQuery);
    }

    protected void alterTableMayThrow(String query) throws Throwable
    {
        String fullQuery = formatQuery(query);
        logger.info(fullQuery);
        QueryProcessor.executeOnceInternal(fullQuery);
    }

    protected void dropTable(String query)
    {
        dropFormattedTable(String.format(query, KEYSPACE + "." + currentTable()));
    }

    protected void dropFormattedTable(String formattedQuery)
    {
        logger.info(formattedQuery);
        schemaChange(formattedQuery);
    }

    protected void createIndex(String query)
    {
        createFormattedIndex(formatQuery(query));
    }

    protected void createFormattedIndex(String formattedQuery)
    {
        logger.info(formattedQuery);
        schemaChange(formattedQuery);
    }

    /**
     * Index creation is asynchronous, this method searches in the system table IndexInfo
     * for the specified index and returns true if it finds it, which indicates the
     * index was built. If we haven't found it after 5 seconds we give-up.
     */
    protected boolean waitForIndex(String keyspace, String table, String index) throws Throwable
    {
        long start = System.currentTimeMillis();
        boolean indexCreated = false;
        while (!indexCreated)
        {
            Object[][] results = getRows(execute("select index_name from system.\"IndexInfo\" where table_name = ?", keyspace));
            for(int i = 0; i < results.length; i++)
            {
                if (index.equals(results[i][0]))
                {
                    indexCreated = true;
                    break;
                }
            }

            if (System.currentTimeMillis() - start > 5000)
                break;

            Thread.sleep(10);
        }

        return indexCreated;
    }

    protected void createIndexMayThrow(String query) throws Throwable
    {
        String fullQuery = formatQuery(query);
        logger.info(fullQuery);
        QueryProcessor.executeOnceInternal(fullQuery);
    }

    protected void dropIndex(String query) throws Throwable
    {
        String fullQuery = String.format(query, KEYSPACE);
        logger.info(fullQuery);
        schemaChange(fullQuery);
    }

    protected void assertLastSchemaChange(Event.SchemaChange.Change change, Event.SchemaChange.Target target,
                                          String keyspace, String name,
                                          String... argTypes)
    {
        Assert.assertTrue(lastSchemaChangeResult instanceof ResultMessage.SchemaChange);
        ResultMessage.SchemaChange schemaChange = (ResultMessage.SchemaChange) lastSchemaChangeResult;
        Assert.assertSame(change, schemaChange.change.change);
        Assert.assertSame(target, schemaChange.change.target);
        Assert.assertEquals(keyspace, schemaChange.change.keyspace);
        Assert.assertEquals(name, schemaChange.change.name);
        Assert.assertEquals(argTypes != null ? Arrays.asList(argTypes) : null, schemaChange.change.argTypes);
    }

    protected static void schemaChange(String query)
    {
        try
        {
            ClientState state = ClientState.forInternalCalls();
            state.setKeyspace(SystemKeyspace.NAME);
            QueryState queryState = new QueryState(state);

            ParsedStatement.Prepared prepared = QueryProcessor.parseStatement(query, queryState);
            prepared.statement.validate(state);

            QueryOptions options = QueryOptions.forInternalCalls(Collections.<ByteBuffer>emptyList());

            lastSchemaChangeResult = prepared.statement.executeInternal(queryState, options);
        }
        catch (Exception e)
        {
            logger.info("Error performing schema change", e);
            throw new RuntimeException("Error setting schema for test (query was: " + query + ")", e);
        }
    }

    protected CFMetaData currentTableMetadata()
    {
        return Schema.instance.getCFMetaData(KEYSPACE, currentTable());
    }

    protected com.datastax.driver.core.ResultSet executeNet(int protocolVersion, String query, Object... values) throws Throwable
    {
        return sessionNet(protocolVersion).execute(formatQuery(query), values);
    }

    protected Session sessionNet()
    {
        return sessionNet(PROTOCOL_VERSIONS.get(PROTOCOL_VERSIONS.size() - 1));
    }

    protected com.datastax.driver.core.ResultSet executeNetWithPaging(String query, int pageSize) throws Throwable
    {
        return sessionNet(maxProtocolVersion).execute(new SimpleStatement(formatQuery(query)).setFetchSize(pageSize));
    }

    protected Session sessionNet(int protocolVersion)
    {
        requireNetwork();

        return sessions.get(protocolVersion);
    }

    protected String formatQuery(String query)
    {
        return formatQuery(KEYSPACE, query);
    }

    protected final String formatQuery(String keyspace, String query)
    {
        String currentTable = currentTable();
        return currentTable == null ? query : String.format(query, keyspace + "." + currentTable);
    }

    protected UntypedResultSet execute(String query, Object... values) throws Throwable
    {
        return executeFormattedQuery(formatQuery(query), values);
    }

    protected UntypedResultSet executeFormattedQuery(String query, Object... values) throws Throwable
    {
        UntypedResultSet rs;
        if (usePrepared)
        {
            if (logger.isTraceEnabled())
                logger.trace("Executing: {} with values {}", query, formatAllValues(values));
            if (reusePrepared)
            {
                rs = QueryProcessor.executeInternal(query, transformValues(values));

                // If a test uses a "USE ...", then presumably its statements use relative table. In that case, a USE
                // change the meaning of the current keyspace, so we don't want a following statement to reuse a previously
                // prepared statement at this wouldn't use the right keyspace. To avoid that, we drop the previously
                // prepared statement.
                if (query.startsWith("USE"))
                    QueryProcessor.clearInternalStatementsCache();
            }
            else
            {
                rs = QueryProcessor.executeOnceInternal(query, transformValues(values));
            }
        }
        else
        {
            query = replaceValues(query, values);
            if (logger.isTraceEnabled())
                logger.trace("Executing: {}", query);
            rs = QueryProcessor.executeOnceInternal(query);
        }
        if (rs != null)
        {
            if (logger.isTraceEnabled())
                logger.trace("Got {} rows", rs.size());
        }
        return rs;
    }

    protected void assertRowsNet(int protocolVersion, ResultSet result, Object[]... rows)
    {
        // necessary as we need cluster objects to supply CodecRegistry.
        // It's reasonably certain that the network setup has already been done
        // by the time we arrive at this point, but adding this check doesn't hurt
        requireNetwork();

        if (result == null)
        {
            if (rows.length > 0)
                Assert.fail(String.format("No rows returned by query but %d expected", rows.length));
            return;
        }

        ColumnDefinitions meta = result.getColumnDefinitions();
        Iterator<Row> iter = result.iterator();
        int i = 0;
        while (iter.hasNext() && i < rows.length)
        {
            Object[] expected = rows[i];
            Row actual = iter.next();

            Assert.assertEquals(String.format("Invalid number of (expected) values provided for row %d (using protocol version %d)",
                                              i, protocolVersion),
                                meta.size(), expected.length);

            for (int j = 0; j < meta.size(); j++)
            {
                DataType type = meta.getType(j);
                com.datastax.driver.core.TypeCodec<Object> codec = clusters.get(protocolVersion).getConfiguration()
                                                                                                .getCodecRegistry()
                                                                                                .codecFor(type);
                ByteBuffer expectedByteValue = codec.serialize(expected[j], ProtocolVersion.fromInt(protocolVersion));
                int expectedBytes = expectedByteValue == null ? -1 : expectedByteValue.remaining();
                ByteBuffer actualValue = actual.getBytesUnsafe(meta.getName(j));
                int actualBytes = actualValue == null ? -1 : actualValue.remaining();
                if (!Objects.equal(expectedByteValue, actualValue))
                    Assert.fail(String.format("Invalid value for row %d column %d (%s of type %s), " +
                                              "expected <%s> (%d bytes) but got <%s> (%d bytes) " +
                                              "(using protocol version %d)",
                                              i, j, meta.getName(j), type,
                                              codec.format(expected[j]),
                                              expectedBytes,
                                              codec.format(codec.deserialize(actualValue, ProtocolVersion.fromInt(protocolVersion))),
                                              actualBytes,
                                              protocolVersion));
            }
            i++;
        }

        if (iter.hasNext())
        {
            while (iter.hasNext())
            {
                iter.next();
                i++;
            }
            Assert.fail(String.format("Got less rows than expected. Expected %d but got %d (using protocol version %d).",
                                      rows.length, i, protocolVersion));
        }

        Assert.assertTrue(String.format("Got %s rows than expected. Expected %d but got %d (using protocol version %d)",
                                        rows.length>i ? "less" : "more", rows.length, i, protocolVersion), i == rows.length);
    }

<<<<<<< HEAD
    public static void assertRows(UntypedResultSet result, Object[]... rows)
=======
    protected void assertRowsNet(ResultSet result, Object[]... rows)
    {
        assertRowsNet(maxProtocolVersion, result, rows);
    }

    protected void assertRows(UntypedResultSet result, Object[]... rows)
>>>>>>> cb6fad3e
    {
        if (result == null)
        {
            if (rows.length > 0)
                Assert.fail(String.format("No rows returned by query but %d expected", rows.length));
            return;
        }

        List<ColumnSpecification> meta = result.metadata();
        Iterator<UntypedResultSet.Row> iter = result.iterator();
        int i = 0;
        while (iter.hasNext() && i < rows.length)
        {
            Object[] expected = rows[i];
            UntypedResultSet.Row actual = iter.next();

            Assert.assertEquals(String.format("Invalid number of (expected) values provided for row %d", i), expected == null ? 1 : expected.length, meta.size());

            for (int j = 0; j < meta.size(); j++)
            {
                ColumnSpecification column = meta.get(j);
                ByteBuffer expectedByteValue = makeByteBuffer(expected == null ? null : expected[j], column.type);
                ByteBuffer actualValue = actual.getBytes(column.name.toString());

                if (!Objects.equal(expectedByteValue, actualValue))
                {
                    Object actualValueDecoded = actualValue == null ? null : column.type.getSerializer().deserialize(actualValue);
                    if (!Objects.equal(expected[j], actualValueDecoded))
                        Assert.fail(String.format("Invalid value for row %d column %d (%s of type %s), expected <%s> but got <%s>",
                                                  i,
                                                  j,
                                                  column.name,
                                                  column.type.asCQL3Type(),
                                                  formatValue(expectedByteValue, column.type),
                                                  formatValue(actualValue, column.type)));
                }
            }
            i++;
        }

        if (iter.hasNext())
        {
            while (iter.hasNext())
            {
                iter.next();
                i++;
            }
            Assert.fail(String.format("Got more rows than expected. Expected %d but got %d.", rows.length, i));
        }

        Assert.assertTrue(String.format("Got %s rows than expected. Expected %d but got %d", rows.length>i ? "less" : "more", rows.length, i), i == rows.length);
    }

    /**
     * Like assertRows(), but ignores the ordering of rows.
     */
    public static void assertRowsIgnoringOrder(UntypedResultSet result, Object[]... rows)
    {
        assertRowsIgnoringOrderInternal(result, false, rows);
    }

    public static void assertRowsIgnoringOrderAndExtra(UntypedResultSet result, Object[]... rows)
    {
        assertRowsIgnoringOrderInternal(result, true, rows);
    }

    private static void assertRowsIgnoringOrderInternal(UntypedResultSet result, boolean ignoreExtra, Object[]... rows)
    {
        if (result == null)
        {
            if (rows.length > 0)
                Assert.fail(String.format("No rows returned by query but %d expected", rows.length));
            return;
        }

        List<ColumnSpecification> meta = result.metadata();

        Set<List<ByteBuffer>> expectedRows = new HashSet<>(rows.length);
        for (Object[] expected : rows)
        {
            Assert.assertEquals("Invalid number of (expected) values provided for row", expected.length, meta.size());
            List<ByteBuffer> expectedRow = new ArrayList<>(meta.size());
            for (int j = 0; j < meta.size(); j++)
                expectedRow.add(makeByteBuffer(expected[j], meta.get(j).type));
            expectedRows.add(expectedRow);
        }

        Set<List<ByteBuffer>> actualRows = new HashSet<>(result.size());
        for (UntypedResultSet.Row actual : result)
        {
            List<ByteBuffer> actualRow = new ArrayList<>(meta.size());
            for (int j = 0; j < meta.size(); j++)
                actualRow.add(actual.getBytes(meta.get(j).name.toString()));
            actualRows.add(actualRow);
        }

        com.google.common.collect.Sets.SetView<List<ByteBuffer>> extra = com.google.common.collect.Sets.difference(actualRows, expectedRows);
        com.google.common.collect.Sets.SetView<List<ByteBuffer>> missing = com.google.common.collect.Sets.difference(expectedRows, actualRows);
        if ((!ignoreExtra && !extra.isEmpty()) || !missing.isEmpty())
        {
            List<String> extraRows = makeRowStrings(extra, meta);
            List<String> missingRows = makeRowStrings(missing, meta);
            StringBuilder sb = new StringBuilder();
            if (!extra.isEmpty())
            {
                sb.append("Got ").append(extra.size()).append(" extra row(s) ");
                if (!missing.isEmpty())
                    sb.append("and ").append(missing.size()).append(" missing row(s) ");
                sb.append("in result.  Extra rows:\n    ");
                sb.append(extraRows.stream().collect(Collectors.joining("\n    ")));
                if (!missing.isEmpty())
                    sb.append("\nMissing Rows:\n    ").append(missingRows.stream().collect(Collectors.joining("\n    ")));
                Assert.fail(sb.toString());
            }

            if (!missing.isEmpty())
                Assert.fail("Missing " + missing.size() + " row(s) in result: \n    " + missingRows.stream().collect(Collectors.joining("\n    ")));
        }

        assert ignoreExtra || expectedRows.size() == actualRows.size();
    }

    private static List<String> makeRowStrings(UntypedResultSet resultSet)
    {
        List<List<ByteBuffer>> rows = new ArrayList<>();
        for (UntypedResultSet.Row row : resultSet)
        {
            List<ByteBuffer> values = new ArrayList<>();
            for (ColumnSpecification columnSpecification : resultSet.metadata())
            {
                values.add(row.getBytes(columnSpecification.name.toString()));
            }
            rows.add(values);
        }

        return makeRowStrings(rows, resultSet.metadata());
    }

    private static List<String> makeRowStrings(Iterable<List<ByteBuffer>> rows, List<ColumnSpecification> meta)
    {
        List<String> strings = new ArrayList<>();
        for (List<ByteBuffer> row : rows)
        {
            StringBuilder sb = new StringBuilder("row(");
            for (int j = 0; j < row.size(); j++)
            {
                ColumnSpecification column = meta.get(j);
                sb.append(column.name.toString()).append("=").append(formatValue(row.get(j), column.type));
                if (j < (row.size() - 1))
                    sb.append(", ");
            }
            strings.add(sb.append(")").toString());
        }
        return strings;
    }

    protected void assertRowCount(UntypedResultSet result, int numExpectedRows)
    {
        if (result == null)
        {
            if (numExpectedRows > 0)
                Assert.fail(String.format("No rows returned by query but %d expected", numExpectedRows));
            return;
        }

        List<ColumnSpecification> meta = result.metadata();
        Iterator<UntypedResultSet.Row> iter = result.iterator();
        int i = 0;
        while (iter.hasNext() && i < numExpectedRows)
        {
            UntypedResultSet.Row actual = iter.next();
            assertNotNull(actual);
            i++;
        }

        if (iter.hasNext())
        {
            while (iter.hasNext())
            {
                iter.next();
                i++;
            }
            Assert.fail(String.format("Got less rows than expected. Expected %d but got %d.", numExpectedRows, i));
        }

        Assert.assertTrue(String.format("Got %s rows than expected. Expected %d but got %d", numExpectedRows>i ? "less" : "more", numExpectedRows, i), i == numExpectedRows);
    }

    protected Object[][] getRows(UntypedResultSet result)
    {
        if (result == null)
            return new Object[0][];

        List<Object[]> ret = new ArrayList<>();
        List<ColumnSpecification> meta = result.metadata();

        Iterator<UntypedResultSet.Row> iter = result.iterator();
        while (iter.hasNext())
        {
            UntypedResultSet.Row rowVal = iter.next();
            Object[] row = new Object[meta.size()];
            for (int j = 0; j < meta.size(); j++)
            {
                ColumnSpecification column = meta.get(j);
                ByteBuffer val = rowVal.getBytes(column.name.toString());
                row[j] = val == null ? null : column.type.getSerializer().deserialize(val);
            }

            ret.add(row);
        }

        Object[][] a = new Object[ret.size()][];
        return ret.toArray(a);
    }

    protected void assertColumnNames(UntypedResultSet result, String... expectedColumnNames)
    {
        if (result == null)
        {
            Assert.fail("No rows returned by query.");
            return;
        }

        List<ColumnSpecification> metadata = result.metadata();
        Assert.assertEquals("Got less columns than expected.", expectedColumnNames.length, metadata.size());

        for (int i = 0, m = metadata.size(); i < m; i++)
        {
            ColumnSpecification columnSpec = metadata.get(i);
            Assert.assertEquals(expectedColumnNames[i], columnSpec.name.toString());
        }
    }

    protected void assertAllRows(Object[]... rows) throws Throwable
    {
        assertRows(execute("SELECT * FROM %s"), rows);
    }

    public static Object[] row(Object... expected)
    {
        return expected;
    }

    protected void assertEmpty(UntypedResultSet result) throws Throwable
    {
        if (result != null && !result.isEmpty())
            throw new AssertionError(String.format("Expected empty result but got %d rows: %s \n", result.size(), makeRowStrings(result)));
    }

    protected void assertInvalid(String query, Object... values) throws Throwable
    {
        assertInvalidMessage(null, query, values);
    }

    protected void assertInvalidMessage(String errorMessage, String query, Object... values) throws Throwable
    {
        assertInvalidThrowMessage(errorMessage, null, query, values);
    }

    protected void assertInvalidThrow(Class<? extends Throwable> exception, String query, Object... values) throws Throwable
    {
        assertInvalidThrowMessage(null, exception, query, values);
    }

    protected void assertInvalidThrowMessage(String errorMessage, Class<? extends Throwable> exception, String query, Object... values) throws Throwable
    {
        assertInvalidThrowMessage(Integer.MIN_VALUE, errorMessage, exception, query, values);
    }

    // if a protocol version > Integer.MIN_VALUE is supplied, executes
    // the query via the java driver, mimicking a real client.
    protected void assertInvalidThrowMessage(int protocolVersion,
                                             String errorMessage,
                                             Class<? extends Throwable> exception,
                                             String query,
                                             Object... values) throws Throwable
    {
        try
        {
            if (protocolVersion == Integer.MIN_VALUE)
                execute(query, values);
            else
                executeNet(protocolVersion, query, values);

            String q = USE_PREPARED_VALUES
                       ? query + " (values: " + formatAllValues(values) + ")"
                       : replaceValues(query, values);
            Assert.fail("Query should be invalid but no error was thrown. Query is: " + q);
        }
        catch (Exception e)
        {
            if (exception != null && !exception.isAssignableFrom(e.getClass()))
            {
                Assert.fail("Query should be invalid but wrong error was thrown. " +
                            "Expected: " + exception.getName() + ", got: " + e.getClass().getName() + ". " +
                            "Query is: " + queryInfo(query, values));
            }
            if (errorMessage != null)
            {
                assertMessageContains(errorMessage, e);
            }
        }
    }

    private static String queryInfo(String query, Object[] values)
    {
        return USE_PREPARED_VALUES
               ? query + " (values: " + formatAllValues(values) + ")"
               : replaceValues(query, values);
    }

    protected void assertValidSyntax(String query) throws Throwable
    {
        try
        {
            QueryProcessor.parseStatement(query);
        }
        catch(SyntaxException e)
        {
            Assert.fail(String.format("Expected query syntax to be valid but was invalid. Query is: %s; Error is %s",
                                      query, e.getMessage()));
        }
    }

    protected void assertInvalidSyntax(String query, Object... values) throws Throwable
    {
        assertInvalidSyntaxMessage(null, query, values);
    }

    protected void assertInvalidSyntaxMessage(String errorMessage, String query, Object... values) throws Throwable
    {
        try
        {
            execute(query, values);
            Assert.fail("Query should have invalid syntax but no error was thrown. Query is: " + queryInfo(query, values));
        }
        catch (SyntaxException e)
        {
            if (errorMessage != null)
            {
                assertMessageContains(errorMessage, e);
            }
        }
    }

    /**
     * Asserts that the message of the specified exception contains the specified text.
     *
     * @param text the text that the exception message must contains
     * @param e the exception to check
     */
    private static void assertMessageContains(String text, Exception e)
    {
        Assert.assertTrue("Expected error message to contain '" + text + "', but got '" + e.getMessage() + "'",
                e.getMessage().contains(text));
    }

    private static String replaceValues(String query, Object[] values)
    {
        StringBuilder sb = new StringBuilder();
        int last = 0;
        int i = 0;
        int idx;
        while ((idx = query.indexOf('?', last)) > 0)
        {
            if (i >= values.length)
                throw new IllegalArgumentException(String.format("Not enough values provided. The query has at least %d variables but only %d values provided", i, values.length));

            sb.append(query.substring(last, idx));

            Object value = values[i++];

            // When we have a .. IN ? .., we use a list for the value because that's what's expected when the value is serialized.
            // When we format as string however, we need to special case to use parenthesis. Hackish but convenient.
            if (idx >= 3 && value instanceof List && query.substring(idx - 3, idx).equalsIgnoreCase("IN "))
            {
                List l = (List)value;
                sb.append("(");
                for (int j = 0; j < l.size(); j++)
                {
                    if (j > 0)
                        sb.append(", ");
                    sb.append(formatForCQL(l.get(j)));
                }
                sb.append(")");
            }
            else
            {
                sb.append(formatForCQL(value));
            }
            last = idx + 1;
        }
        sb.append(query.substring(last));
        return sb.toString();
    }

    // We're rellly only returning ByteBuffers but this make the type system happy
    private static Object[] transformValues(Object[] values)
    {
        // We could partly rely on QueryProcessor.executeOnceInternal doing type conversion for us, but
        // it would complain with ClassCastException if we pass say a string where an int is excepted (since
        // it bases conversion on what the value should be, not what it is). For testing, we sometimes
        // want to pass value of the wrong type and assert that this properly raise an InvalidRequestException
        // and executeOnceInternal goes into way. So instead, we pre-convert everything to bytes here based
        // on the value.
        // Besides, we need to handle things like TupleValue that executeOnceInternal don't know about.

        Object[] buffers = new ByteBuffer[values.length];
        for (int i = 0; i < values.length; i++)
        {
            Object value = values[i];
            if (value == null)
            {
                buffers[i] = null;
                continue;
            }
            else if (value == ByteBufferUtil.UNSET_BYTE_BUFFER)
            {
                buffers[i] = ByteBufferUtil.UNSET_BYTE_BUFFER;
                continue;
            }

            try
            {
                buffers[i] = typeFor(value).decompose(serializeTuples(value));
            }
            catch (Exception ex)
            {
                logger.info("Error serializing query parameter {}:", value, ex);
                throw ex;
            }
        }
        return buffers;
    }

    private static Object serializeTuples(Object value)
    {
        if (value instanceof TupleValue)
        {
            return ((TupleValue)value).toByteBuffer();
        }

        // We need to reach inside collections for TupleValue and transform them to ByteBuffer
        // since otherwise the decompose method of the collection AbstractType won't know what
        // to do with them
        if (value instanceof List)
        {
            List l = (List)value;
            List n = new ArrayList(l.size());
            for (Object o : l)
                n.add(serializeTuples(o));
            return n;
        }

        if (value instanceof Set)
        {
            Set s = (Set)value;
            Set n = new LinkedHashSet(s.size());
            for (Object o : s)
                n.add(serializeTuples(o));
            return n;
        }

        if (value instanceof Map)
        {
            Map m = (Map)value;
            Map n = new LinkedHashMap(m.size());
            for (Object entry : m.entrySet())
                n.put(serializeTuples(((Map.Entry)entry).getKey()), serializeTuples(((Map.Entry)entry).getValue()));
            return n;
        }
        return value;
    }

    private static String formatAllValues(Object[] values)
    {
        StringBuilder sb = new StringBuilder();
        sb.append("[");
        for (int i = 0; i < values.length; i++)
        {
            if (i > 0)
                sb.append(", ");
            sb.append(formatForCQL(values[i]));
        }
        sb.append("]");
        return sb.toString();
    }

    private static String formatForCQL(Object value)
    {
        if (value == null)
            return "null";

        if (value instanceof TupleValue)
            return ((TupleValue)value).toCQLString();

        // We need to reach inside collections for TupleValue. Besides, for some reason the format
        // of collection that CollectionType.getString gives us is not at all 'CQL compatible'
        if (value instanceof Collection || value instanceof Map)
        {
            StringBuilder sb = new StringBuilder();
            if (value instanceof List)
            {
                List l = (List)value;
                sb.append("[");
                for (int i = 0; i < l.size(); i++)
                {
                    if (i > 0)
                        sb.append(", ");
                    sb.append(formatForCQL(l.get(i)));
                }
                sb.append("]");
            }
            else if (value instanceof Set)
            {
                Set s = (Set)value;
                sb.append("{");
                Iterator iter = s.iterator();
                while (iter.hasNext())
                {
                    sb.append(formatForCQL(iter.next()));
                    if (iter.hasNext())
                        sb.append(", ");
                }
                sb.append("}");
            }
            else
            {
                Map m = (Map)value;
                sb.append("{");
                Iterator iter = m.entrySet().iterator();
                while (iter.hasNext())
                {
                    Map.Entry entry = (Map.Entry)iter.next();
                    sb.append(formatForCQL(entry.getKey())).append(": ").append(formatForCQL(entry.getValue()));
                    if (iter.hasNext())
                        sb.append(", ");
                }
                sb.append("}");
            }
            return sb.toString();
        }

        AbstractType type = typeFor(value);
        String s = type.getString(type.decompose(value));

        if (type instanceof InetAddressType || type instanceof TimestampType)
            return String.format("'%s'", s);
        else if (type instanceof UTF8Type)
            return String.format("'%s'", s.replaceAll("'", "''"));
        else if (type instanceof BytesType)
            return "0x" + s;

        return s;
    }

    private static ByteBuffer makeByteBuffer(Object value, AbstractType type)
    {
        if (value == null)
            return null;

        if (value instanceof TupleValue)
            return ((TupleValue)value).toByteBuffer();

        if (value instanceof ByteBuffer)
            return (ByteBuffer)value;

        return type.decompose(value);
    }

    private static String formatValue(ByteBuffer bb, AbstractType<?> type)
    {
        if (bb == null)
            return "null";

        if (type instanceof CollectionType)
        {
            // CollectionType override getString() to use hexToBytes. We can't change that
            // without breaking SSTable2json, but the serializer for collection have the
            // right getString so using it directly instead.
            TypeSerializer ser = type.getSerializer();
            return ser.toString(ser.deserialize(bb));
        }

        return type.getString(bb);
    }

    protected Object tuple(Object...values)
    {
        return new TupleValue(values);
    }

    protected Object userType(Object... values)
    {
        return new TupleValue(values).toByteBuffer();
    }

    protected Object list(Object...values)
    {
        return Arrays.asList(values);
    }

    protected Object set(Object...values)
    {
        return ImmutableSet.copyOf(values);
    }

    protected Object map(Object...values)
    {
        if (values.length % 2 != 0)
            throw new IllegalArgumentException();

        int size = values.length / 2;
        Map m = new LinkedHashMap(size);
        for (int i = 0; i < size; i++)
            m.put(values[2 * i], values[(2 * i) + 1]);
        return m;
    }

    protected com.datastax.driver.core.TupleType tupleTypeOf(int protocolVersion, DataType...types)
    {
        requireNetwork();
        return clusters.get(protocolVersion).getMetadata().newTupleType(types);
    }

    // Attempt to find an AbstracType from a value (for serialization/printing sake).
    // Will work as long as we use types we know of, which is good enough for testing
    private static AbstractType typeFor(Object value)
    {
        if (value instanceof ByteBuffer || value instanceof TupleValue || value == null)
            return BytesType.instance;

        if (value instanceof Byte)
            return ByteType.instance;

        if (value instanceof Short)
            return ShortType.instance;

        if (value instanceof Integer)
            return Int32Type.instance;

        if (value instanceof Long)
            return LongType.instance;

        if (value instanceof Float)
            return FloatType.instance;

        if (value instanceof Double)
            return DoubleType.instance;

        if (value instanceof BigInteger)
            return IntegerType.instance;

        if (value instanceof BigDecimal)
            return DecimalType.instance;

        if (value instanceof String)
            return UTF8Type.instance;

        if (value instanceof Boolean)
            return BooleanType.instance;

        if (value instanceof InetAddress)
            return InetAddressType.instance;

        if (value instanceof Date)
            return TimestampType.instance;

        if (value instanceof UUID)
            return UUIDType.instance;

        if (value instanceof List)
        {
            List l = (List)value;
            AbstractType elt = l.isEmpty() ? BytesType.instance : typeFor(l.get(0));
            return ListType.getInstance(elt, true);
        }

        if (value instanceof Set)
        {
            Set s = (Set)value;
            AbstractType elt = s.isEmpty() ? BytesType.instance : typeFor(s.iterator().next());
            return SetType.getInstance(elt, true);
        }

        if (value instanceof Map)
        {
            Map m = (Map)value;
            AbstractType keys, values;
            if (m.isEmpty())
            {
                keys = BytesType.instance;
                values = BytesType.instance;
            }
            else
            {
                Map.Entry entry = (Map.Entry)m.entrySet().iterator().next();
                keys = typeFor(entry.getKey());
                values = typeFor(entry.getValue());
            }
            return MapType.getInstance(keys, values, true);
        }

        throw new IllegalArgumentException("Unsupported value type (value is " + value + ")");
    }

    private static class TupleValue
    {
        private final Object[] values;

        TupleValue(Object[] values)
        {
            this.values = values;
        }

        public ByteBuffer toByteBuffer()
        {
            ByteBuffer[] bbs = new ByteBuffer[values.length];
            for (int i = 0; i < values.length; i++)
                bbs[i] = makeByteBuffer(values[i], typeFor(values[i]));
            return TupleType.buildValue(bbs);
        }

        public String toCQLString()
        {
            StringBuilder sb = new StringBuilder();
            sb.append("(");
            for (int i = 0; i < values.length; i++)
            {
                if (i > 0)
                    sb.append(", ");
                sb.append(formatForCQL(values[i]));
            }
            sb.append(")");
            return sb.toString();
        }

        public String toString()
        {
            return "TupleValue" + toCQLString();
        }
    }
}<|MERGE_RESOLUTION|>--- conflicted
+++ resolved
@@ -38,16 +38,9 @@
 import org.slf4j.Logger;
 import org.slf4j.LoggerFactory;
 
-<<<<<<< HEAD
 import com.datastax.driver.core.*;
 import com.datastax.driver.core.ResultSet;
-=======
-import static junit.framework.Assert.assertNotNull;
-
-import com.datastax.driver.core.*;
-import com.datastax.driver.core.ResultSet;
-
->>>>>>> cb6fad3e
+
 import org.apache.cassandra.SchemaLoader;
 import org.apache.cassandra.concurrent.ScheduledExecutors;
 import org.apache.cassandra.config.CFMetaData;
@@ -733,7 +726,7 @@
 
     protected com.datastax.driver.core.ResultSet executeNetWithPaging(String query, int pageSize) throws Throwable
     {
-        return sessionNet(maxProtocolVersion).execute(new SimpleStatement(formatQuery(query)).setFetchSize(pageSize));
+        return sessionNet().execute(new SimpleStatement(formatQuery(query)).setFetchSize(pageSize));
     }
 
     protected Session sessionNet(int protocolVersion)
@@ -862,16 +855,12 @@
                                         rows.length>i ? "less" : "more", rows.length, i, protocolVersion), i == rows.length);
     }
 
-<<<<<<< HEAD
+    protected void assertRowsNet(ResultSet result, Object[]... rows)
+    {
+        assertRowsNet(PROTOCOL_VERSIONS.get(PROTOCOL_VERSIONS.size() - 1), result, rows);
+    }
+
     public static void assertRows(UntypedResultSet result, Object[]... rows)
-=======
-    protected void assertRowsNet(ResultSet result, Object[]... rows)
-    {
-        assertRowsNet(maxProtocolVersion, result, rows);
-    }
-
-    protected void assertRows(UntypedResultSet result, Object[]... rows)
->>>>>>> cb6fad3e
     {
         if (result == null)
         {
