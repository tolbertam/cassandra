/*
 * Licensed to the Apache Software Foundation (ASF) under one
 * or more contributor license agreements.  See the NOTICE file
 * distributed with this work for additional information
 * regarding copyright ownership.  The ASF licenses this file
 * to you under the Apache License, Version 2.0 (the
 * "License"); you may not use this file except in compliance
 * with the License.  You may obtain a copy of the License at
 *
 *     http://www.apache.org/licenses/LICENSE-2.0
 *
 * Unless required by applicable law or agreed to in writing, software
 * distributed under the License is distributed on an "AS IS" BASIS,
 * WITHOUT WARRANTIES OR CONDITIONS OF ANY KIND, either express or implied.
 * See the License for the specific language governing permissions and
 * limitations under the License.
 */
package org.apache.cassandra.cql3;

import java.io.IOException;
import java.math.BigDecimal;
import java.math.BigInteger;
import java.net.InetAddress;
import java.net.InetSocketAddress;
import java.net.MalformedURLException;
import java.net.ServerSocket;
import java.nio.ByteBuffer;
import java.rmi.server.RMISocketFactory;
import java.util.AbstractList;
import java.util.ArrayList;
import java.util.Arrays;
import java.util.Collection;
import java.util.Collections;
import java.util.Comparator;
import java.util.Date;
import java.util.HashMap;
import java.util.HashSet;
import java.util.Iterator;
import java.util.LinkedHashMap;
import java.util.LinkedHashSet;
import java.util.List;
import java.util.Locale;
import java.util.Map;
import java.util.Optional;
import java.util.Set;
import java.util.UUID;
import java.util.concurrent.CountDownLatch;
import java.util.concurrent.TimeUnit;
import java.util.concurrent.atomic.AtomicInteger;
import java.util.function.Consumer;
import java.util.function.Supplier;
import java.util.regex.Matcher;
import java.util.regex.Pattern;
import java.util.stream.Collectors;
import java.util.stream.Stream;
import javax.annotation.Nullable;
import javax.management.MBeanServerConnection;
import javax.management.remote.JMXConnector;
import javax.management.remote.JMXConnectorFactory;
import javax.management.remote.JMXConnectorServer;
import javax.management.remote.JMXServiceURL;
import javax.management.remote.rmi.RMIConnectorServer;

import com.google.common.base.Objects;
import com.google.common.base.Strings;
import com.google.common.collect.ImmutableSet;
import com.google.common.collect.Iterables;
import org.apache.commons.lang3.ArrayUtils;
import org.apache.commons.lang3.StringUtils;
import org.junit.After;
import org.junit.AfterClass;
import org.junit.Assert;
import org.junit.Before;
import org.junit.BeforeClass;
import org.junit.Rule;
import org.junit.rules.TestName;
import org.slf4j.Logger;
import org.slf4j.LoggerFactory;

import com.codahale.metrics.Gauge;
import com.datastax.driver.core.CloseFuture;
import com.datastax.driver.core.Cluster;
import com.datastax.driver.core.ColumnDefinitions;
import com.datastax.driver.core.DataType;
import com.datastax.driver.core.NettyOptions;
import com.datastax.driver.core.ResultSet;
import com.datastax.driver.core.Row;
import com.datastax.driver.core.Session;
import com.datastax.driver.core.SimpleStatement;
import com.datastax.driver.core.SocketOptions;
import com.datastax.driver.core.Statement;
import com.datastax.driver.core.UDTValue;
import com.datastax.driver.core.UserType;
import com.datastax.driver.core.exceptions.UnauthorizedException;
import com.datastax.shaded.netty.channel.EventLoopGroup;
import org.apache.cassandra.SchemaLoader;
import org.apache.cassandra.ServerTestUtils;
import org.apache.cassandra.Util;
import org.apache.cassandra.auth.AuthCacheService;
import org.apache.cassandra.auth.AuthKeyspace;
import org.apache.cassandra.auth.AuthSchemaChangeListener;
import org.apache.cassandra.auth.AuthTestUtils;
import org.apache.cassandra.auth.IRoleManager;
import org.apache.cassandra.concurrent.ScheduledExecutors;
import org.apache.cassandra.concurrent.Stage;
import org.apache.cassandra.config.CassandraRelevantProperties;
import org.apache.cassandra.config.DataStorageSpec;
import org.apache.cassandra.config.DatabaseDescriptor;
import org.apache.cassandra.config.EncryptionOptions;
import org.apache.cassandra.cql3.functions.FunctionName;
import org.apache.cassandra.cql3.functions.types.ParseUtils;
import org.apache.cassandra.db.ColumnFamilyStore;
import org.apache.cassandra.db.Directories;
import org.apache.cassandra.db.Keyspace;
import org.apache.cassandra.db.SystemKeyspace;
import org.apache.cassandra.db.marshal.AbstractType;
import org.apache.cassandra.db.marshal.BooleanType;
import org.apache.cassandra.db.marshal.ByteBufferAccessor;
import org.apache.cassandra.db.marshal.ByteType;
import org.apache.cassandra.db.marshal.BytesType;
import org.apache.cassandra.db.marshal.CollectionType;
import org.apache.cassandra.db.marshal.DecimalType;
import org.apache.cassandra.db.marshal.DoubleType;
import org.apache.cassandra.db.marshal.DurationType;
import org.apache.cassandra.db.marshal.FloatType;
import org.apache.cassandra.db.marshal.InetAddressType;
import org.apache.cassandra.db.marshal.Int32Type;
import org.apache.cassandra.db.marshal.IntegerType;
import org.apache.cassandra.db.marshal.ListType;
import org.apache.cassandra.db.marshal.LongType;
import org.apache.cassandra.db.marshal.MapType;
import org.apache.cassandra.db.marshal.SetType;
import org.apache.cassandra.db.marshal.ShortType;
import org.apache.cassandra.db.marshal.TimeUUIDType;
import org.apache.cassandra.db.marshal.TimestampType;
import org.apache.cassandra.db.marshal.TupleType;
import org.apache.cassandra.db.marshal.UTF8Type;
import org.apache.cassandra.db.marshal.UUIDType;
import org.apache.cassandra.db.marshal.VectorType;
import org.apache.cassandra.db.virtual.VirtualKeyspaceRegistry;
import org.apache.cassandra.db.virtual.VirtualSchemaKeyspace;
import org.apache.cassandra.dht.Murmur3Partitioner;
import org.apache.cassandra.exceptions.ConfigurationException;
import org.apache.cassandra.exceptions.InvalidRequestException;
import org.apache.cassandra.exceptions.SyntaxException;
import org.apache.cassandra.index.Index;
import org.apache.cassandra.index.SecondaryIndexManager;
import org.apache.cassandra.io.filesystem.ListenableFileSystem;
import org.apache.cassandra.io.util.File;
import org.apache.cassandra.io.util.FileSystems;
import org.apache.cassandra.io.util.FileUtils;
import org.apache.cassandra.locator.InetAddressAndPort;
import org.apache.cassandra.locator.TokenMetadata;
import org.apache.cassandra.metrics.CassandraMetricsRegistry;
import org.apache.cassandra.metrics.ClientMetrics;
import org.apache.cassandra.schema.IndexMetadata;
import org.apache.cassandra.schema.KeyspaceMetadata;
import org.apache.cassandra.schema.Schema;
import org.apache.cassandra.schema.SchemaConstants;
import org.apache.cassandra.schema.SchemaKeyspace;
import org.apache.cassandra.schema.SchemaTestUtil;
import org.apache.cassandra.schema.TableMetadata;
import org.apache.cassandra.serializers.TypeSerializer;
import org.apache.cassandra.service.ClientState;
import org.apache.cassandra.service.QueryState;
import org.apache.cassandra.service.StorageService;
import org.apache.cassandra.transport.Event;
import org.apache.cassandra.transport.Message;
import org.apache.cassandra.transport.ProtocolVersion;
import org.apache.cassandra.transport.Server;
import org.apache.cassandra.transport.SimpleClient;
import org.apache.cassandra.transport.messages.ResultMessage;
import org.apache.cassandra.utils.ByteBufferUtil;
import org.apache.cassandra.utils.FBUtilities;
import org.apache.cassandra.utils.JMXServerUtils;
import org.apache.cassandra.utils.Pair;
import org.apache.cassandra.utils.TimeUUID;
import org.assertj.core.api.Assertions;
import org.awaitility.Awaitility;

import static org.apache.cassandra.config.CassandraRelevantProperties.CASSANDRA_JMX_LOCAL_PORT;
import static org.apache.cassandra.config.CassandraRelevantProperties.TEST_DRIVER_CONNECTION_TIMEOUT_MS;
import static org.apache.cassandra.config.CassandraRelevantProperties.TEST_DRIVER_READ_TIMEOUT_MS;
import static org.apache.cassandra.config.CassandraRelevantProperties.TEST_REUSE_PREPARED;
import static org.apache.cassandra.config.CassandraRelevantProperties.TEST_ROW_CACHE_SIZE;
import static org.apache.cassandra.config.CassandraRelevantProperties.TEST_USE_PREPARED;
import static org.apache.cassandra.cql3.SchemaElement.SchemaElementType.AGGREGATE;
import static org.apache.cassandra.cql3.SchemaElement.SchemaElementType.FUNCTION;
import static org.apache.cassandra.cql3.SchemaElement.SchemaElementType.MATERIALIZED_VIEW;
import static org.apache.cassandra.cql3.SchemaElement.SchemaElementType.TABLE;
import static org.apache.cassandra.cql3.SchemaElement.SchemaElementType.TYPE;
import static org.junit.Assert.assertFalse;
import static org.junit.Assert.assertNotNull;
import static org.junit.Assert.assertTrue;
import static org.junit.Assert.fail;

/**
 * Base class for CQL tests.
 */
public abstract class CQLTester
{
    /**
     * The super user
     */
    private static final User SUPER_USER = new User("cassandra", "cassandra");

    protected static final Logger logger = LoggerFactory.getLogger(CQLTester.class);

    // We make the test method name available and also use it when creating KS, table,...
    @Rule
    public final TestName testName = new TestName();
    // Some tests use hardcoded constants so we may want to disable it
    protected static volatile boolean decorateCQLWithTestNames = true;

    public static final String KEYSPACE = "cql_test_keyspace";
    public static final String KEYSPACE_PER_TEST = "cql_test_keyspace_alt";
    protected static final boolean USE_PREPARED_VALUES = TEST_USE_PREPARED.getBoolean();
    protected static final boolean REUSE_PREPARED = TEST_REUSE_PREPARED.getBoolean();
    protected static final long ROW_CACHE_SIZE_IN_MIB = new DataStorageSpec.LongMebibytesBound(TEST_ROW_CACHE_SIZE.getString("0MiB")).toMebibytes();
    private static final AtomicInteger seqNumber = new AtomicInteger();
    protected static final ByteBuffer TOO_BIG = ByteBuffer.allocate(FBUtilities.MAX_UNSIGNED_SHORT + 1024);
    public static final String DATA_CENTER = ServerTestUtils.DATA_CENTER;
    public static final String DATA_CENTER_REMOTE = ServerTestUtils.DATA_CENTER_REMOTE;
    public static final String RACK1 = ServerTestUtils.RACK1;
    protected static final int ASSERTION_TIMEOUT_SECONDS = 15;

    private static org.apache.cassandra.transport.Server server;
    private static JMXConnectorServer jmxServer;
    protected static String jmxHost;
    protected static int jmxPort;
    protected static MBeanServerConnection jmxConnection;

    protected static int nativePort;
    protected static final InetAddress nativeAddr;
    protected static final Set<InetAddressAndPort> remoteAddrs = new HashSet<>();
    private static final Map<Pair<User, ProtocolVersion>, Cluster> clusters = new HashMap<>();
    private static final Map<Pair<User, ProtocolVersion>, Session> sessions = new HashMap<>();

    private static Consumer<Cluster.Builder> clusterBuilderConfigurator;

    public static final List<ProtocolVersion> PROTOCOL_VERSIONS = new ArrayList<>(ProtocolVersion.SUPPORTED.size());

    private static final String CREATE_INDEX_NAME_REGEX = "(\\s*(\\w*|\"\\w*\")\\s*)";
    private static final String CREATE_INDEX_REGEX = String.format("\\A\\s*CREATE(?:\\s+CUSTOM)?\\s+INDEX" +
                                                                   "(?:\\s+IF\\s+NOT\\s+EXISTS)?\\s*" +
                                                                   "%s?\\s*ON\\s+(%<s\\.)?%<s\\s*" +
                                                                   "(\\((?:\\s*\\w+\\s*\\()?%<s\\))?",
                                                                   CREATE_INDEX_NAME_REGEX);
    private static final Pattern CREATE_INDEX_PATTERN = Pattern.compile(CREATE_INDEX_REGEX, Pattern.CASE_INSENSITIVE);

    public static final NettyOptions IMMEDIATE_CONNECTION_SHUTDOWN_NETTY_OPTIONS = new NettyOptions()
    {
        @Override
        public void onClusterClose(EventLoopGroup eventLoopGroup)
        {
            // shutdown driver connection immediatelly
            eventLoopGroup.shutdownGracefully(0, 0, TimeUnit.SECONDS).syncUninterruptibly();
        }
    };

    /** Return the current server version if supported by the driver, else
     * the latest that is supported.
     *
     * @return - the preferred versions that is also supported by the driver
     */
    public static final ProtocolVersion getDefaultVersion()
    {
        return PROTOCOL_VERSIONS.contains(ProtocolVersion.CURRENT)
               ? ProtocolVersion.CURRENT
               : PROTOCOL_VERSIONS.get(PROTOCOL_VERSIONS.size() - 1);
    }

    static
    {
        checkProtocolVersion();

        nativeAddr = InetAddress.getLoopbackAddress();
    }

    private List<String> keyspaces = new ArrayList<>();
    private List<String> tables = new ArrayList<>();
    private List<String> views = new ArrayList<>();
    private List<String> types = new ArrayList<>();
    private List<String> functions = new ArrayList<>();
    private List<String> aggregates = new ArrayList<>();

    private User user;

    // We don't use USE_PREPARED_VALUES in the code below so some test can foce value preparation (if the result
    // is not expected to be the same without preparation)
    private boolean usePrepared = USE_PREPARED_VALUES;
    private static boolean reusePrepared = REUSE_PREPARED;

    protected boolean usePrepared()
    {
        return usePrepared;
    }

    /**
     * Use the specified user for executing the queries over the network.
     * @param username the user name
     * @param password the user password
     */
    public void useUser(String username, String password)
    {
        this.user = new User(username, password);
    }

    /**
     * Use the super user for executing the queries over the network.
     */
    public void useSuperUser()
    {
        this.user = SUPER_USER;
    }

    /**
     * Returns a port number that is automatically allocated,
     * typically from an ephemeral port range.
     *
     * @return a port number
     */
    public static int getAutomaticallyAllocatedPort(InetAddress address)
    {
        try
        {
            try (ServerSocket sock = new ServerSocket())
            {
                // A port number of {@code 0} means that the port number will be automatically allocated,
                // typically from an ephemeral port range.
                sock.bind(new InetSocketAddress(address, 0));
                return sock.getLocalPort();
            }
        }
        catch (IOException e)
        {
            throw new RuntimeException(e);
        }
    }

    private static void checkProtocolVersion()
    {
        // The latest versions might not be supported yet by the java driver
        for (ProtocolVersion version : ProtocolVersion.SUPPORTED)
        {
            try
            {
                com.datastax.driver.core.ProtocolVersion.fromInt(version.asInt());
                PROTOCOL_VERSIONS.add(version);
            }
            catch (IllegalArgumentException e)
            {
                logger.warn("Protocol Version {} not supported by java driver", version);
            }
        }
    }

    public static void prepareServer()
    {
        ServerTestUtils.prepareServer();
    }

    public static void cleanup()
    {
        ServerTestUtils.cleanup();
    }

    /**
     * Starts the JMX server. It's safe to call this method multiple times.
     */
    public static void startJMXServer() throws Exception
    {
        if (jmxServer != null)
            return;

        InetAddress loopback = InetAddress.getLoopbackAddress();
        jmxHost = loopback.getHostAddress();
        jmxPort = getAutomaticallyAllocatedPort(loopback);
        jmxServer = JMXServerUtils.createJMXServer(jmxPort, true);
        jmxServer.start();
    }

    public static void createMBeanServerConnection() throws Exception
    {
        assert jmxServer != null : "jmxServer not started";

        Map<String, Object> env = new HashMap<>();
        env.put("com.sun.jndi.rmi.factory.socket", RMISocketFactory.getDefaultSocketFactory());
        JMXConnector jmxc = JMXConnectorFactory.connect(getJMXServiceURL(), env);
        jmxConnection =  jmxc.getMBeanServerConnection();
    }

    public static JMXServiceURL getJMXServiceURL() throws MalformedURLException
    {
        assert jmxServer != null : "jmxServer not started";

        return new JMXServiceURL(String.format("service:jmx:rmi:///jndi/rmi://%s:%d/jmxrmi", jmxHost, jmxPort));
    }

    @BeforeClass
    public static void setUpClass()
    {
<<<<<<< HEAD
        CassandraRelevantProperties.SUPERUSER_SETUP_DELAY_MS.setLong(0);
        ServerTestUtils.daemonInitialization();
=======
        prePrepareServer();

        // Once per-JVM is enough
        prepareServer();
    }

    protected static void prePrepareServer()
    {
        System.setProperty("cassandra.superuser_setup_delay_ms", "0");
>>>>>>> e5fc9b3e

        if (ROW_CACHE_SIZE_IN_MIB > 0)
            DatabaseDescriptor.setRowCacheSizeInMiB(ROW_CACHE_SIZE_IN_MIB);
        StorageService.instance.setPartitionerUnsafe(Murmur3Partitioner.instance);
    }

    @AfterClass
    public static void tearDownClass()
    {
        for (Session sess : sessions.values())
                sess.close();
        for (Cluster cl : clusters.values())
                cl.close();

        if (server != null)
            server.stop();

        // We use queryInternal for CQLTester so prepared statement will populate our internal cache (if reusePrepared is used; otherwise prepared
        // statements are not cached but re-prepared every time). So we clear the cache between test files to avoid accumulating too much.
        if (reusePrepared)
            QueryProcessor.clearInternalStatementsCache();

        TokenMetadata metadata = StorageService.instance.getTokenMetadata();
        metadata.clearUnsafe();

        if (jmxServer != null && jmxServer instanceof RMIConnectorServer)
        {
            try
            {
                ((RMIConnectorServer) jmxServer).stop();
            }
            catch (IOException e)
            {
                logger.warn("Error shutting down jmx", e);
            }
        }
    }

    @Before
    public void beforeTest() throws Throwable
    {
        schemaChange(String.format("CREATE KEYSPACE IF NOT EXISTS %s WITH replication = {'class': 'SimpleStrategy', 'replication_factor': '1'}", KEYSPACE));
        schemaChange(String.format("CREATE KEYSPACE IF NOT EXISTS %s WITH replication = {'class': 'SimpleStrategy', 'replication_factor': '1'}", KEYSPACE_PER_TEST));
    }

    @After
    public void afterTest() throws Throwable
    {
        dropPerTestKeyspace();

        // Restore standard behavior in case it was changed
        usePrepared = USE_PREPARED_VALUES;
        reusePrepared = REUSE_PREPARED;

        final List<String> keyspacesToDrop = copy(keyspaces);
        final List<String> tablesToDrop = copy(tables);
        final List<String> viewsToDrop = copy(views);
        final List<String> typesToDrop = copy(types);
        final List<String> functionsToDrop = copy(functions);
        final List<String> aggregatesToDrop = copy(aggregates);
        keyspaces = null;
        tables = null;
        views = null;
        types = null;
        functions = null;
        aggregates = null;
        user = null;

        // We want to clean up after the test, but dropping a table is rather long so just do that asynchronously
        ScheduledExecutors.optionalTasks.execute(new Runnable()
        {
            public void run()
            {
                try
                {
                    for (int i = viewsToDrop.size() - 1; i >= 0; i--)
                        schemaChange(String.format("DROP MATERIALIZED VIEW IF EXISTS %s.%s", KEYSPACE, viewsToDrop.get(i)));

                    for (int i = tablesToDrop.size() - 1; i >= 0; i--)
                        schemaChange(String.format("DROP TABLE IF EXISTS %s.%s", KEYSPACE, tablesToDrop.get(i)));

                    for (int i = aggregatesToDrop.size() - 1; i >= 0; i--)
                        schemaChange(String.format("DROP AGGREGATE IF EXISTS %s", aggregatesToDrop.get(i)));

                    for (int i = functionsToDrop.size() - 1; i >= 0; i--)
                        schemaChange(String.format("DROP FUNCTION IF EXISTS %s", functionsToDrop.get(i)));

                    for (int i = typesToDrop.size() - 1; i >= 0; i--)
                        schemaChange(String.format("DROP TYPE IF EXISTS %s.%s", KEYSPACE, typesToDrop.get(i)));

                    for (int i = keyspacesToDrop.size() - 1; i >= 0; i--)
                        schemaChange(String.format("DROP KEYSPACE IF EXISTS %s", keyspacesToDrop.get(i)));

                    // Dropping doesn't delete the sstables. It's not a huge deal but it's cleaner to cleanup after us
                    // Thas said, we shouldn't delete blindly before the TransactionLogs.SSTableTidier for the table we drop
                    // have run or they will be unhappy. Since those taks are scheduled on StorageService.tasks and that's
                    // mono-threaded, just push a task on the queue to find when it's empty. No perfect but good enough.

                    final CountDownLatch latch = new CountDownLatch(1);
                    ScheduledExecutors.nonPeriodicTasks.execute(new Runnable()
                    {
                        public void run()
                        {
                            latch.countDown();
                        }
                    });
                    latch.await(2, TimeUnit.SECONDS);

                    removeAllSSTables(KEYSPACE, tablesToDrop);
                }
                catch (Exception e)
                {
                    throw new RuntimeException(e);
                }
            }
        });
    }

    protected void resetSchema() throws Throwable
    {
        for (TableMetadata table : SchemaKeyspace.metadata().tables)
            execute(String.format("TRUNCATE %s", table));
        Schema.instance.loadFromDisk();
        beforeTest();
    }

    public static List<String> buildNodetoolArgs(List<String> args)
    {
        int port = jmxPort == 0 ? CASSANDRA_JMX_LOCAL_PORT.getInt(7199) : jmxPort;
        String host = jmxHost == null ? "127.0.0.1" : jmxHost;
        List<String> allArgs = new ArrayList<>();
        allArgs.add("bin/nodetool");
        allArgs.add("-p");
        allArgs.add(String.valueOf(port));
        allArgs.add("-h");
        allArgs.add(host);
        allArgs.addAll(args);
        return allArgs;
    }

    public static List<String> buildCqlshArgs(List<String> args)
    {
        List<String> allArgs = new ArrayList<>();
        allArgs.add("bin/cqlsh");
        allArgs.add(nativeAddr.getHostAddress());
        allArgs.add(Integer.toString(nativePort));
        allArgs.add("-e");
        allArgs.addAll(args);
        return allArgs;
    }

    public static List<String> buildCassandraStressArgs(List<String> args)
    {
        List<String> allArgs = new ArrayList<>();
        allArgs.add("tools/bin/cassandra-stress");
        allArgs.addAll(args);
        if (args.indexOf("-port") == -1)
        {
            allArgs.add("-port");
            allArgs.add("native=" + Integer.toString(nativePort));
        }
        return allArgs;
    }

    protected static void requireAuthentication()
    {
        DatabaseDescriptor.setAuthenticator(new AuthTestUtils.LocalPasswordAuthenticator());
        DatabaseDescriptor.setAuthorizer(new AuthTestUtils.LocalCassandraAuthorizer());
        DatabaseDescriptor.setNetworkAuthorizer(new AuthTestUtils.LocalCassandraNetworkAuthorizer());
        DatabaseDescriptor.setCIDRAuthorizer(new AuthTestUtils.LocalCassandraCIDRAuthorizer());

        // The CassandraRoleManager constructor set the supported and alterable options based on
        // DatabaseDescriptor authenticator type so it needs to be created only after the authenticator is set.
        IRoleManager roleManager =  new AuthTestUtils.LocalCassandraRoleManager()
        {
            public void setup()
            {
                loadRoleStatement();
                QueryProcessor.executeInternal(createDefaultRoleQuery());
            }
        };

        DatabaseDescriptor.setRoleManager(roleManager);
        SchemaTestUtil.addOrUpdateKeyspace(AuthKeyspace.metadata(), true);
        DatabaseDescriptor.getRoleManager().setup();
        DatabaseDescriptor.getAuthenticator().setup();
        DatabaseDescriptor.getAuthorizer().setup();
        DatabaseDescriptor.getNetworkAuthorizer().setup();
        DatabaseDescriptor.getCIDRAuthorizer().setup();
        Schema.instance.registerListener(new AuthSchemaChangeListener());

        AuthCacheService.initializeAndRegisterCaches();
    }

    /**
     *  Initialize Native Transport for test that need it.
     */
    protected static void requireNetwork() throws ConfigurationException
    {
        requireNetwork(server -> {}, cluster -> {});
    }

    /**
     *  Initialize Native Transport for the tests that need it.
     */
    protected static void requireNetwork(Consumer<Server.Builder> serverConfigurator,
                                         Consumer<Cluster.Builder> clusterConfigurator) throws ConfigurationException
    {
        if (server != null)
            return;

        clusterBuilderConfigurator = clusterConfigurator;

        startServices();
        startServer(serverConfigurator);
    }

    private static void startServices()
    {
        VirtualKeyspaceRegistry.instance.register(VirtualSchemaKeyspace.instance);
        StorageService.instance.initServer();
        SchemaLoader.startGossiper();
    }

    protected static void reinitializeNetwork()
    {
        reinitializeNetwork(server -> {}, cluster -> {});
    }

    protected static void reinitializeNetwork(Consumer<Server.Builder> serverConfigurator,
                                              Consumer<Cluster.Builder> clusterConfigurator)
    {
        if (server != null && server.isRunning())
        {
            server.stop();
            server = null;
        }
        List<CloseFuture> futures = new ArrayList<>();
        for (Cluster cluster : clusters.values())
            futures.add(cluster.closeAsync());
        for (Session session : sessions.values())
            futures.add(session.closeAsync());
        FBUtilities.waitOnFutures(futures);
        clusters.clear();
        sessions.clear();

        clusterBuilderConfigurator = clusterConfigurator;

        startServer(serverConfigurator);
    }

    private static void startServer(Consumer<Server.Builder> decorator)
    {
        nativePort = getAutomaticallyAllocatedPort(nativeAddr);
        Server.Builder serverBuilder = new Server.Builder().withHost(nativeAddr).withPort(nativePort);
        decorator.accept(serverBuilder);
        server = serverBuilder.build();
        ClientMetrics.instance.init(Collections.singleton(server));
        server.start();
    }

    private static Cluster initClientCluster(User user, ProtocolVersion version)
    {
        SocketOptions socketOptions =
                new SocketOptions().setConnectTimeoutMillis(TEST_DRIVER_CONNECTION_TIMEOUT_MS.getInt()) // default is 5000
                                   .setReadTimeoutMillis(TEST_DRIVER_READ_TIMEOUT_MS.getInt()); // default is 12000

        logger.info("Timeouts: {} / {}", socketOptions.getConnectTimeoutMillis(), socketOptions.getReadTimeoutMillis());

        Cluster.Builder builder = Cluster.builder()
                                         .withoutJMXReporting()
                                         .addContactPoints(nativeAddr)
                                         .withClusterName("Test Cluster")
                                         .withPort(nativePort)
                                         .withSocketOptions(socketOptions)
                                         .withNettyOptions(IMMEDIATE_CONNECTION_SHUTDOWN_NETTY_OPTIONS);

        if (user != null)
            builder.withCredentials(user.username, user.password);

        if (version.isBeta())
            builder = builder.allowBetaProtocolVersion();
        else
            builder = builder.withProtocolVersion(com.datastax.driver.core.ProtocolVersion.fromInt(version.asInt()));

        clusterBuilderConfigurator.accept(builder);

        Cluster cluster = builder.build();

        logger.info("Started Java Driver instance for protocol version {}", version);

        return cluster;
    }

    protected void dropPerTestKeyspace() throws Throwable
    {
        execute(String.format("DROP KEYSPACE IF EXISTS %s", KEYSPACE_PER_TEST));
    }

    /**
     * Returns a copy of the specified list.
     * @return a copy of the specified list.
     */
    private static List<String> copy(List<String> list)
    {
        return list.isEmpty() ? Collections.<String>emptyList() : new ArrayList<>(list);
    }

    public ColumnFamilyStore getCurrentColumnFamilyStore()
    {
        return getCurrentColumnFamilyStore(KEYSPACE);
    }

    public ColumnFamilyStore getCurrentColumnFamilyStore(String keyspace)
    {
        String currentTable = currentTable();
        return currentTable == null
             ? null
             : getColumnFamilyStore(keyspace, currentTable);
    }

    public ColumnFamilyStore getColumnFamilyStore(String keyspace, String table)
    {
        return Keyspace.open(keyspace).getColumnFamilyStore(table);
    }

    public void flush(boolean forceFlush)
    {
        if (forceFlush)
            flush();
    }

    public void flush()
    {
        flush(KEYSPACE);
    }

    public void flush(String keyspace)
    {
        ColumnFamilyStore store = getCurrentColumnFamilyStore(keyspace);
        if (store != null)
            Util.flush(store);
    }

    public void flush(String keyspace, String table1, String... tables)
    {
        tables = ArrayUtils.add(tables, table1);
        for (ColumnFamilyStore store : getTables(keyspace, tables))
            Util.flush(store);
    }

    private List<ColumnFamilyStore> getTables(String keyspace, String[] tables)
    {
        List<ColumnFamilyStore> stores = new ArrayList<>(tables.length);
        for (String name : tables)
            stores.add(getColumnFamilyStore(keyspace, name));
        return stores;
    }

    public void disableCompaction(String keyspace)
    {
        ColumnFamilyStore store = getCurrentColumnFamilyStore(keyspace);
        if (store != null)
            store.disableAutoCompaction();
    }

    public void compact()
    {
         ColumnFamilyStore store = getCurrentColumnFamilyStore();
         if (store != null)
             store.forceMajorCompaction();
    }

    public void compact(String keyspace, String table1, String... tables)
    {
        tables = ArrayUtils.add(tables, table1);
        for (ColumnFamilyStore store : getTables(keyspace, tables))
            store.forceMajorCompaction();
    }

    public void forceCompactAll()
    {
        ColumnFamilyStore store = getCurrentColumnFamilyStore();
        if (store != null)
            FBUtilities.waitOnFuture(Util.compactAll(store, FBUtilities.nowInSeconds()));
    }

    public void disableCompaction()
    {
        disableCompaction(KEYSPACE);
    }

    public void disableCompaction(String keyspace, String table)
    {
        ColumnFamilyStore store = getColumnFamilyStore(keyspace, table);
        if (store != null)
            store.disableAutoCompaction();
    }

    public void enableCompaction(String keyspace)
    {
        ColumnFamilyStore store = getCurrentColumnFamilyStore(keyspace);
        if (store != null)
            store.enableAutoCompaction();
    }

    public void enableCompaction()
    {
        enableCompaction(KEYSPACE);
    }

    public void cleanupCache()
    {
        ColumnFamilyStore store = getCurrentColumnFamilyStore();
        if (store != null)
            store.cleanupCache();
    }

    public static FunctionName parseFunctionName(String qualifiedName)
    {
        int i = qualifiedName.indexOf('.');
        return i == -1
               ? FunctionName.nativeFunction(qualifiedName)
               : new FunctionName(qualifiedName.substring(0, i).trim(), qualifiedName.substring(i+1).trim());
    }

    public static String shortFunctionName(String f)
    {
        return parseFunctionName(f).name;
    }

    private static void removeAllSSTables(String ks, List<String> tables)
    {
        // clean up data directory which are stored as data directory/keyspace/data files
        for (File d : Directories.getKSChildDirectories(ks))
        {
            if (d.exists() && containsAny(d.name(), tables))
                FileUtils.deleteRecursive(d);
        }
    }

    private static boolean containsAny(String filename, List<String> tables)
    {
        for (int i = 0, m = tables.size(); i < m; i++)
            // don't accidentally delete in-use directories with the
            // same prefix as a table to delete, i.e. table_1 & table_11
            if (filename.contains(tables.get(i) + "-"))
                return true;
        return false;
    }

    protected String keyspace()
    {
        return KEYSPACE;
    }

    protected String currentTable()
    {
        if (tables.isEmpty())
            return null;
        return tables.get(tables.size() - 1);
    }

    protected String currentView()
    {
        if (views.isEmpty())
            return null;
        return views.get(views.size() - 1);
    }

    protected String currentKeyspace()
    {
        if (keyspaces.isEmpty())
            return null;
        return keyspaces.get(keyspaces.size() - 1);
    }

    protected ByteBuffer unset()
    {
        return ByteBufferUtil.UNSET_BYTE_BUFFER;
    }

    protected void forcePreparedValues()
    {
        this.usePrepared = true;
    }

    protected void stopForcingPreparedValues()
    {
        this.usePrepared = USE_PREPARED_VALUES;
    }

    public static void disablePreparedReuseForTest()
    {
        reusePrepared = false;
    }

    protected String createType(String query)
    {
        return createType(KEYSPACE, query);
    }

    protected String createType(String keyspace, String query)
    {
        String typeName = createTypeName();
        String fullQuery = String.format(query, keyspace + "." + typeName);
        logger.info(fullQuery);
        schemaChange(fullQuery);
        return typeName;
    }

    protected String createTypeName()
    {
        String typeName = createSchemaElementName(TYPE, null);
        types.add(typeName);
        return typeName;
    }

    protected String createFunctionName(String keyspace)
    {
        return createSchemaElementName(FUNCTION, keyspace);
    }

    protected void registerFunction(String functionName, String argTypes)
    {
        functions.add(functionName + '(' + argTypes + ')');
    }

    protected String createFunction(String keyspace, String argTypes, String query) throws Throwable
    {
        String functionName = createFunctionName(keyspace);
        createFunctionOverload(functionName, argTypes, query);
        return functionName;
    }

    protected void createFunctionOverload(String functionName, String argTypes, String query) throws Throwable
    {
        registerFunction(functionName, argTypes);
        String fullQuery = String.format(query, functionName);
        logger.info(fullQuery);
        schemaChange(fullQuery);
    }

    protected String createAggregateName(String keyspace)
    {
        return createSchemaElementName(AGGREGATE, keyspace);
    }

    protected void registerAggregate(String aggregateName, String argTypes)
    {
        aggregates.add(aggregateName + '(' + argTypes + ')');
    }

    protected String createAggregate(String keyspace, String argTypes, String query) throws Throwable
    {
        String aggregateName = createAggregateName(keyspace);
        createAggregateOverload(aggregateName, argTypes, query);
        return aggregateName;
    }

    protected void createAggregateOverload(String aggregateName, String argTypes, String query) throws Throwable
    {
        String fullQuery = String.format(query, aggregateName);
        registerAggregate(aggregateName, argTypes);
        logger.info(fullQuery);
        schemaChange(fullQuery);
    }

    protected String createKeyspace(String query)
    {
        String currentKeyspace = createKeyspaceName();
        String fullQuery = String.format(query, currentKeyspace);
        logger.info(fullQuery);
        schemaChange(fullQuery);
        return currentKeyspace;
    }

    protected void alterKeyspace(String query)
    {
        String fullQuery = String.format(query, currentKeyspace());
        logger.info(fullQuery);
        schemaChange(fullQuery);
    }

    protected void alterKeyspaceMayThrow(String query) throws Throwable
    {
        String fullQuery = String.format(query, currentKeyspace());
        logger.info(fullQuery);
        QueryProcessor.executeOnceInternal(fullQuery);
    }

    protected String createKeyspaceName()
    {
        String currentKeyspace = createSchemaElementName(SchemaElement.SchemaElementType.KEYSPACE, null);
        keyspaces.add(currentKeyspace);
        return currentKeyspace;
    }

    private String createSchemaElementName(SchemaElement.SchemaElementType type, String keyspace)
    {
        String prefix = keyspace == null ? "" : keyspace + '.';
        String typeName = type == MATERIALIZED_VIEW ? "mv" : type.name().toLowerCase(Locale.US);
        int sequence = seqNumber.getAndIncrement();
        int usedSpaceSoFar = prefix.length() + typeName.length() + Math.max(2, numberOfDigits(sequence)) + 1;
        String testMethodName = StringUtils.truncate(getTestMethodName(), SchemaConstants.NAME_LENGTH - usedSpaceSoFar);
        return String.format("%s%s%s_%02d", prefix, typeName, testMethodName, sequence);
    }

    private int numberOfDigits(int i)
    {
        assert i >= 0;
        return i == 0 ? 1 : (int) (Math.log10(i) + 1);
    }

    protected String createTable(String query)
    {
        return createTable(KEYSPACE, query);
    }

    protected String createTable(String keyspace, String query)
    {
        return createTable(keyspace, query, null);
    }

    protected String createTable(String keyspace, String query, String tableName)
    {
        String currentTable = createTableName(tableName);
        String fullQuery = formatQuery(keyspace, query);
        logger.info(fullQuery);
        schemaChange(fullQuery);
        return currentTable;
    }

    protected String createTableName()
    {
        return createTableName(null);
    }

    protected String createTableName(String tableName)
    {
        String currentTable = tableName == null ? createSchemaElementName(TABLE, null) : tableName;
        tables.add(currentTable);
        return currentTable;
    }

    protected void createTableMayThrow(String query) throws Throwable
    {
        String currentTable = createTableName();
        String fullQuery = formatQuery(query);
        logger.info(fullQuery);
        QueryProcessor.executeOnceInternal(fullQuery);
    }

    /**
     * Creates a materialized view, waiting for the completion of its builder tasks.
     *
     * @param query the {@code CREATE VIEW} query, with {@code %s} placeholders for the view and table names
     * @return the name of the created view
     */
    protected String createView(String query)
    {
        return createView(null, query);
    }

    /**
     * Creates a materialized view, waiting for the completion of its builder tasks.
     *
     * @param viewName the name of the view to be created, or {@code null} for using an automatically generated a name
     * @param query the {@code CREATE VIEW} query, with {@code %s} placeholders for the view and table names
     * @return the name of the created view
     */
    protected String createView(String viewName, String query)
    {
        String currentView = createViewAsync(viewName, query);
        waitForViewBuild(currentView);
        return currentView;
    }

    /**
     * Creates a materialized view, without waiting for the completion of its builder tasks.
     *
     * @param query the {@code CREATE VIEW} query, with {@code %s} placeholders for the view and table names
     * @return the name of the created view
     */
    protected String createViewAsync(String query)
    {
        return createViewAsync(null, query);
    }

    /**
     * Creates a materialized view, without waiting for the completion of its builder tasks.
     *
     * @param viewName the name of the view to be created, or {@code null} for using an automatically generated a name
     * @param query the {@code CREATE VIEW} query, with {@code %s} placeholders for the view and table names
     * @return the name of the created view
     */
    protected String createViewAsync(String viewName, String query)
    {
        String currentView = viewName == null ? createViewName() : viewName;
        String fullQuery = String.format(query, KEYSPACE + "." + currentView, KEYSPACE + "." + currentTable());
        logger.info(fullQuery);
        schemaChange(fullQuery);
        return currentView;
    }

    protected void dropView()
    {
        dropView(currentView());
    }

    protected void dropView(String view)
    {
        dropFormattedTable(String.format("DROP MATERIALIZED VIEW IF EXISTS %s.%s", KEYSPACE, view));
        views.remove(view);
    }

    protected String createViewName()
    {
        String currentView = createSchemaElementName(MATERIALIZED_VIEW, null);
        views.add(currentView);
        return currentView;
    }

    protected List<String> getViews()
    {
        return copy(views);
    }

    protected void updateView(String query, Object... params) throws Throwable
    {
        updateView(getDefaultVersion(), query, params);
    }

    protected void updateView(ProtocolVersion version, String query, Object... params) throws Throwable
    {
        executeNet(version, query, params);
        waitForViewMutations();
    }

    /**
     * Waits for any pending asynchronous materialized view mutations.
     */
    protected static void waitForViewMutations()
    {
        Awaitility.await()
                  .atMost(10, TimeUnit.MINUTES)
                  .pollDelay(0, TimeUnit.MILLISECONDS)
                  .pollInterval(1, TimeUnit.MILLISECONDS)
                  .until(() -> Stage.VIEW_MUTATION.executor().getPendingTaskCount() == 0 &&
                               Stage.VIEW_MUTATION.executor().getActiveTaskCount() == 0);
    }

    /**
     * Waits for the building tasks of the specified materialized view.
     *
     * @param view the name of the view
     */
    protected void waitForViewBuild(String view)
    {
        Awaitility.await()
                  .atMost(10, TimeUnit.MINUTES)
                  .pollDelay(0, TimeUnit.MILLISECONDS)
                  .pollInterval(10, TimeUnit.MILLISECONDS)
                  .until(() -> SystemKeyspace.isViewBuilt(keyspace(), view));
    }

    protected void alterTable(String query)
    {
        String fullQuery = formatQuery(query);
        logger.info(fullQuery);
        schemaChange(fullQuery);
    }

    protected void alterTableMayThrow(String query) throws Throwable
    {
        String fullQuery = formatQuery(query);
        logger.info(fullQuery);
        QueryProcessor.executeOnceInternal(fullQuery);
    }

    protected void dropTable(String query)
    {
        dropTable(KEYSPACE, query);
    }

    protected void dropTable(String keyspace, String query)
    {
        dropFormattedTable(String.format(query, keyspace + "." + currentTable()));
    }

    private void dropFormattedTable(String formattedQuery)
    {
        logger.info(formattedQuery);
        schemaChange(formattedQuery);
    }

    /**
     * Creates a secondary index, waiting for it to become queryable.
     *
     * @param query the index creation query
     * @return the name of the created index
     */
    protected String createIndex(String query)
    {
        return createIndex(KEYSPACE, query);
    }

    /**
     * Creates a secondary index, waiting for it to become queryable.
     *
     * @param keyspace the keyspace the created index should belong to
     * @param query the index creation query
     * @return the name of the created index
     */
    protected String createIndex(String keyspace, String query)
    {
        String formattedQuery = formatQuery(keyspace, query);
        Pair<String, String> qualifiedIndexName = createFormattedIndex(keyspace, formattedQuery);
        waitForIndexQueryable(qualifiedIndexName.left, qualifiedIndexName.right);
        return qualifiedIndexName.right;
    }

    /**
     * Creates a secondary index without waiting for it to become queryable.
     *
     * @param query the index creation query
     * @return the name of the created index
     */
    protected String createIndexAsync(String query)
    {
        return createIndexAsync(KEYSPACE, query);
    }

    /**
     * Creates a secondary index without waiting for it to become queryable.
     *
     * @param keyspace the keyspace the created index should belong to
     * @param query the index creation query
     * @return the name of the created index
     */
    protected String createIndexAsync(String keyspace, String query)
    {
        String formattedQuery = formatQuery(keyspace, query);
        return createFormattedIndex(keyspace, formattedQuery).right;
    }

    private Pair<String, String> createFormattedIndex(String keyspace, String formattedQuery)
    {
        logger.info(formattedQuery);
        Pair<String, String> qualifiedIndexName = getCreateIndexName(keyspace, formattedQuery);
        schemaChange(formattedQuery);
        return qualifiedIndexName;
    }

    protected static Pair<String, String> getCreateIndexName(String keyspace, String formattedQuery)
    {
        Matcher matcher = CREATE_INDEX_PATTERN.matcher(formattedQuery);
        if (!matcher.find())
            throw new IllegalArgumentException("Expected valid create index query but found: " + formattedQuery);

        String parsedKeyspace = matcher.group(5);
        if (!Strings.isNullOrEmpty(parsedKeyspace))
            keyspace = parsedKeyspace;

        String index = matcher.group(2);
        if (Strings.isNullOrEmpty(index))
        {
            String table = matcher.group(7);
            if (Strings.isNullOrEmpty(table))
                throw new IllegalArgumentException("Table name should be specified: " + formattedQuery);

            String column = matcher.group(9);

            String baseName = Strings.isNullOrEmpty(column)
                              ? IndexMetadata.generateDefaultIndexName(table)
                              : IndexMetadata.generateDefaultIndexName(table, new ColumnIdentifier(column, true));

            KeyspaceMetadata ks = Schema.instance.getKeyspaceMetadata(keyspace);
            assertNotNull(ks);
            index = ks.findAvailableIndexName(baseName);
        }

        index = ParseUtils.isQuoted(index, '\"')
                ? ParseUtils.unDoubleQuote(index)
                : index.toLowerCase();

        return Pair.create(keyspace, index);
    }

    public void waitForTableIndexesQueryable()
    {
        waitForTableIndexesQueryable(currentTable());
    }

    public void waitForTableIndexesQueryable(String table)
    {
        waitForTableIndexesQueryable(KEYSPACE, table);
    }

    /**
     * Index creation is asynchronous. This method waits until all the indexes in the specified table are queryable.
     *
     * @param keyspace the table keyspace name
     * @param table the table name
     */
    public void waitForTableIndexesQueryable(String keyspace, String table)
    {
        waitForAssert(() -> Assertions.assertThat(getNotQueryableIndexes(keyspace, table)).isEmpty(), 60, TimeUnit.SECONDS);
    }

    public void waitForIndexQueryable(String index)
    {
        waitForIndexQueryable(KEYSPACE, index);
    }

    /**
     * Index creation is asynchronous. This method waits until the specified index is queryable.
     *
     * @param keyspace the index keyspace name
     * @param index the index name
     */
    public void waitForIndexQueryable(String keyspace, String index)
    {
        waitForAssert(() -> assertTrue(isIndexQueryable(keyspace, index)), 60, TimeUnit.SECONDS);
    }

    protected void waitForIndexBuilds(String index)
    {
        waitForIndexBuilds(KEYSPACE, index);
    }

    /**
     * Index creation is asynchronous. This method waits until the specified index hasn't any building task running.
     * <p>
     * This method differs from {@link #waitForIndexQueryable(String, String)} in that it doesn't require the
     * index to be fully nor successfully built, so it can be used to wait for failing index builds.
     *
     * @param keyspace the index keyspace name
     * @param index the index name
     */
    protected void waitForIndexBuilds(String keyspace, String index)
    {
        waitForAssert(() -> assertFalse(isIndexBuilding(keyspace, index)), 60, TimeUnit.SECONDS);
    }

    /**
     * @return the names of the indexes in the current table that are not queryable
     */
    protected Set<String> getNotQueryableIndexes()
    {
        return getNotQueryableIndexes(KEYSPACE, currentTable());
    }

    /**
     * @param keyspace the table keyspace name
     * @param table the table name
     * @return the names of the indexes in the specified table that are not queryable
     */
    protected Set<String> getNotQueryableIndexes(String keyspace, String table)
    {
        SecondaryIndexManager sim = Keyspace.open(keyspace).getColumnFamilyStore(table).indexManager;
        return sim.listIndexes()
                  .stream()
                  .filter(index -> !sim.isIndexQueryable(index))
                  .map(index -> index.getIndexMetadata().name)
                  .collect(Collectors.toSet());
    }

    protected boolean isIndexBuilding(String keyspace, String indexName)
    {
        SecondaryIndexManager manager = getIndexManager(keyspace, indexName);
        assertNotNull(manager);

        return manager.isIndexBuilding(indexName);
    }

    protected boolean isIndexQueryable(String keyspace, String indexName)
    {
        SecondaryIndexManager manager = getIndexManager(keyspace, indexName);
        assertNotNull(manager);

        Index index = manager.getIndexByName(indexName);
        return manager.isIndexQueryable(index);
    }

    @Nullable
    protected SecondaryIndexManager getIndexManager(String keyspace, String indexName)
    {
        for (ColumnFamilyStore cfs : Keyspace.open(keyspace).getColumnFamilyStores())
        {
            Index index = cfs.indexManager.getIndexByName(indexName);
            if (index != null)
                return cfs.indexManager;
        }
        return null;
    }

    protected void waitForAssert(Runnable runnableAssert, long timeout, TimeUnit unit)
    {
        Awaitility.await().dontCatchUncaughtExceptions().atMost(timeout, unit).untilAsserted(runnableAssert::run);
    }

    protected void waitForAssert(Runnable assertion)
    {
        waitForAssert(assertion, ASSERTION_TIMEOUT_SECONDS, TimeUnit.SECONDS);
    }

    protected void createIndexMayThrow(String query) throws Throwable
    {
        String fullQuery = formatQuery(query);
        logger.info(fullQuery);
        QueryProcessor.executeOnceInternal(fullQuery);
    }

    protected void dropIndex(String query) throws Throwable
    {
        String fullQuery = String.format(query, KEYSPACE);
        logger.info(fullQuery);
        schemaChange(fullQuery);
    }

    protected static void assertSchemaChange(String query,
                                             Event.SchemaChange.Change expectedChange,
                                             Event.SchemaChange.Target expectedTarget,
                                             String expectedKeyspace,
                                             String expectedName,
                                             String... expectedArgTypes)
    {
        ResultMessage actual = schemaChange(query);
        Assert.assertTrue(actual instanceof ResultMessage.SchemaChange);
        Event.SchemaChange schemaChange = ((ResultMessage.SchemaChange) actual).change;
        Assert.assertSame(expectedChange, schemaChange.change);
        Assert.assertSame(expectedTarget, schemaChange.target);
        Assert.assertEquals(expectedKeyspace, schemaChange.keyspace);
        Assert.assertEquals(expectedName, schemaChange.name);
        Assert.assertEquals(expectedArgTypes != null ? Arrays.asList(expectedArgTypes) : null, schemaChange.argTypes);
    }

    protected static void assertWarningsContain(Message.Response response, String message)
    {
        assertWarningsContain(response.getWarnings(), message);
    }

    protected static void assertWarningsContain(List<String> warnings, String message)
    {
        Assert.assertNotNull(warnings);
        assertTrue(warnings.stream().anyMatch(s -> s.contains(message)));
    }

    protected static void assertWarningsEquals(ResultSet rs, String... messages)
    {
        assertWarningsEquals(rs.getExecutionInfo().getWarnings(), messages);
    }

    protected static void assertWarningsEquals(List<String> warnings, String... messages)
    {
        Assert.assertNotNull(warnings);
        Assertions.assertThat(messages).hasSameElementsAs(warnings);
    }

    protected static void assertNoWarningContains(Message.Response response, String message)
    {
        assertNoWarningContains(response.getWarnings(), message);
    }

    protected static void assertNoWarningContains(List<String> warnings, String message)
    {
        if (warnings != null)
        {
            assertFalse(warnings.stream().anyMatch(s -> s.contains(message)));
        }
    }

    protected static ResultMessage schemaChange(String query)
    {
        try
        {
            ClientState state = ClientState.forInternalCalls(SchemaConstants.SYSTEM_KEYSPACE_NAME);
            QueryState queryState = new QueryState(state);

            CQLStatement statement = QueryProcessor.parseStatement(query, queryState.getClientState());
            statement.validate(state);

            QueryOptions options = QueryOptions.forInternalCalls(Collections.<ByteBuffer>emptyList());

            return statement.executeLocally(queryState, options);
        }
        catch (Exception e)
        {
            logger.info("Error performing schema change", e);
            if (e instanceof InvalidRequestException)
                throw new InvalidRequestException(String.format("Error setting schema for test (query was: %s)", query), e);
            throw new RuntimeException("Error setting schema for test (query was: " + query + ")", e);
        }
    }

    protected TableMetadata currentTableMetadata()
    {
        return Schema.instance.getTableMetadata(KEYSPACE, currentTable());
    }

    protected com.datastax.driver.core.ResultSet executeNet(ProtocolVersion protocolVersion, String query, Object... values)
    {
        return sessionNet(protocolVersion).execute(formatQuery(query), values);
    }

    protected com.datastax.driver.core.ResultSet executeNet(String query, Object... values)
    {
        return sessionNet().execute(formatQuery(query), values);
    }

    protected com.datastax.driver.core.ResultSet executeViewNet(String query, Object... values)
    {
        return sessionNet().execute(formatViewQuery(query), values);
    }

    protected com.datastax.driver.core.ResultSet executeNet(ProtocolVersion protocolVersion, Statement statement)
    {
        return sessionNet(protocolVersion).execute(statement);
    }

    protected com.datastax.driver.core.ResultSet executeNetWithPaging(ProtocolVersion version, String query, int pageSize, Object... values)
    {
        return sessionNet(version).execute(new SimpleStatement(formatQuery(query), values).setFetchSize(pageSize));
    }

    protected com.datastax.driver.core.ResultSet executeNetWithPaging(ProtocolVersion version, String query, String KS, int pageSize, Object... values)
    {
        return sessionNet(version).execute(new SimpleStatement(formatQuery(KS, query), values).setKeyspace(KS).setFetchSize(pageSize));
    }

    protected com.datastax.driver.core.ResultSet executeNetWithPaging(String query, int pageSize, Object... values)
    {
        return sessionNet().execute(new SimpleStatement(formatQuery(query), values).setFetchSize(pageSize));
    }

    protected com.datastax.driver.core.ResultSet executeNetWithoutPaging(String query)
    {
        return executeNetWithPaging(query, Integer.MAX_VALUE);
    }

    protected Session sessionNet()
    {
        return sessionNet(getDefaultVersion());
    }

    protected Session sessionNet(ProtocolVersion protocolVersion)
    {
        requireNetwork();

        return getSession(protocolVersion);
    }

    private Session getSession(ProtocolVersion protocolVersion)
    {
        Cluster cluster = getCluster(protocolVersion);
        return sessions.computeIfAbsent(Pair.create(user, protocolVersion), userProto -> cluster.connect());
    }

    private Cluster getCluster(ProtocolVersion protocolVersion)
    {
        return clusters.computeIfAbsent(Pair.create(user, protocolVersion), userProto -> initClientCluster(userProto.left, userProto.right));
    }

    protected SimpleClient newSimpleClient(ProtocolVersion version) throws IOException
    {
        return new SimpleClient(nativeAddr.getHostAddress(), nativePort, version, version.isBeta(), new EncryptionOptions().applyConfig())
               .connect(false, false);
    }

    protected String formatQuery(String query)
    {
        return formatQuery(KEYSPACE, query);
    }

    protected final String formatQuery(String keyspace, String query)
    {
        String currentTable = currentTable();
        return currentTable == null ? query : String.format(query, keyspace + "." + currentTable);
    }

    public String formatViewQuery(String query)
    {
        return formatViewQuery(KEYSPACE, query);
    }

    public String formatViewQuery(String keyspace, String query)
    {
        String currentView = currentView();
        return currentView == null ? query : String.format(query, keyspace + "." + currentView);
    }

    protected ResultMessage.Prepared prepare(String query) throws Throwable
    {
        return QueryProcessor.instance.prepare(formatQuery(query), ClientState.forInternalCalls());
    }

    protected UntypedResultSet execute(String query, Object... values)
    {
        return executeFormattedQuery(formatQuery(query), values);
    }

    public UntypedResultSet executeView(String query, Object... values) throws Throwable
    {
        return executeFormattedQuery(formatViewQuery(KEYSPACE, query), values);
    }

    /**
     * Executes the provided query using the {@link ClientState#forInternalCalls()} as the expected ClientState. Note:
     * this means permissions checking will not apply and queries will proceed regardless of role or guardrails.
     */
    public UntypedResultSet executeFormattedQuery(String query, Object... values)
    {
        UntypedResultSet rs;
        if (usePrepared)
        {
            if (logger.isTraceEnabled())
                logger.trace("Executing: {} with values {}", query, formatAllValues(values));
            if (reusePrepared)
            {
                rs = QueryProcessor.executeInternal(query, transformValues(values));

                // If a test uses a "USE ...", then presumably its statements use relative table. In that case, a USE
                // change the meaning of the current keyspace, so we don't want a following statement to reuse a previously
                // prepared statement at this wouldn't use the right keyspace. To avoid that, we drop the previously
                // prepared statement.
                if (query.startsWith("USE"))
                    QueryProcessor.clearInternalStatementsCache();
            }
            else
            {
                rs = QueryProcessor.executeOnceInternal(query, transformValues(values));
            }
        }
        else
        {
            query = replaceValues(query, values);
            if (logger.isTraceEnabled())
                logger.trace("Executing: {}", query);
            rs = QueryProcessor.executeOnceInternal(query);
        }
        if (rs != null)
        {
            if (logger.isTraceEnabled())
                logger.trace("Got {} rows", rs.size());
        }
        return rs;
    }

    public static int compareNetRows(Row r1, Row r2)
    {
        Comparator<ByteBuffer> bufComp = Comparator.nullsFirst(Comparator.naturalOrder());
        for (int c = 0; c < Math.min(r1.getColumnDefinitions().size(), r2.getColumnDefinitions().size()); c++)
        {
            DataType t1 = r1.getColumnDefinitions().getType(c);
            DataType t2 = r2.getColumnDefinitions().getType(c);
            if (!t1.equals(t2))
                return t1.getName().toString().compareTo(t2.getName().toString());

            int cmp = bufComp.compare(r1.getBytesUnsafe(c), r2.getBytesUnsafe(c));
            if (cmp != 0)
                return cmp;
        }
        return Integer.compare(r1.getColumnDefinitions().size(), r2.getColumnDefinitions().size());
    }

    protected void assertRowsNet(ResultSet result, Object[]... rows)
    {
        assertRowsNet(getDefaultVersion(), result, rows);
    }

    protected void assertRowsNet(ProtocolVersion protocolVersion, ResultSet result, Object[]... rows)
    {
        com.datastax.driver.core.ProtocolVersion version = com.datastax.driver.core.ProtocolVersion.fromInt(protocolVersion.asInt());
        // necessary as we need cluster objects to supply CodecRegistry.
        // It's reasonably certain that the network setup has already been done
        // by the time we arrive at this point, but adding this check doesn't hurt
        requireNetwork();

        if (result == null)
        {
            if (rows.length > 0)
                Assert.fail(String.format("No rows returned by query but %d expected", rows.length));
            return;
        }

        ColumnDefinitions meta = result.getColumnDefinitions();
        Iterator<Row> iter = result.iterator();
        int i = 0;
        while (iter.hasNext() && i < rows.length)
        {
            Object[] expected = rows[i];
            Row actual = iter.next();

            Assert.assertEquals(String.format("Invalid number of (expected) values provided for row %d (using protocol version %s)",
                                              i, protocolVersion),
                                meta.size(), expected.length);

            for (int j = 0; j < meta.size(); j++)
            {
                String name = meta.getName(j);
                DataType type = meta.getType(j);
                com.datastax.driver.core.TypeCodec<Object> codec = getCluster(protocolVersion).getConfiguration()
                                                                                              .getCodecRegistry()
                                                                                              .codecFor(type);
                ByteBuffer expectedByteValue = expected[j] instanceof ByteBuffer ? (ByteBuffer) expected[j] : codec.serialize(expected[j], version);
                // Do not use the by-name lookup as the client calls toLowerCase, so may have cases where "J" and "j" are the same!
                // See https://datastax-oss.atlassian.net/browse/JAVA-3067
//                ByteBuffer actualValue = actual.getBytesUnsafe(name);
                ByteBuffer actualValue = actual.getBytesUnsafe(j);
                if (!Objects.equal(expectedByteValue, actualValue))
                {
                    if (isEmptyContainerNull(type, codec, version, expectedByteValue, actualValue))
                        continue;
                    int expectedBytes = expectedByteValue == null ? -1 : expectedByteValue.remaining();
                    int actualBytes = actualValue == null ? -1 : actualValue.remaining();
                    Assert.fail(String.format("Invalid value for row %d column %d (%s of type %s), " +
                                              "expected <%s> (%d bytes) but got <%s> (%d bytes) " +
                                              "(using protocol version %s)",
                                              i, j, name, type,
                                              codec.format(expected[j] instanceof ByteBuffer ? codec.deserialize((ByteBuffer) expected[j], version) : expected[j]),
                                              expectedBytes,
                                              safeToString(() -> codec.format(codec.deserialize(actualValue, version))),
                                              actualBytes,
                                              protocolVersion));
                }
            }
            i++;
        }

        if (iter.hasNext())
        {
            while (iter.hasNext())
            {
                iter.next();
                i++;
            }
            Assert.fail(String.format("Got less rows than expected. Expected %d but got %d (using protocol version %s).",
                                      rows.length, i, protocolVersion));
        }

        Assert.assertTrue(String.format("Got %s rows than expected. Expected %d but got %d (using protocol version %s)",
                                        rows.length>i ? "less" : "more", rows.length, i, protocolVersion), i == rows.length);
    }

    private static String safeToString(Supplier<String> fn)
    {
        try
        {
            return fn.get();
        }
        catch (Throwable t)
        {
            return "Unexpected error: " + t.getMessage();
        }
    }

    private static boolean isEmptyContainerNull(AbstractType<?> type,
                                                ByteBuffer expectedByteValue, ByteBuffer actualValue)
    {
        // MAINTANCE : this MUST be in-sync with the DataType version

        // TODO confirm this isn't a bug...
        // There is an edge case, UDTs... its always UDTs that cause problems.... :shakes-fist:
        // If the user writes a null for each column, then the whole tuple is null
        if (type.isUDT() && actualValue == null)
        {
            ByteBuffer[] cells = ((TupleType) type).split(ByteBufferAccessor.instance, expectedByteValue);
            return Stream.of(cells).allMatch(b -> b == null);
        }
        return false;
    }

    private static boolean isEmptyContainerNull(DataType type,
                                                com.datastax.driver.core.TypeCodec<Object> codec,
                                                com.datastax.driver.core.ProtocolVersion version,
                                                ByteBuffer expectedByteValue, ByteBuffer actualValue)
    {
        // MAINTANCE : this MUST be in-sync with the AbstractType version

        // TODO confirm this isn't a bug...
        // There is an edge case, UDTs... its always UDTs that cause problems.... :shakes-fist:
        // If the user writes a null for each column, then the whole tuple is null
        if (type instanceof UserType && actualValue == null)
        {
            UDTValue value = (UDTValue) codec.deserialize(expectedByteValue, version);
            for (int c = 0; c < value.getType().size(); c++)
            {
                if (!value.isNull(c))
                    return false;
            }
            return true;
        }
        return false;
    }

    protected void assertRowCountNet(ResultSet r1, int expectedCount)
    {
        Assert.assertFalse("Received a null resultset when expected count was > 0", expectedCount > 0 && r1 == null);
        int actualRowCount = Iterables.size(r1);
        Assert.assertEquals(String.format("expected %d rows but received %d", expectedCount, actualRowCount), expectedCount, actualRowCount);
    }

    public static void assertRows(UntypedResultSet result, Object[]... rows)
    {
        if (result == null)
        {
            if (rows.length > 0)
                Assert.fail(String.format("No rows returned by query but %d expected", rows.length));
            return;
        }

        List<ColumnSpecification> meta = result.metadata();
        Iterator<UntypedResultSet.Row> iter = result.iterator();
        int i = 0;
        while (iter.hasNext() && i < rows.length)
        {
            Object[] expected = rows[i];
            UntypedResultSet.Row actual = iter.next();

            Assert.assertEquals(String.format("Invalid number of (expected) values provided for row %d", i), expected == null ? 1 : expected.length, meta.size());

            StringBuilder error = new StringBuilder();
            for (int j = 0; j < meta.size(); j++)
            {
                ColumnSpecification column = meta.get(j);
                ByteBuffer expectedByteValue = makeByteBuffer(expected == null ? null : expected[j], column.type);
                ByteBuffer actualValue = actual.getBytes(column.name.toString());

                if (expectedByteValue != null)
                    expectedByteValue = expectedByteValue.duplicate();
                if (!Objects.equal(expectedByteValue, actualValue))
                {
                    Object actualValueDecoded = actualValue == null ? null : column.type.getSerializer().deserialize(actualValue);
                    if (!Objects.equal(expected != null ? expected[j] : null, actualValueDecoded))
                    {
                        if (isEmptyContainerNull(column.type, expectedByteValue, actualValue))
                            continue;
                        error.append(String.format("Invalid value for row %d column %d (%s of type %s), expected <%s> but got <%s>",
                                                   i,
                                                   j,
                                                   column.name,
                                                   column.type.asCQL3Type(),
                                                   formatValue(expectedByteValue != null ? expectedByteValue.duplicate() : null, column.type),
                                                   formatValue(actualValue, column.type))).append("\n");
                    }
                }
            }
            if (error.length() > 0)
                Assert.fail(error.toString());
            i++;
        }

        if (iter.hasNext())
        {
            while (iter.hasNext())
            {
                UntypedResultSet.Row actual = iter.next();
                i++;

                StringBuilder str = new StringBuilder();
                for (int j = 0; j < meta.size(); j++)
                {
                    ColumnSpecification column = meta.get(j);
                    ByteBuffer actualValue = actual.getBytes(column.name.toString());
                    str.append(String.format("%s=%s ", column.name, formatValue(actualValue, column.type)));
                }
                logger.info("Extra row num {}: {}", i, str.toString());
            }
            Assert.fail(String.format("Got more rows than expected. Expected %d but got %d.", rows.length, i));
        }

        Assert.assertTrue(String.format("Got %s rows than expected. Expected %d but got %d", rows.length>i ? "less" : "more", rows.length, i), i == rows.length);
    }

    /**
     * Like assertRows(), but ignores the ordering of rows.
     */
    public static void assertRowsIgnoringOrder(UntypedResultSet result, Object[]... rows)
    {
        assertRowsIgnoringOrderInternal(result, false, rows);
    }

    public static void assertRowsIgnoringOrderAndExtra(UntypedResultSet result, Object[]... rows)
    {
        assertRowsIgnoringOrderInternal(result, true, rows);
    }

    private static void assertRowsIgnoringOrderInternal(UntypedResultSet result, boolean ignoreExtra, Object[]... rows)
    {
        if (result == null)
        {
            if (rows.length > 0)
                Assert.fail(String.format("No rows returned by query but %d expected", rows.length));
            return;
        }

        List<ColumnSpecification> meta = result.metadata();

        Set<List<ByteBuffer>> expectedRows = new HashSet<>(rows.length);
        for (Object[] expected : rows)
        {
            Assert.assertEquals("Invalid number of (expected) values provided for row", expected.length, meta.size());
            List<ByteBuffer> expectedRow = new ArrayList<>(meta.size());
            for (int j = 0; j < meta.size(); j++)
            {
                try
                {
                    expectedRow.add(makeByteBuffer(expected[j], meta.get(j).type));
                }
                catch (Exception e)
                {
                    ColumnSpecification column = meta.get(j);
                    AssertionError error = new AssertionError("Error with column '" + column.name + " " + column.type.asCQL3Type() + "'; " + e.getLocalizedMessage());
                    error.addSuppressed(e);
                    throw error;
                }
            }
            expectedRows.add(expectedRow);
        }

        Set<List<ByteBuffer>> actualRows = new HashSet<>(result.size());
        for (UntypedResultSet.Row actual : result)
        {
            List<ByteBuffer> actualRow = new ArrayList<>(meta.size());
            for (int j = 0; j < meta.size(); j++)
                actualRow.add(actual.getBytes(meta.get(j).name.toString()));
            actualRows.add(actualRow);
        }

        com.google.common.collect.Sets.SetView<List<ByteBuffer>> extra = com.google.common.collect.Sets.difference(actualRows, expectedRows);
        com.google.common.collect.Sets.SetView<List<ByteBuffer>> missing = com.google.common.collect.Sets.difference(expectedRows, actualRows);
        if ((!ignoreExtra && !extra.isEmpty()) || !missing.isEmpty())
        {
            List<String> extraRows = makeRowStrings(extra, meta);
            List<String> missingRows = makeRowStrings(missing, meta);
            StringBuilder sb = new StringBuilder();
            if (!extra.isEmpty())
            {
                sb.append("Got ").append(extra.size()).append(" extra row(s) ");
                if (!missing.isEmpty())
                    sb.append("and ").append(missing.size()).append(" missing row(s) ");
                sb.append("in result.  Extra rows:\n    ");
                sb.append(extraRows.stream().collect(Collectors.joining("\n    ")));
                if (!missing.isEmpty())
                    sb.append("\nMissing Rows:\n    ").append(missingRows.stream().collect(Collectors.joining("\n    ")));
                Assert.fail(sb.toString());
            }

            if (!missing.isEmpty())
                Assert.fail("Missing " + missing.size() + " row(s) in result: \n    " + missingRows.stream().collect(Collectors.joining("\n    ")));
        }

        assert ignoreExtra || expectedRows.size() == actualRows.size();
    }

    protected static List<String> makeRowStrings(UntypedResultSet resultSet)
    {
        List<List<ByteBuffer>> rows = new ArrayList<>();
        for (UntypedResultSet.Row row : resultSet)
        {
            List<ByteBuffer> values = new ArrayList<>();
            for (ColumnSpecification columnSpecification : resultSet.metadata())
            {
                values.add(row.getBytes(columnSpecification.name.toString()));
            }
            rows.add(values);
        }

        return makeRowStrings(rows, resultSet.metadata());
    }

    private static List<String> makeRowStrings(Iterable<List<ByteBuffer>> rows, List<ColumnSpecification> meta)
    {
        List<String> strings = new ArrayList<>();
        for (List<ByteBuffer> row : rows)
        {
            StringBuilder sb = new StringBuilder("row(");
            for (int j = 0; j < row.size(); j++)
            {
                ColumnSpecification column = meta.get(j);
                sb.append(column.name.toString()).append("=").append(formatValue(row.get(j), column.type));
                if (j < (row.size() - 1))
                    sb.append(", ");
            }
            strings.add(sb.append(")").toString());
        }
        return strings;
    }

    protected void assertRowCount(UntypedResultSet result, int numExpectedRows)
    {
        if (result == null)
        {
            if (numExpectedRows > 0)
                Assert.fail(String.format("No rows returned by query but %d expected", numExpectedRows));
            return;
        }

        List<ColumnSpecification> meta = result.metadata();
        Iterator<UntypedResultSet.Row> iter = result.iterator();
        int i = 0;
        while (iter.hasNext() && i < numExpectedRows)
        {
            UntypedResultSet.Row actual = iter.next();
            assertNotNull(actual);
            i++;
        }

        if (iter.hasNext())
        {
            while (iter.hasNext())
            {
                iter.next();
                i++;
            }
            Assert.fail(String.format("Got less rows than expected. Expected %d but got %d.", numExpectedRows, i));
        }

        Assert.assertTrue(String.format("Got %s rows than expected. Expected %d but got %d", numExpectedRows>i ? "less" : "more", numExpectedRows, i), i == numExpectedRows);
    }

    protected Object[][] getRows(UntypedResultSet result)
    {
        if (result == null)
            return new Object[0][];

        List<Object[]> ret = new ArrayList<>();
        List<ColumnSpecification> meta = result.metadata();

        Iterator<UntypedResultSet.Row> iter = result.iterator();
        while (iter.hasNext())
        {
            UntypedResultSet.Row rowVal = iter.next();
            Object[] row = new Object[meta.size()];
            for (int j = 0; j < meta.size(); j++)
            {
                ColumnSpecification column = meta.get(j);
                ByteBuffer val = rowVal.getBytes(column.name.toString());
                row[j] = val == null ? null : column.type.getSerializer().deserialize(val);
            }

            ret.add(row);
        }

        Object[][] a = new Object[ret.size()][];
        return ret.toArray(a);
    }

    protected void assertColumnNames(UntypedResultSet result, String... expectedColumnNames)
    {
        if (result == null)
        {
            Assert.fail("No rows returned by query.");
            return;
        }

        List<ColumnSpecification> metadata = result.metadata();
        Assert.assertEquals("Got less columns than expected.", expectedColumnNames.length, metadata.size());

        for (int i = 0, m = metadata.size(); i < m; i++)
        {
            ColumnSpecification columnSpec = metadata.get(i);
            Assert.assertEquals(expectedColumnNames[i], columnSpec.name.toString());
        }
    }

    protected void assertColumnNames(ResultSet result, String... expectedColumnNames)
    {
        if (result == null)
        {
            Assert.fail("No rows returned by query.");
            return;
        }

        ColumnDefinitions columnDefinitions = result.getColumnDefinitions();
        Assert.assertEquals("Got less columns than expected.", expectedColumnNames.length, columnDefinitions.size());

        for (int i = 0, m = columnDefinitions.size(); i < m; i++)
        {
            String columnName = columnDefinitions.getName(i);
            Assert.assertEquals(expectedColumnNames[i], columnName);
        }
    }

    protected void assertAllRows(Object[]... rows) throws Throwable
    {
        assertRows(execute("SELECT * FROM %s"), rows);
    }

    public static Object[] row(Object... expected)
    {
        return expected;
    }

    public static Object[][] rows(Object[]... rows)
    {
        return rows;
    }

    protected void assertEmpty(UntypedResultSet result) throws Throwable
    {
        if (result != null && !result.isEmpty())
            throw new AssertionError(String.format("Expected empty result but got %d rows: %s \n", result.size(), makeRowStrings(result)));
    }

    protected void assertInvalid(String query, Object... values) throws Throwable
    {
        assertInvalidMessage(null, query, values);
    }

    protected void assertInvalidMessage(String errorMessage, String query, Object... values) throws Throwable
    {
        assertInvalidThrowMessage(errorMessage, null, query, values);
    }

    protected void assertInvalidMessageNet(String errorMessage, String query, Object... values) throws Throwable
    {
        assertInvalidThrowMessage(Optional.of(ProtocolVersion.CURRENT), errorMessage, null, query, values);
    }

    protected void assertInvalidThrow(Class<? extends Throwable> exception, String query, Object... values) throws Throwable
    {
        assertInvalidThrowMessage(null, exception, query, values);
    }

    protected void assertInvalidThrowMessage(String errorMessage, Class<? extends Throwable> exception, String query, Object... values) throws Throwable
    {
        assertInvalidThrowMessage(Optional.empty(), errorMessage, exception, query, values);
    }

    /**
     * Asserts that the query provided throws the exceptions provided.
     *
     * NOTE: This method uses {@link ClientState#forInternalCalls()} which sets the {@link ClientState#isInternal} value
     * to true, nullifying any system keyspace or other permissions checking for tables.
     *
     * If a protocol version > Integer.MIN_VALUE is supplied, executes
     * the query via the java driver, mimicking a real client.
     */
    protected void assertInvalidThrowMessage(Optional<ProtocolVersion> protocolVersion,
                                             String errorMessage,
                                             Class<? extends Throwable> exception,
                                             String query,
                                             Object... values) throws Throwable
    {
        try
        {
            if (!protocolVersion.isPresent())
                execute(query, values);
            else
                executeNet(protocolVersion.get(), query, values);

            String q = USE_PREPARED_VALUES
                       ? query + " (values: " + formatAllValues(values) + ")"
                       : replaceValues(query, values);
            Assert.fail("Query should be invalid but no error was thrown. Query is: " + q);
        }
        catch (Exception e)
        {
            if (exception != null && !exception.isAssignableFrom(e.getClass()))
            {
                Assert.fail("Query should be invalid but wrong error was thrown. " +
                            "Expected: " + exception.getName() + ", got: " + e.getClass().getName() + ". " +
                            "Query is: " + queryInfo(query, values));
            }
            if (errorMessage != null)
            {
                assertMessageContains(errorMessage, e);
            }
        }
    }

    private static String queryInfo(String query, Object[] values)
    {
        return USE_PREPARED_VALUES
               ? query + " (values: " + formatAllValues(values) + ")"
               : replaceValues(query, values);
    }

    protected void assertValidSyntax(String query) throws Throwable
    {
        try
        {
            QueryProcessor.parseStatement(query);
        }
        catch(SyntaxException e)
        {
            Assert.fail(String.format("Expected query syntax to be valid but was invalid. Query is: %s; Error is %s",
                                      query, e.getMessage()));
        }
    }

    protected void assertInvalidSyntax(String query, Object... values) throws Throwable
    {
        assertInvalidSyntaxMessage(null, query, values);
    }

    protected void assertInvalidSyntaxMessage(String errorMessage, String query, Object... values) throws Throwable
    {
        try
        {
            execute(query, values);
            Assert.fail("Query should have invalid syntax but no error was thrown. Query is: " + queryInfo(query, values));
        }
        catch (SyntaxException e)
        {
            if (errorMessage != null)
            {
                assertMessageContains(errorMessage, e);
            }
        }
    }

    protected void assertInvalidRequestMessage(String errorMessage, String query, Object... values)
    {
        Assertions.assertThatThrownBy(() -> execute(query, values))
                  .isInstanceOf(InvalidRequestException.class)
                  .hasMessageContaining(errorMessage);
    }

    /**
     * Asserts that the message of the specified exception contains the specified text.
     *
     * @param text the text that the exception message must contains
     * @param e the exception to check
     */
    private static void assertMessageContains(String text, Exception e)
    {
        Assert.assertTrue("Expected error message to contain '" + text + "', but got '" + e.getMessage() + "'",
                e.getMessage().contains(text));
    }

    /**
     * Checks that the specified query is not authorized for the current user.
     * @param errorMessage The expected error message
     * @param query the query
     * @param values the query parameters
     */
    protected void assertUnauthorizedQuery(String errorMessage, String query, Object... values) throws Throwable
    {
        assertInvalidThrowMessage(Optional.of(ProtocolVersion.CURRENT),
                                  errorMessage,
                                  UnauthorizedException.class,
                                  query,
                                  values);
    }

    @FunctionalInterface
    public interface CheckedFunction {
        void apply() throws Throwable;
    }

    /**
     * Runs the given function before and after a flush of sstables.  This is useful for checking that behavior is
     * the same whether data is in memtables or sstables.
     * @param runnable
     * @throws Throwable
     */
    public void beforeAndAfterFlush(CheckedFunction runnable) throws Throwable
    {
        runnable.apply();
        flush();
        runnable.apply();
    }

    private static String replaceValues(String query, Object[] values)
    {
        StringBuilder sb = new StringBuilder();
        int last = 0;
        int i = 0;
        int idx;
        while ((idx = query.indexOf('?', last)) > 0)
        {
            if (i >= values.length)
                throw new IllegalArgumentException(String.format("Not enough values provided. The query has at least %d variables but only %d values provided", i, values.length));

            sb.append(query.substring(last, idx));

            Object value = values[i++];

            // When we have a .. IN ? .., we use a list for the value because that's what's expected when the value is serialized.
            // When we format as string however, we need to special case to use parenthesis. Hackish but convenient.
            if (idx >= 3 && value instanceof List && query.substring(idx - 3, idx).equalsIgnoreCase("IN "))
            {
                List l = (List)value;
                sb.append("(");
                for (int j = 0; j < l.size(); j++)
                {
                    if (j > 0)
                        sb.append(", ");
                    sb.append(formatForCQL(l.get(j)));
                }
                sb.append(")");
            }
            else
            {
                sb.append(formatForCQL(value));
            }
            last = idx + 1;
        }
        sb.append(query.substring(last));
        return sb.toString();
    }

    // We're rellly only returning ByteBuffers but this make the type system happy
    private static Object[] transformValues(Object[] values)
    {
        // We could partly rely on QueryProcessor.executeOnceInternal doing type conversion for us, but
        // it would complain with ClassCastException if we pass say a string where an int is excepted (since
        // it bases conversion on what the value should be, not what it is). For testing, we sometimes
        // want to pass value of the wrong type and assert that this properly raise an InvalidRequestException
        // and executeOnceInternal goes into way. So instead, we pre-convert everything to bytes here based
        // on the value.
        // Besides, we need to handle things like TupleValue that executeOnceInternal don't know about.

        Object[] buffers = new ByteBuffer[values.length];
        for (int i = 0; i < values.length; i++)
        {
            Object value = values[i];
            if (value == null)
            {
                buffers[i] = null;
                continue;
            }
            else if (value == ByteBufferUtil.UNSET_BYTE_BUFFER)
            {
                buffers[i] = ByteBufferUtil.UNSET_BYTE_BUFFER;
                continue;
            }

            try
            {
                buffers[i] = typeFor(value).decompose(serializeTuples(value));
            }
            catch (Exception ex)
            {
                logger.info("Error serializing query parameter {}:", value, ex);
                throw ex;
            }
        }
        return buffers;
    }

    private static Object serializeTuples(Object value)
    {
        if (value instanceof TupleValue)
        {
            return ((TupleValue)value).toByteBuffer();
        }

        // We need to reach inside collections for TupleValue and transform them to ByteBuffer
        // since otherwise the decompose method of the collection AbstractType won't know what
        // to do with them
        if (value instanceof List)
        {
            List l = (List)value;
            List n = new ArrayList(l.size());
            for (Object o : l)
                n.add(serializeTuples(o));
            return n;
        }

        if (value instanceof Set)
        {
            Set s = (Set)value;
            Set n = new LinkedHashSet(s.size());
            for (Object o : s)
                n.add(serializeTuples(o));
            return n;
        }

        if (value instanceof Map)
        {
            Map m = (Map)value;
            Map n = new LinkedHashMap(m.size());
            for (Object entry : m.entrySet())
                n.put(serializeTuples(((Map.Entry)entry).getKey()), serializeTuples(((Map.Entry)entry).getValue()));
            return n;
        }
        return value;
    }

    private static String formatAllValues(Object[] values)
    {
        StringBuilder sb = new StringBuilder();
        sb.append("[");
        for (int i = 0; i < values.length; i++)
        {
            if (i > 0)
                sb.append(", ");
            sb.append(formatForCQL(values[i]));
        }
        sb.append("]");
        return sb.toString();
    }

    private static String formatForCQL(Object value)
    {
        if (value == null)
            return "null";

        if (value instanceof TupleValue)
            return ((TupleValue)value).toCQLString();

        // We need to reach inside collections for TupleValue. Besides, for some reason the format
        // of collection that CollectionType.getString gives us is not at all 'CQL compatible'
        if (value instanceof Collection || value instanceof Map)
        {
            StringBuilder sb = new StringBuilder();
            if (value instanceof List)
            {
                List l = (List)value;
                sb.append("[");
                for (int i = 0; i < l.size(); i++)
                {
                    if (i > 0)
                        sb.append(", ");
                    sb.append(formatForCQL(l.get(i)));
                }
                sb.append("]");
            }
            else if (value instanceof Set)
            {
                Set s = (Set)value;
                sb.append("{");
                Iterator iter = s.iterator();
                while (iter.hasNext())
                {
                    sb.append(formatForCQL(iter.next()));
                    if (iter.hasNext())
                        sb.append(", ");
                }
                sb.append("}");
            }
            else
            {
                Map m = (Map)value;
                sb.append("{");
                Iterator iter = m.entrySet().iterator();
                while (iter.hasNext())
                {
                    Map.Entry entry = (Map.Entry)iter.next();
                    sb.append(formatForCQL(entry.getKey())).append(": ").append(formatForCQL(entry.getValue()));
                    if (iter.hasNext())
                        sb.append(", ");
                }
                sb.append("}");
            }
            return sb.toString();
        }

        AbstractType type = typeFor(value);
        String s = type.getString(type.decompose(value));

        if (type instanceof InetAddressType || type instanceof TimestampType)
            return String.format("'%s'", s);
        else if (type instanceof UTF8Type)
            return String.format("'%s'", s.replaceAll("'", "''"));
        else if (type instanceof BytesType)
            return "0x" + s;

        return s;
    }

    protected static ByteBuffer makeByteBuffer(Object value, AbstractType type)
    {
        if (value == null)
            return null;

        if (value instanceof TupleValue)
            return ((TupleValue)value).toByteBuffer();

        if (value instanceof ByteBuffer)
            return (ByteBuffer)value;

        return type.decomposeUntyped(serializeTuples(value));
    }

    private static String formatValue(ByteBuffer bb, AbstractType<?> type)
    {
        if (bb == null)
            return "null";

        if (type instanceof CollectionType)
        {
            // CollectionType override getString() to use hexToBytes. We can't change that
            // without breaking SSTable2json, but the serializer for collection have the
            // right getString so using it directly instead.
            TypeSerializer ser = type.getSerializer();
            return ser.toString(ser.deserialize(bb));
        }

        try
        {
            return type.getString(bb);
        }
        catch (Exception | Error e)
        {
            return "getString failed for type " + type.asCQL3Type() + ": " + e.getMessage();
        }
    }

    protected TupleValue tuple(Object...values)
    {
        return new TupleValue(values);
    }

    protected Object userType(Object... values)
    {
        if (values.length % 2 != 0)
            throw new IllegalArgumentException("userType() requires an even number of arguments");

        String[] fieldNames = new String[values.length / 2];
        Object[] fieldValues = new Object[values.length / 2];
        int fieldNum = 0;
        for (int i = 0; i < values.length; i += 2)
        {
            fieldNames[fieldNum] = (String) values[i];
            fieldValues[fieldNum] = values[i + 1];
            fieldNum++;
        }
        return new UserTypeValue(fieldNames, fieldValues);
    }

    protected List<Object> list(Object...values)
    {
        return Arrays.asList(values);
    }

    @SafeVarargs
    protected final <T> Vector<T> vector(T... values)
    {
        return new Vector<>(values);
    }

    protected Vector<Float> vector(float[] v)
    {
        var v2 = new Float[v.length];
        for (int i = 0; i < v.length; i++)
            v2[i] = v[i];
        return new Vector<>(v2);
    }

    protected Set<Object> set(Object...values)
    {
        return ImmutableSet.copyOf(values);
    }

    // LinkedHashSets are iterable in insertion order, which is important for some tests
    protected LinkedHashSet<Object> linkedHashSet(Object...values)
    {
        LinkedHashSet<Object> s = new LinkedHashSet<>(values.length);
        s.addAll(Arrays.asList(values));
        return s;
    }

    protected Object map(Object...values)
    {
        return linkedHashMap(values);
    }

    // LinkedHashMaps are iterable in insertion order, which is important for some tests
    protected static LinkedHashMap<Object, Object> linkedHashMap(Object...values)
    {
        if (values.length % 2 != 0)
            throw new IllegalArgumentException("Invalid number of arguments, got " + values.length);

        int size = values.length / 2;
        LinkedHashMap<Object, Object> m = new LinkedHashMap<>(size);
        for (int i = 0; i < size; i++)
            m.put(values[2 * i], values[(2 * i) + 1]);
        return m;
    }

    protected com.datastax.driver.core.TupleType tupleTypeOf(ProtocolVersion protocolVersion, com.datastax.driver.core.DataType...types)
    {
        requireNetwork();
        return getCluster(protocolVersion).getMetadata().newTupleType(types);
    }

    @SuppressWarnings({ "rawtypes", "unchecked" })
    protected static Gauge<Integer> getPausedConnectionsGauge()
    {
        String metricName = "org.apache.cassandra.metrics.Client.PausedConnections";
        Map<String, Gauge> metrics = CassandraMetricsRegistry.Metrics.getGauges((name, metric) -> name.equals(metricName));
        if (metrics.size() != 1)
            fail(String.format("Expected a single registered metric for paused client connections, found %s",
                               metrics.size()));
        return metrics.get(metricName);
    }

    private String getTestMethodName()
    {
        return decorateCQLWithTestNames && testName.getMethodName() != null ? '_' + testName.getMethodName().toLowerCase().replaceAll("[^\\w]", "_")
                                                                            : "";
    }

    public static class Vector<T> extends AbstractList<T>
    {
        private final T[] values;

        public Vector(T[] values)
        {
            this.values = values;
        }

        @Override
        public T get(int index)
        {
            return values[index];
        }

        @Override
        public int size()
        {
            return values.length;
        }

        @Override
        public String toString()
        {
            return Arrays.toString(values);
        }
    }

    // Attempt to find an AbstracType from a value (for serialization/printing sake).
    // Will work as long as we use types we know of, which is good enough for testing
    private static AbstractType typeFor(Object value)
    {
        if (value instanceof ByteBuffer || value instanceof TupleValue || value == null)
            return BytesType.instance;

        if (value instanceof Byte)
            return ByteType.instance;

        if (value instanceof Short)
            return ShortType.instance;

        if (value instanceof Integer)
            return Int32Type.instance;

        if (value instanceof Long)
            return LongType.instance;

        if (value instanceof Float)
            return FloatType.instance;

        if (value instanceof Duration)
            return DurationType.instance;

        if (value instanceof Double)
            return DoubleType.instance;

        if (value instanceof BigInteger)
            return IntegerType.instance;

        if (value instanceof BigDecimal)
            return DecimalType.instance;

        if (value instanceof String)
            return UTF8Type.instance;

        if (value instanceof Boolean)
            return BooleanType.instance;

        if (value instanceof InetAddress)
            return InetAddressType.instance;

        if (value instanceof Date)
            return TimestampType.instance;

        if (value instanceof UUID)
            return UUIDType.instance;

        if (value instanceof TimeUUID)
            return TimeUUIDType.instance;

        // vector impl list, so have to check first
        if (value instanceof Vector)
        {
            Vector<?> v = (Vector<?>) value;
            return VectorType.getInstance(typeFor(v.values[0]), v.values.length);
        }

        if (value instanceof List)
        {
            List l = (List)value;
            AbstractType elt = l.isEmpty() ? BytesType.instance : typeFor(l.get(0));
            return ListType.getInstance(elt, true);
        }

        if (value instanceof Set)
        {
            Set s = (Set)value;
            AbstractType elt = s.isEmpty() ? BytesType.instance : typeFor(s.iterator().next());
            return SetType.getInstance(elt, true);
        }

        if (value instanceof Map)
        {
            Map m = (Map)value;
            AbstractType keys, values;
            if (m.isEmpty())
            {
                keys = BytesType.instance;
                values = BytesType.instance;
            }
            else
            {
                Map.Entry entry = (Map.Entry)m.entrySet().iterator().next();
                keys = typeFor(entry.getKey());
                values = typeFor(entry.getValue());
            }
            return MapType.getInstance(keys, values, true);
        }

        throw new IllegalArgumentException("Unsupported value type (value is " + value + ")");
    }

    private static class TupleValue
    {
        protected final Object[] values;

        TupleValue(Object[] values)
        {
            this.values = values;
        }

        public ByteBuffer toByteBuffer()
        {
            ByteBuffer[] bbs = new ByteBuffer[values.length];
            for (int i = 0; i < values.length; i++)
                bbs[i] = makeByteBuffer(values[i], typeFor(values[i]));
            return TupleType.buildValue(bbs);
        }

        public String toCQLString()
        {
            StringBuilder sb = new StringBuilder();
            sb.append("(");
            for (int i = 0; i < values.length; i++)
            {
                if (i > 0)
                    sb.append(", ");
                sb.append(formatForCQL(values[i]));
            }
            sb.append(")");
            return sb.toString();
        }

        public String toString()
        {
            return "TupleValue" + toCQLString();
        }

        @Override
        public boolean equals(Object o)
        {
            if (this == o) return true;
            if (o == null || getClass() != o.getClass()) return false;
            TupleValue that = (TupleValue) o;
            return Arrays.equals(values, that.values);
        }

        @Override
        public int hashCode()
        {
            return Objects.hashCode(values);
        }
    }

    private static class UserTypeValue extends TupleValue
    {
        private final String[] fieldNames;

        UserTypeValue(String[] fieldNames, Object[] fieldValues)
        {
            super(fieldValues);
            this.fieldNames = fieldNames;
        }

        @Override
        public String toCQLString()
        {
            StringBuilder sb = new StringBuilder();
            sb.append("{");
            boolean haveEntry = false;
            for (int i = 0; i < values.length; i++)
            {
                if (values[i] != null)
                {
                    if (haveEntry)
                        sb.append(", ");
                    sb.append(ColumnIdentifier.maybeQuote(fieldNames[i]));
                    sb.append(": ");
                    sb.append(formatForCQL(values[i]));
                    haveEntry = true;
                }
            }
            assert haveEntry;
            sb.append("}");
            return sb.toString();
        }

        public String toString()
        {
            return "UserTypeValue" + toCQLString();
        }
    }

    private static class User
    {
        /**
         * The user name
         */
        public final String username;

        /**
         * The user password
         */
        public final String password;

        public User(String username, String password)
        {
            this.username = username;
            this.password = password;
        }

        @Override
        public int hashCode()
        {
            return Objects.hashCode(username, password);
        }

        @Override
        public boolean equals(Object o)
        {
            if (this == o)
                return true;

            if (!(o instanceof User))
                return false;

            User u = (User) o;

            return Objects.equal(username, u.username)
                && Objects.equal(password, u.password);
        }
    }

    public static abstract class InMemory extends CQLTester
    {
        protected static ListenableFileSystem fs = null;

        /**
         * Used by {@link #cleanupFileSystemListeners()} to know if file system listeners should be removed at the start
         * of a test; can disable for cases where listeners are needed cross mutliple tests.
         */
        protected boolean cleanupFileSystemListeners = true;

        @BeforeClass
        public static void setUpClass()
        {
            fs = FileSystems.newGlobalInMemoryFileSystem();
            CassandraRelevantProperties.IGNORE_MISSING_NATIVE_FILE_HINTS.setBoolean(true);
            FileSystems.maybeCreateTmp();

            CQLTester.setUpClass();
        }
        @Before
        public void cleanupFileSystemListeners()
        {
            if (!cleanupFileSystemListeners)
                return;
            fs.clearListeners();
        }
    }
}<|MERGE_RESOLUTION|>--- conflicted
+++ resolved
@@ -400,20 +400,16 @@
     @BeforeClass
     public static void setUpClass()
     {
-<<<<<<< HEAD
+        prePrepareServer();
+
+        // Once per-JVM is enough
+        prepareServer();
+    }
+
+    protected static void prePrepareServer()
+    {
         CassandraRelevantProperties.SUPERUSER_SETUP_DELAY_MS.setLong(0);
         ServerTestUtils.daemonInitialization();
-=======
-        prePrepareServer();
-
-        // Once per-JVM is enough
-        prepareServer();
-    }
-
-    protected static void prePrepareServer()
-    {
-        System.setProperty("cassandra.superuser_setup_delay_ms", "0");
->>>>>>> e5fc9b3e
 
         if (ROW_CACHE_SIZE_IN_MIB > 0)
             DatabaseDescriptor.setRowCacheSizeInMiB(ROW_CACHE_SIZE_IN_MIB);
