--- conflicted
+++ resolved
@@ -36,12 +36,9 @@
 import org.apache.cassandra.db.Keyspace;
 import org.apache.cassandra.db.marshal.UTF8Type;
 import org.apache.cassandra.exceptions.ConfigurationException;
-<<<<<<< HEAD
-=======
 import org.apache.cassandra.exceptions.UnauthorizedException;
 import org.apache.cassandra.service.ClientState;
 import org.assertj.core.api.Assertions;
->>>>>>> 85647cea
 
 import static org.apache.cassandra.auth.AuthKeyspace.NETWORK_PERMISSIONS;
 import static org.apache.cassandra.auth.AuthTestUtils.auth;
@@ -110,42 +107,6 @@
         return RandomStringUtils.randomAlphabetic(8).toLowerCase();
     }
 
-<<<<<<< HEAD
-=======
-    private static ClientState getClientState()
-    {
-        ClientState state = ClientState.forInternalCalls();
-        state.login(new AuthenticatedUser(CassandraRoleManager.DEFAULT_SUPERUSER_NAME));
-        return state;
-    }
-
-    private static ClientState getClientState(String role)
-    {
-        ClientState state = ClientState.forInternalCalls();
-        state.login(new AuthenticatedUser(role));
-        return state;
-    }
-
-    private static void auth(String query, Object... args)
-    {
-        auth(query, getClientState(), args);
-    }
-
-    private static void auth(String query, ClientState clientState, Object... args)
-    {
-        CQLStatement statement = QueryProcessor.parseStatement(String.format(query, args)).prepare(ClientState.forInternalCalls());
-        assert statement instanceof CreateRoleStatement
-               || statement instanceof AlterRoleStatement
-               || statement instanceof DropRoleStatement;
-        AuthenticationStatement authStmt = (AuthenticationStatement) statement;
-
-        // invalidate roles cache so that any changes to the underlying roles are picked up
-        Roles.cache.invalidate();
-        authStmt.authorize(clientState);
-        authStmt.execute(clientState);
-    }
-
->>>>>>> 85647cea
     private static DCPermissions dcPerms(String username)
     {
         AuthenticatedUser user = new AuthenticatedUser(username);
@@ -201,7 +162,7 @@
         assertDcPermRow(username, "dc1");
 
         // try to alter as a user
-        ClientState userState = getClientState(username);
+        ClientState userState = AuthTestUtils.getClientState(username);
         Assertions.assertThatThrownBy(() -> auth("ALTER ROLE %s WITH ACCESS TO DATACENTERS {'dc1', 'dc2'}", userState, username))
         .hasMessage("Only superusers are allowed to alter access to datacenters.")
         .isInstanceOf(UnauthorizedException.class);
