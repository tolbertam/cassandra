/*
 * Licensed to the Apache Software Foundation (ASF) under one
 * or more contributor license agreements.  See the NOTICE file
 * distributed with this work for additional information
 * regarding copyright ownership.  The ASF licenses this file
 * to you under the Apache License, Version 2.0 (the
 * "License"); you may not use this file except in compliance
 * with the License.  You may obtain a copy of the License at
 *
 *     http://www.apache.org/licenses/LICENSE-2.0
 *
 * Unless required by applicable law or agreed to in writing, software
 * distributed under the License is distributed on an "AS IS" BASIS,
 * WITHOUT WARRANTIES OR CONDITIONS OF ANY KIND, either express or implied.
 * See the License for the specific language governing permissions and
 * limitations under the License.
 */

package org.apache.cassandra.transport;

import java.util.concurrent.CountDownLatch;
import java.util.concurrent.CyclicBarrier;
import java.util.concurrent.TimeUnit;
import java.util.concurrent.atomic.AtomicReference;
import java.util.function.Consumer;
import java.util.function.Supplier;

import com.google.common.collect.ImmutableList;
import com.google.common.primitives.Ints;
import org.apache.cassandra.service.StorageService;
import org.junit.*;

import org.apache.cassandra.config.DatabaseDescriptor;
import org.apache.cassandra.db.marshal.Int32Type;
import org.apache.cassandra.db.marshal.UTF8Type;
import org.apache.cassandra.db.virtual.*;
import org.apache.cassandra.exceptions.OverloadedException;
import org.apache.cassandra.schema.TableMetadata;
import org.apache.cassandra.transport.messages.QueryMessage;
import org.apache.cassandra.utils.FBUtilities;
import org.awaitility.Awaitility;

import static org.junit.Assert.assertEquals;
import static org.junit.Assert.assertFalse;
import static org.junit.Assert.assertNull;
import static org.junit.Assert.assertTrue;
import static org.junit.Assert.fail;

public class ClientResourceLimitsTest extends NativeProtocolLimitsTestBase
{
    private static final long LOW_LIMIT = 600L;
    private static final long HIGH_LIMIT = 5000000000L;

    @BeforeClass
    public static void setUp()
    {
        DatabaseDescriptor.setNativeTransportReceiveQueueCapacityInBytes(1);
        DatabaseDescriptor.setNativeTransportMaxRequestDataInFlightPerIpInBytes(LOW_LIMIT);
        DatabaseDescriptor.setNativeTransportConcurrentRequestDataInFlightInBytes(LOW_LIMIT);

        requireNetwork();
    }

    @AfterClass
    public static void tearDown()
    {
        DatabaseDescriptor.setNativeTransportMaxRequestDataInFlightPerIpInBytes(3000000000L);
        DatabaseDescriptor.setNativeTransportConcurrentRequestDataInFlightInBytes(HIGH_LIMIT);
    }

    @Before
    public void setLimits()
    {
        ClientResourceLimits.setGlobalLimit(LOW_LIMIT);
        ClientResourceLimits.setEndpointLimit(LOW_LIMIT);
    }

<<<<<<< HEAD
    @After
    public void dropCreatedTable()
    {
        try
        {
            QueryProcessor.executeOnceInternal("DROP TABLE " + KEYSPACE + ".atable");
        }
        catch (Throwable t)
        {
            // ignore
        }
    }

    private SimpleClient client(boolean throwOnOverload)
    {
        try
        {
            return SimpleClient.builder(nativeAddr.getHostAddress(), nativePort)
                               .protocolVersion(ProtocolVersion.V5)
                               .useBeta()
                               .build()
                               .connect(false, throwOnOverload);
        }
        catch (IOException e)
        {
            throw new RuntimeException("Error initializing client", e);
        }
    }

    @SuppressWarnings("SameParameterValue")
    private SimpleClient client(boolean throwOnOverload, int largeMessageThreshold)
    {
        try
        {
            return SimpleClient.builder(nativeAddr.getHostAddress(), nativePort)
                               .protocolVersion(ProtocolVersion.V5)
                               .useBeta()
                               .largeMessageThreshold(largeMessageThreshold)
                               .build()
                               .connect(false, throwOnOverload);
        }
        catch (IOException e)
        {
           throw new RuntimeException("Error initializing client", e);
        }
    }

=======
>>>>>>> 6f90e962
    @Test
    public void testQueryExecutionWithThrowOnOverload()
    {
        testQueryExecution(true);
    }

    @Test
    public void testQueryExecutionWithoutThrowOnOverload()
    {
        testQueryExecution(false);
    }

    private void testQueryExecution(boolean throwOnOverload)
    {
        try (SimpleClient client = client(throwOnOverload))
        {
            createTable(client);
            QueryMessage queryMessage = new QueryMessage("SELECT * FROM atable", queryOptions());
            client.execute(queryMessage);
        }
    }

    @Test
    public void testBackpressureOnGlobalLimitExceeded() throws Throwable
    {
        // Bump the per-endpoint limit to make sure we exhaust the global
        ClientResourceLimits.setEndpointLimit(HIGH_LIMIT);
        backPressureTest(() -> ClientResourceLimits.setGlobalLimit(HIGH_LIMIT),
                         (provider) -> provider.globalWaitQueue().signal());
    }

    @Test
    public void testBackPressureWhenEndpointLimitExceeded() throws Throwable
    {
        // Make sure we can only exceed the per-endpoint limit
        ClientResourceLimits.setGlobalLimit(HIGH_LIMIT);
        backPressureTest(() -> ClientResourceLimits.setEndpointLimit(HIGH_LIMIT),
                         (provider) -> provider.endpointWaitQueue().signal());
    }

    private void backPressureTest(Runnable limitLifter, Consumer<ClientResourceLimits.ResourceProvider> signaller) throws Throwable
    {
        final AtomicReference<Exception> error = new AtomicReference<>();
        final CountDownLatch started = new CountDownLatch(1);
        final CountDownLatch complete = new CountDownLatch(1);
        
        try (SimpleClient client = client(false))
        {
            // The first query does not trigger backpressure/pause the connection:
            QueryMessage queryMessage = 
                    new QueryMessage("CREATE TABLE atable (pk int PRIMARY KEY, v text)", queryOptions());
            Message.Response belowThresholdResponse = client.execute(queryMessage);
            assertEquals(0, getPausedConnectionsGauge().getValue().intValue());
            assertNoWarningContains(belowThresholdResponse, "bytes in flight");
            
            // A second query triggers backpressure but is allowed to complete...
            Message.Response aboveThresholdResponse = client.execute(queryMessage());
            assertEquals(1, getPausedConnectionsGauge().getValue().intValue());
            assertWarningsContain(aboveThresholdResponse, "bytes in flight");

            // ...and a third request is paused.
            final AtomicReference<Message.Response> response = new AtomicReference<>();
            
            Thread t = new Thread(() -> {
                try
                {
                    started.countDown();
                    response.set(client.execute(queryMessage()));
                    complete.countDown();
                }
                catch (Exception e)
                {
                    // if backpressure blocks the request execution for too long
                    // (10 seconds per SimpleClient), we'll catch a timeout exception
                    error.set(e);
                }
            });
            t.start();

            // verify the request hasn't completed
            assertFalse(complete.await(1, TimeUnit.SECONDS));

            // backpressure has been applied, if we increase the limits of the exhausted reserve and signal
            // the appropriate WaitQueue, it should be released and the client request will complete
            limitLifter.run();
            
            // We need a ResourceProvider to get access to the WaitQueue
            ClientResourceLimits.Allocator allocator = ClientResourceLimits.getAllocatorForEndpoint(FBUtilities.getJustLocalAddress());
            ClientResourceLimits.ResourceProvider queueHandle = new ClientResourceLimits.ResourceProvider.Default(allocator);
            signaller.accept(queueHandle);

            // SimpleClient has a 10 second timeout, so if we have to wait
            // longer than that assume that we're not going to receive a
            // reply. If all's well, the completion should happen immediately
            assertTrue(complete.await(SimpleClient.TIMEOUT_SECONDS + 1, TimeUnit.SECONDS));
            assertNull(error.get());
            assertEquals(0, getPausedConnectionsGauge().getValue().intValue());
            assertNoWarningContains(response.get(), "bytes in flight");
        }
    }

    @Test
    public void testOverloadedExceptionWhenGlobalLimitExceeded()
    {
        // Bump the per-endpoint limit to make sure we exhaust the global
        ClientResourceLimits.setEndpointLimit(HIGH_LIMIT);
        testOverloadedException(() -> client(true));
    }

    @Test
    public void testOverloadedExceptionWhenEndpointLimitExceeded()
    {
        // Make sure we can only exceed the per-endpoint limit
        ClientResourceLimits.setGlobalLimit(HIGH_LIMIT);
        testOverloadedException(() -> client(true));
    }

    @Test
    public void testOverloadedExceptionWhenGlobalLimitByMultiFrameMessage()
    {
        // Bump the per-endpoint limit to make sure we exhaust the global
        ClientResourceLimits.setEndpointLimit(HIGH_LIMIT);
        // test message = 2/3 x
        // emulated concurrent message = 2/3 x
        // test message + emulated concurrent message = 4/3 x > x set as a global limit
        emulateInFlightConcurrentMessage(LOW_LIMIT * 2 / 3);
        testOverloadedException(() -> client(true, Ints.checkedCast(LOW_LIMIT / 2)), LOW_LIMIT * 2 / 3);
    }

    @Test
    public void testOverloadedExceptionWhenEndpointLimitByMultiFrameMessage()
    {
        // Make sure we can only exceed the per-endpoint limit
        ClientResourceLimits.setGlobalLimit(HIGH_LIMIT);
        // test message = 2/3 x
        // emulated concurrent message = 2/3 x
        // test message + emulated concurrent message = 4/3 x > x set as an endpoint limit
        emulateInFlightConcurrentMessage(LOW_LIMIT * 2 / 3);
        testOverloadedException(() -> client(true, Ints.checkedCast(LOW_LIMIT / 2)), LOW_LIMIT * 2 / 3);
    }

    private void testOverloadedException(Supplier<SimpleClient> clientSupplier)
    {
        testOverloadedException(clientSupplier, LOW_LIMIT * 2);
    }

    private void testOverloadedException(Supplier<SimpleClient> clientSupplier, long limit)
    {
        try (SimpleClient client = clientSupplier.get())
        {
            createTable(client);

            QueryMessage queryMessage = queryMessage(limit);
            try
            {
                client.execute(queryMessage);
                fail();
            }
            catch (RuntimeException e)
            {
                assertTrue(e.getCause() instanceof OverloadedException);
            }
        }
    }

    private QueryMessage queryMessage()
    {
        return queryMessage(LOW_LIMIT * 2);
    }

    @Test
    public void testQueryUpdatesConcurrentMetricsUpdate() throws Throwable
    {
        try (SimpleClient client = client(true))
        {
            // wait for the completion of the intial messages created by the client connection
            Awaitility.await()
                      .pollDelay(1, TimeUnit.SECONDS)
                      .atMost(30, TimeUnit.SECONDS)
                      .untilAsserted(() -> assertEquals(0, ClientResourceLimits.getCurrentGlobalUsage()));

            CyclicBarrier barrier = new CyclicBarrier(2);
            String table = createTableName();

            // reusing table name for keyspace name since cannot reuse KEYSPACE and want it to be unique
            TableMetadata tableMetadata =
            TableMetadata.builder(table, table)
                         .kind(TableMetadata.Kind.VIRTUAL)
                         .addPartitionKeyColumn("pk", UTF8Type.instance)
                         .addRegularColumn("v", Int32Type.instance)
                         .build();

            VirtualTable vt1 = new AbstractVirtualTable.SimpleTable(tableMetadata, () -> {
                try
                {
                    // sync up with main thread thats waiting for query to be in progress
                    barrier.await(30, TimeUnit.SECONDS);
                    // wait until metric has been checked
                    barrier.await(30, TimeUnit.SECONDS);
                }
                catch (Exception e)
                {
                    // ignore interuption and barrier exceptions
                }
                return new SimpleDataSet(tableMetadata);
            });
            VirtualKeyspaceRegistry.instance.register(new VirtualKeyspace(table, ImmutableList.of(vt1)));

            final QueryMessage queryMessage = new QueryMessage(String.format("SELECT * FROM %s.%s", table, table),
                                                               queryOptions());
            try
            {
                Thread tester = new Thread(() -> client.execute(queryMessage));
                tester.setDaemon(true); // so wont block exit if something fails
                tester.start();
                // block until query in progress
                barrier.await(30, TimeUnit.SECONDS);
                assertTrue(ClientResourceLimits.getCurrentGlobalUsage() > 0);
            }
            finally
            {
                // notify query thread that metric has been checked. This will also throw TimeoutException if both
                // the query threads barriers are not reached
                barrier.await(30, TimeUnit.SECONDS);
            }
        }
    }

    @Test
    public void testChangingLimitsAtRuntime()
    {
        SimpleClient client = client(true);
        try
        {
            QueryMessage smallMessage = new QueryMessage(String.format("CREATE TABLE %s.atable (pk int PRIMARY KEY, v text)", KEYSPACE),
                                                         queryOptions());
            client.execute(smallMessage);
            createTable(client);
            try
            {
                client.execute(queryMessage());
                fail();
            }
            catch (RuntimeException e)
            {
                assertTrue(e.getCause() instanceof OverloadedException);
            }

            // change global limit, query will still fail because endpoint limit
            ClientResourceLimits.setGlobalLimit(HIGH_LIMIT);
            Assert.assertEquals("new global limit not returned by EndpointPayloadTrackers", HIGH_LIMIT, ClientResourceLimits.getGlobalLimit());
            Assert.assertEquals("new global limit not returned by DatabaseDescriptor", HIGH_LIMIT, DatabaseDescriptor.getNativeTransportMaxRequestDataInFlightInBytes());

            try
            {
                client.execute(queryMessage());
                fail();
            }
            catch (RuntimeException e)
            {
                assertTrue(e.getCause() instanceof OverloadedException);
            }

            // change endpoint limit, query will now succeed
            ClientResourceLimits.setEndpointLimit(HIGH_LIMIT);
            Assert.assertEquals("new endpoint limit not returned by EndpointPayloadTrackers", HIGH_LIMIT, ClientResourceLimits.getEndpointLimit());
            Assert.assertEquals("new endpoint limit not returned by DatabaseDescriptor", HIGH_LIMIT, DatabaseDescriptor.getNativeTransportMaxRequestDataInFlightPerIpInBytes());
            client.execute(queryMessage());

            // ensure new clients also see the new raised limits
            client.close();
            client = client(true);
            client.execute(queryMessage());

            // lower the global limit and ensure the query fails again
            ClientResourceLimits.setGlobalLimit(LOW_LIMIT);
            Assert.assertEquals("new global limit not returned by EndpointPayloadTrackers", LOW_LIMIT, ClientResourceLimits.getGlobalLimit());
            Assert.assertEquals("new global limit not returned by DatabaseDescriptor", LOW_LIMIT, DatabaseDescriptor.getNativeTransportMaxRequestDataInFlightInBytes());
            try
            {
                client.execute(queryMessage());
                fail();
            }
            catch (RuntimeException e)
            {
                assertTrue(e.getCause() instanceof OverloadedException);
            }

            // lower the endpoint limit and ensure existing clients also have requests that fail
            ClientResourceLimits.setEndpointLimit(60);
            Assert.assertEquals("new endpoint limit not returned by EndpointPayloadTrackers", 60, ClientResourceLimits.getEndpointLimit());
            Assert.assertEquals("new endpoint limit not returned by DatabaseDescriptor", 60, DatabaseDescriptor.getNativeTransportMaxRequestDataInFlightPerIpInBytes());
            try
            {
                client.execute(smallMessage);
                fail();
            }
            catch (RuntimeException e)
            {
                assertTrue(e.getCause() instanceof OverloadedException);
            }

            // ensure new clients also see the new lowered limit
            client.close();
            client = client(true);
            try
            {
                client.execute(smallMessage);
                fail();
            }
            catch (RuntimeException e)
            {
                assertTrue(e.getCause() instanceof OverloadedException);
            }

            // put the test state back
            ClientResourceLimits.setEndpointLimit(LOW_LIMIT);
            Assert.assertEquals("new endpoint limit not returned by EndpointPayloadTrackers", LOW_LIMIT, ClientResourceLimits.getEndpointLimit());
            Assert.assertEquals("new endpoint limit not returned by DatabaseDescriptor", LOW_LIMIT, DatabaseDescriptor.getNativeTransportMaxRequestDataInFlightPerIpInBytes());
        }
        finally
        {
            client.close();
        }
    }

    @Test
    public void shouldChangeRequestsPerSecondAtRuntime()
    {
        StorageService.instance.setNativeTransportMaxRequestsPerSecond(100);
        assertEquals(100, ClientResourceLimits.getNativeTransportMaxRequestsPerSecond(), 0);
        assertEquals(100, ClientResourceLimits.GLOBAL_REQUEST_LIMITER.getRate(), 0);
        assertEquals(100, StorageService.instance.getNativeTransportMaxRequestsPerSecond());

        StorageService.instance.setNativeTransportMaxRequestsPerSecond(1000);
        assertEquals(1000, ClientResourceLimits.getNativeTransportMaxRequestsPerSecond(), 0);
        assertEquals(1000, ClientResourceLimits.GLOBAL_REQUEST_LIMITER.getRate(), 0);
        assertEquals(1000, StorageService.instance.getNativeTransportMaxRequestsPerSecond());

        StorageService.instance.setNativeTransportMaxRequestsPerSecond(500);
        assertEquals(500, ClientResourceLimits.getNativeTransportMaxRequestsPerSecond(), 0);
        assertEquals(500, ClientResourceLimits.GLOBAL_REQUEST_LIMITER.getRate(), 0);
        assertEquals(500, StorageService.instance.getNativeTransportMaxRequestsPerSecond());
    }
}<|MERGE_RESOLUTION|>--- conflicted
+++ resolved
@@ -75,56 +75,6 @@
         ClientResourceLimits.setEndpointLimit(LOW_LIMIT);
     }
 
-<<<<<<< HEAD
-    @After
-    public void dropCreatedTable()
-    {
-        try
-        {
-            QueryProcessor.executeOnceInternal("DROP TABLE " + KEYSPACE + ".atable");
-        }
-        catch (Throwable t)
-        {
-            // ignore
-        }
-    }
-
-    private SimpleClient client(boolean throwOnOverload)
-    {
-        try
-        {
-            return SimpleClient.builder(nativeAddr.getHostAddress(), nativePort)
-                               .protocolVersion(ProtocolVersion.V5)
-                               .useBeta()
-                               .build()
-                               .connect(false, throwOnOverload);
-        }
-        catch (IOException e)
-        {
-            throw new RuntimeException("Error initializing client", e);
-        }
-    }
-
-    @SuppressWarnings("SameParameterValue")
-    private SimpleClient client(boolean throwOnOverload, int largeMessageThreshold)
-    {
-        try
-        {
-            return SimpleClient.builder(nativeAddr.getHostAddress(), nativePort)
-                               .protocolVersion(ProtocolVersion.V5)
-                               .useBeta()
-                               .largeMessageThreshold(largeMessageThreshold)
-                               .build()
-                               .connect(false, throwOnOverload);
-        }
-        catch (IOException e)
-        {
-           throw new RuntimeException("Error initializing client", e);
-        }
-    }
-
-=======
->>>>>>> 6f90e962
     @Test
     public void testQueryExecutionWithThrowOnOverload()
     {
