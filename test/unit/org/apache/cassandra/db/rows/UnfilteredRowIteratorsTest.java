/*
 * Licensed to the Apache Software Foundation (ASF) under one
 * or more contributor license agreements.  See the NOTICE file
 * distributed with this work for additional information
 * regarding copyright ownership.  The ASF licenses this file
 * to you under the Apache License, Version 2.0 (the
 * "License"); you may not use this file except in compliance
 * with the License.  You may obtain a copy of the License at
 *
 *     http://www.apache.org/licenses/LICENSE-2.0
 *
 * Unless required by applicable law or agreed to in writing, software
 * distributed under the License is distributed on an "AS IS" BASIS,
 * WITHOUT WARRANTIES OR CONDITIONS OF ANY KIND, either express or implied.
 * See the License for the specific language governing permissions and
 * limitations under the License.
 */

package org.apache.cassandra.db.rows;

import java.util.Arrays;
import java.util.Iterator;

import org.junit.Test;

import junit.framework.Assert;
import org.apache.cassandra.Util;
import org.apache.cassandra.db.BufferDecoratedKey;
import org.apache.cassandra.db.DecoratedKey;
import org.apache.cassandra.db.DeletionTime;
import org.apache.cassandra.db.EmptyIterators;
import org.apache.cassandra.db.RegularAndStaticColumns;
import org.apache.cassandra.db.filter.DataLimits;
import org.apache.cassandra.db.marshal.Int32Type;
import org.apache.cassandra.dht.Murmur3Partitioner;
import org.apache.cassandra.schema.ColumnMetadata;
import org.apache.cassandra.schema.TableMetadata;
import org.apache.cassandra.utils.ByteBufferUtil;
import org.apache.cassandra.utils.FBUtilities;

public class UnfilteredRowIteratorsTest
{
    static final TableMetadata metadata;
    static final ColumnMetadata v1Metadata;
    static final ColumnMetadata v2Metadata;

    static
    {
        metadata = TableMetadata.builder("", "")
                                .addPartitionKeyColumn("pk", Int32Type.instance)
                                .addClusteringColumn("ck", Int32Type.instance)
                                .addRegularColumn("v1", Int32Type.instance)
                                .addRegularColumn("v2", Int32Type.instance)
                                .build();
        v1Metadata = metadata.regularAndStaticColumns().columns(false).getSimple(0);
        v2Metadata = metadata.regularAndStaticColumns().columns(false).getSimple(1);
    }


    @Test
    public void concatTest()
    {
        UnfilteredRowIterator iter1, iter2, iter3, concat;
        // simple concatenation
        iter1 = rows(metadata.regularAndStaticColumns(), 1,
                     row(1, cell(v1Metadata, 1), cell(v2Metadata, 1)),
                     row(2, cell(v1Metadata, 2), cell(v2Metadata, 2)));
        iter2 = rows(metadata.regularAndStaticColumns(), 1,
                     row(3, cell(v1Metadata, 3), cell(v2Metadata, 3)),
                     row(4, cell(v1Metadata, 4), cell(v2Metadata, 4)));
        concat = UnfilteredRowIterators.concat(iter1, iter2);
        Assert.assertEquals(concat.columns(), metadata.regularAndStaticColumns());
        assertRows(concat,
                   row(1, cell(v1Metadata, 1), cell(v2Metadata, 1)),
                   row(2, cell(v1Metadata, 2), cell(v2Metadata, 2)),
                   row(3, cell(v1Metadata, 3), cell(v2Metadata, 3)),
                   row(4, cell(v1Metadata, 4), cell(v2Metadata, 4)));

        // concat with RHS empty iterator
        iter1 = rows(metadata.regularAndStaticColumns(), 1,
                     row(1, cell(v1Metadata, 1), cell(v2Metadata, 1)),
                     row(2, cell(v1Metadata, 2), cell(v2Metadata, 2)));
        Assert.assertEquals(concat.columns(), metadata.regularAndStaticColumns());
        assertRows(UnfilteredRowIterators.concat(iter1, EmptyIterators.unfilteredRow(metadata, dk(1), false, Rows.EMPTY_STATIC_ROW, DeletionTime.LIVE)),
                   row(1, cell(v1Metadata, 1), cell(v2Metadata, 1)),
                   row(2, cell(v1Metadata, 2), cell(v2Metadata, 2)));

        // concat with LHS empty iterator
        iter1 = rows(metadata.regularAndStaticColumns(), 1,
                     row(1, cell(v1Metadata, 1), cell(v2Metadata, 1)),
                     row(2, cell(v1Metadata, 2), cell(v2Metadata, 2)));
        Assert.assertEquals(concat.columns(), metadata.regularAndStaticColumns());
        assertRows(UnfilteredRowIterators.concat(EmptyIterators.unfilteredRow(metadata, dk(1), false, Rows.EMPTY_STATIC_ROW, DeletionTime.LIVE), iter1),
                   row(1, cell(v1Metadata, 1), cell(v2Metadata, 1)),
                   row(2, cell(v1Metadata, 2), cell(v2Metadata, 2)));

        // concat with different columns
        iter1 = rows(metadata.regularAndStaticColumns().without(v1Metadata), 1,
                     row(1, cell(v2Metadata, 1)), row(2, cell(v2Metadata, 2)));
        iter2 = rows(metadata.regularAndStaticColumns().without(v2Metadata), 1,
                     row(3, cell(v1Metadata, 3)), row(4, cell(v1Metadata, 4)));
        concat = UnfilteredRowIterators.concat(iter1, iter2);
        Assert.assertEquals(concat.columns(), RegularAndStaticColumns.of(v1Metadata).mergeTo(RegularAndStaticColumns.of(v2Metadata)));
        assertRows(concat,
                   row(1, cell(v2Metadata, 1)), row(2, cell(v2Metadata, 2)),
                   row(3, cell(v1Metadata, 3)), row(4, cell(v1Metadata, 4)));

        // concat with CQL limits
        iter1 = rows(metadata.regularAndStaticColumns(), 1,
                     row(1, cell(v1Metadata, 1), cell(v2Metadata, 1)),
                     row(2, cell(v1Metadata, 2), cell(v2Metadata, 2)));
        iter2 = rows(metadata.regularAndStaticColumns(), 1,
                     row(3, cell(v1Metadata, 3), cell(v2Metadata, 3)),
                     row(4, cell(v1Metadata, 4), cell(v2Metadata, 4)));
<<<<<<< HEAD
        concat = UnfilteredRowIterators.concat(DataLimits.cqlLimits(1).filter(iter1, FBUtilities.nowInSeconds()),
                                               DataLimits.cqlLimits(1).filter(iter2, FBUtilities.nowInSeconds()));
        Assert.assertEquals(concat.columns(), metadata.regularAndStaticColumns());
=======
        concat = UnfilteredRowIterators.concat(DataLimits.cqlLimits(1).filter(iter1, FBUtilities.nowInSeconds(), true),
                                               DataLimits.cqlLimits(1).filter(iter2, FBUtilities.nowInSeconds(), true));
        Assert.assertEquals(concat.columns(), metadata.partitionColumns());
>>>>>>> 7aa89a64
        assertRows(concat,
                   row(1, cell(v1Metadata, 1), cell(v2Metadata, 1)),
                   row(3, cell(v1Metadata, 3), cell(v2Metadata, 3)));

        // concat concatenated iterators
        iter1 = rows(metadata.regularAndStaticColumns(), 1,
                     row(1, cell(v1Metadata, 1), cell(v2Metadata, 1)),
                     row(2, cell(v1Metadata, 2), cell(v2Metadata, 2)));
        iter2 = rows(metadata.regularAndStaticColumns(), 1,
                     row(3, cell(v1Metadata, 3), cell(v2Metadata, 3)),
                     row(4, cell(v1Metadata, 4), cell(v2Metadata, 4)));

        concat = UnfilteredRowIterators.concat(DataLimits.cqlLimits(1).filter(iter1, FBUtilities.nowInSeconds(), true),
                                               DataLimits.cqlLimits(1).filter(iter2, FBUtilities.nowInSeconds(), true));

        iter3 = rows(metadata.regularAndStaticColumns(), 1,
                     row(4, cell(v1Metadata, 4), cell(v2Metadata, 4)),
                     row(5, cell(v1Metadata, 5), cell(v2Metadata, 5)));
        concat = UnfilteredRowIterators.concat(concat, DataLimits.cqlLimits(1).filter(iter3, FBUtilities.nowInSeconds(), true));

        Assert.assertEquals(concat.columns(), metadata.regularAndStaticColumns());
        assertRows(concat,
                   row(1, cell(v1Metadata, 1), cell(v2Metadata, 1)),
                   row(3, cell(v1Metadata, 3), cell(v2Metadata, 3)),
                   row(4, cell(v1Metadata, 4), cell(v2Metadata, 4)));
    }

    public static void assertRows(UnfilteredRowIterator iterator, Row... rows)
    {
        Iterator<Row> rowsIterator = Arrays.asList(rows).iterator();

        while (iterator.hasNext() && rowsIterator.hasNext())
            Assert.assertEquals(iterator.next(), rowsIterator.next());

        Assert.assertTrue(iterator.hasNext() == rowsIterator.hasNext());
    }

    public static DecoratedKey dk(int pk)
    {
        return new BufferDecoratedKey(new Murmur3Partitioner.LongToken(pk), ByteBufferUtil.bytes(pk));
    }

    public static UnfilteredRowIterator rows(RegularAndStaticColumns columns, int pk, Row... rows)
    {
        Iterator<Row> rowsIterator = Arrays.asList(rows).iterator();
        return new AbstractUnfilteredRowIterator(metadata, dk(pk), DeletionTime.LIVE, columns, Rows.EMPTY_STATIC_ROW, false, EncodingStats.NO_STATS) {
            protected Unfiltered computeNext()
            {
                return rowsIterator.hasNext() ? rowsIterator.next() : endOfData();
            }
        };
    }

    public Row row(int ck, Cell... columns)
    {
        BTreeRow.Builder builder = new BTreeRow.Builder(true);
        builder.newRow(Util.clustering(metadata.comparator, ck));
        for (Cell cell : columns)
            builder.addCell(cell);
        return builder.build();
    }

    public Cell cell(ColumnMetadata metadata, int v)
    {
        return new BufferCell(metadata,
                              1L, BufferCell.NO_TTL, BufferCell.NO_DELETION_TIME, ByteBufferUtil.bytes(v), null);
    }
}<|MERGE_RESOLUTION|>--- conflicted
+++ resolved
@@ -112,15 +112,9 @@
         iter2 = rows(metadata.regularAndStaticColumns(), 1,
                      row(3, cell(v1Metadata, 3), cell(v2Metadata, 3)),
                      row(4, cell(v1Metadata, 4), cell(v2Metadata, 4)));
-<<<<<<< HEAD
-        concat = UnfilteredRowIterators.concat(DataLimits.cqlLimits(1).filter(iter1, FBUtilities.nowInSeconds()),
-                                               DataLimits.cqlLimits(1).filter(iter2, FBUtilities.nowInSeconds()));
-        Assert.assertEquals(concat.columns(), metadata.regularAndStaticColumns());
-=======
         concat = UnfilteredRowIterators.concat(DataLimits.cqlLimits(1).filter(iter1, FBUtilities.nowInSeconds(), true),
                                                DataLimits.cqlLimits(1).filter(iter2, FBUtilities.nowInSeconds(), true));
-        Assert.assertEquals(concat.columns(), metadata.partitionColumns());
->>>>>>> 7aa89a64
+        Assert.assertEquals(concat.columns(), metadata.regularAndStaticColumns());
         assertRows(concat,
                    row(1, cell(v1Metadata, 1), cell(v2Metadata, 1)),
                    row(3, cell(v1Metadata, 3), cell(v2Metadata, 3)));
