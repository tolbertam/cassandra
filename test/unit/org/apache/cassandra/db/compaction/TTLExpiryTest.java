--- conflicted
+++ resolved
@@ -18,13 +18,11 @@
  */
 package org.apache.cassandra.db.compaction;
 
-<<<<<<< HEAD
 import org.apache.cassandra.config.CFMetaData;
+import org.apache.cassandra.db.lifecycle.SSTableSet;
 import org.apache.cassandra.db.rows.UnfilteredRowIterator;
 import org.apache.cassandra.db.marshal.AsciiType;
 import org.apache.cassandra.io.sstable.format.SSTableReader;
-=======
->>>>>>> 5431a88d
 import org.junit.BeforeClass;
 import com.google.common.collect.Multimap;
 import com.google.common.collect.Sets;
@@ -37,14 +35,9 @@
 import org.apache.cassandra.db.*;
 import org.apache.cassandra.db.filter.ColumnFilter;
 import org.apache.cassandra.exceptions.ConfigurationException;
-import org.apache.cassandra.io.sstable.format.SSTableReader;
 import org.apache.cassandra.io.sstable.ISSTableScanner;
-<<<<<<< HEAD
 import org.apache.cassandra.schema.KeyspaceParams;
-=======
-import org.apache.cassandra.locator.SimpleStrategy;
 import org.apache.cassandra.tools.SSTableExpiredBlockers;
->>>>>>> 5431a88d
 import org.apache.cassandra.utils.ByteBufferUtil;
 
 import java.io.IOException;
@@ -243,19 +236,22 @@
         cfs.disableAutoCompaction();
         cfs.metadata.gcGraceSeconds(0);
 
-        Mutation rm = new Mutation(KEYSPACE1, Util.dk("test").getKey());
-        rm.add("Standard1", Util.cellname("col1"), ByteBufferUtil.EMPTY_BYTE_BUFFER, System.currentTimeMillis());
-        rm.applyUnsafe();
-        cfs.forceBlockingFlush();
-        SSTableReader blockingSSTable = cfs.getSSTables().iterator().next();
+        new RowUpdateBuilder(cfs.metadata, System.currentTimeMillis(), "test")
+                .add("col1", ByteBufferUtil.EMPTY_BYTE_BUFFER)
+                .build()
+                .applyUnsafe();
+
+        cfs.forceBlockingFlush();
+        SSTableReader blockingSSTable = cfs.getSSTables(SSTableSet.LIVE).iterator().next();
         for (int i = 0; i < 10; i++)
         {
-            rm = new Mutation(KEYSPACE1, Util.dk("test").getKey());
-            rm.delete("Standard1", System.currentTimeMillis());
-            rm.applyUnsafe();
+            new RowUpdateBuilder(cfs.metadata, System.currentTimeMillis(), "test")
+                            .delete("col1")
+                            .build()
+                            .applyUnsafe();
             cfs.forceBlockingFlush();
         }
-        Multimap<SSTableReader, SSTableReader> blockers = SSTableExpiredBlockers.checkForExpiredSSTableBlockers(cfs.getSSTables(), (int) (System.currentTimeMillis() / 1000) + 100);
+        Multimap<SSTableReader, SSTableReader> blockers = SSTableExpiredBlockers.checkForExpiredSSTableBlockers(cfs.getSSTables(SSTableSet.LIVE), (int) (System.currentTimeMillis() / 1000) + 100);
         assertEquals(1, blockers.keySet().size());
         assertTrue(blockers.keySet().contains(blockingSSTable));
         assertEquals(10, blockers.get(blockingSSTable).size());
