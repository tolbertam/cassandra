/*
* Licensed to the Apache Software Foundation (ASF) under one
* or more contributor license agreements.  See the NOTICE file
* distributed with this work for additional information
* regarding copyright ownership.  The ASF licenses this file
* to you under the Apache License, Version 2.0 (the
* "License"); you may not use this file except in compliance
* with the License.  You may obtain a copy of the License at
*
*    http://www.apache.org/licenses/LICENSE-2.0
*
* Unless required by applicable law or agreed to in writing,
* software distributed under the License is distributed on an
* "AS IS" BASIS, WITHOUT WARRANTIES OR CONDITIONS OF ANY
* KIND, either express or implied.  See the License for the
* specific language governing permissions and limitations
* under the License.
*/
package org.apache.cassandra.db;

import java.nio.ByteBuffer;
import java.util.*;
import java.util.concurrent.ExecutionException;
import java.util.concurrent.Future;

import com.google.common.collect.ImmutableMap;
import com.google.common.collect.Iterators;
import org.junit.BeforeClass;
import org.junit.Test;

import org.apache.cassandra.SchemaLoader;
import org.apache.cassandra.UpdateBuilder;
import org.apache.cassandra.Util;
import org.apache.cassandra.config.ColumnDefinition;
import org.apache.cassandra.cql3.statements.IndexTarget;
import org.apache.cassandra.db.compaction.CompactionManager;
import org.apache.cassandra.db.filter.ColumnFilter;
import org.apache.cassandra.db.marshal.Int32Type;
import org.apache.cassandra.db.marshal.UTF8Type;
import org.apache.cassandra.db.partitions.*;
import org.apache.cassandra.db.rows.*;
import org.apache.cassandra.exceptions.ConfigurationException;
import org.apache.cassandra.index.StubIndex;
import org.apache.cassandra.io.sstable.format.SSTableReader;
import org.apache.cassandra.io.sstable.metadata.StatsMetadata;
import org.apache.cassandra.schema.IndexMetadata;
import org.apache.cassandra.schema.KeyspaceParams;
import org.apache.cassandra.utils.ByteBufferUtil;
import org.apache.cassandra.utils.FBUtilities;

import static org.junit.Assert.assertEquals;
import static org.junit.Assert.assertFalse;
import static org.junit.Assert.assertTrue;

public class RangeTombstoneTest
{
    private static final String KSNAME = "RangeTombstoneTest";
    private static final String CFNAME = "StandardInteger1";

    @BeforeClass
    public static void defineSchema() throws ConfigurationException
    {
        SchemaLoader.prepareServer();
        SchemaLoader.createKeyspace(KSNAME,
                                    KeyspaceParams.simple(1),
                                    SchemaLoader.standardCFMD(KSNAME,
                                                              CFNAME,
                                                              1,
                                                              UTF8Type.instance,
                                                              Int32Type.instance,
                                                              Int32Type.instance));
    }

    @Test
    public void simpleQueryWithRangeTombstoneTest() throws Exception
    {
        Keyspace keyspace = Keyspace.open(KSNAME);
        ColumnFamilyStore cfs = keyspace.getColumnFamilyStore(CFNAME);
        boolean enforceStrictLiveness = cfs.metadata.enforceStrictLiveness();

        // Inserting data
        String key = "k1";

        UpdateBuilder builder;

        builder = UpdateBuilder.create(cfs.metadata, key).withTimestamp(0);
        for (int i = 0; i < 40; i += 2)
            builder.newRow(i).add("val", i);
        builder.applyUnsafe();
        cfs.forceBlockingFlush();

        new RowUpdateBuilder(cfs.metadata, 1, key).addRangeTombstone(10, 22).build().applyUnsafe();

        builder = UpdateBuilder.create(cfs.metadata, key).withTimestamp(2);
        for (int i = 1; i < 40; i += 2)
            builder.newRow(i).add("val", i);
        builder.applyUnsafe();

        new RowUpdateBuilder(cfs.metadata, 3, key).addRangeTombstone(19, 27).build().applyUnsafe();
        // We don't flush to test with both a range tomsbtone in memtable and in sstable

        // Queries by name
        int[] live = new int[]{ 4, 9, 11, 17, 28 };
        int[] dead = new int[]{ 12, 19, 21, 24, 27 };

        AbstractReadCommandBuilder.SinglePartitionBuilder cmdBuilder = Util.cmd(cfs, key);
        for (int i : live)
            cmdBuilder.includeRow(i);
        for (int i : dead)
            cmdBuilder.includeRow(i);

        Partition partition = Util.getOnlyPartitionUnfiltered(cmdBuilder.build());
        int nowInSec = FBUtilities.nowInSeconds();

        for (int i : live)
<<<<<<< HEAD
            assertTrue("Row " + i + " should be live", partition.getRow(Clustering.make(bb(i))).hasLiveData(nowInSec));
        for (int i : dead)
            assertFalse("Row " + i + " shouldn't be live", partition.getRow(Clustering.make(bb(i))).hasLiveData(nowInSec));
=======
            assertTrue("Row " + i + " should be live",
                       partition.getRow(new Clustering(bb(i))).hasLiveData(nowInSec, enforceStrictLiveness));
        for (int i : dead)
            assertFalse("Row " + i + " shouldn't be live",
                        partition.getRow(new Clustering(bb(i))).hasLiveData(nowInSec, enforceStrictLiveness));
>>>>>>> 68bdf454

        // Queries by slices
        partition = Util.getOnlyPartitionUnfiltered(Util.cmd(cfs, key).fromIncl(7).toIncl(30).build());

        for (int i : new int[]{ 7, 8, 9, 11, 13, 15, 17, 28, 29, 30 })
<<<<<<< HEAD
            assertTrue("Row " + i + " should be live", partition.getRow(Clustering.make(bb(i))).hasLiveData(nowInSec));
        for (int i : new int[]{ 10, 12, 14, 16, 18, 19, 20, 21, 22, 23, 24, 25, 26, 27 })
            assertFalse("Row " + i + " shouldn't be live", partition.getRow(Clustering.make(bb(i))).hasLiveData(nowInSec));
=======
            assertTrue("Row " + i + " should be live",
                       partition.getRow(new Clustering(bb(i))).hasLiveData(nowInSec, enforceStrictLiveness));
        for (int i : new int[]{ 10, 12, 14, 16, 18, 19, 20, 21, 22, 23, 24, 25, 26, 27 })
            assertFalse("Row " + i + " shouldn't be live",
                        partition.getRow(new Clustering(bb(i))).hasLiveData(nowInSec, enforceStrictLiveness));
>>>>>>> 68bdf454
    }

    @Test
    public void rangeTombstoneFilteringTest() throws Exception
    {
        CompactionManager.instance.disableAutoCompaction();
        Keyspace keyspace = Keyspace.open(KSNAME);
        ColumnFamilyStore cfs = keyspace.getColumnFamilyStore(CFNAME);

        // Inserting data
        String key = "k111";

        UpdateBuilder builder = UpdateBuilder.create(cfs.metadata, key).withTimestamp(0);
        for (int i = 0; i < 40; i += 2)
            builder.newRow(i).add("val", i);
        builder.applyUnsafe();

        new RowUpdateBuilder(cfs.metadata, 1, key).addRangeTombstone(5, 10).build().applyUnsafe();

        new RowUpdateBuilder(cfs.metadata, 2, key).addRangeTombstone(15, 20).build().applyUnsafe();

        ImmutableBTreePartition partition;

        partition = Util.getOnlyPartitionUnfiltered(Util.cmd(cfs, key).fromIncl(11).toIncl(14).build());
        Collection<RangeTombstone> rt = rangeTombstones(partition);
        assertEquals(0, rt.size());

        partition = Util.getOnlyPartitionUnfiltered(Util.cmd(cfs, key).fromIncl(11).toIncl(15).build());
        rt = rangeTombstones(partition);
        assertEquals(1, rt.size());

        partition = Util.getOnlyPartitionUnfiltered(Util.cmd(cfs, key).fromIncl(20).toIncl(25).build());
        rt = rangeTombstones(partition);
        assertEquals(1, rt.size());

        partition = Util.getOnlyPartitionUnfiltered(Util.cmd(cfs, key).fromIncl(12).toIncl(25).build());
        rt = rangeTombstones(partition);
        assertEquals(1, rt.size());

        partition = Util.getOnlyPartitionUnfiltered(Util.cmd(cfs, key).fromIncl(25).toIncl(35).build());
        rt = rangeTombstones(partition);
        assertEquals(0, rt.size());

        partition = Util.getOnlyPartitionUnfiltered(Util.cmd(cfs, key).fromIncl(1).toIncl(40).build());
        rt = rangeTombstones(partition);
        assertEquals(2, rt.size());

        partition = Util.getOnlyPartitionUnfiltered(Util.cmd(cfs, key).fromIncl(7).toIncl(17).build());
        rt = rangeTombstones(partition);
        assertEquals(2, rt.size());

        partition = Util.getOnlyPartitionUnfiltered(Util.cmd(cfs, key).fromIncl(5).toIncl(20).build());
        rt = rangeTombstones(partition);
        assertEquals(2, rt.size());

        partition = Util.getOnlyPartitionUnfiltered(Util.cmd(cfs, key).fromIncl(5).toIncl(20).build());
        rt = rangeTombstones(partition);
        assertEquals(2, rt.size());

        partition = Util.getOnlyPartitionUnfiltered(Util.cmd(cfs, key).fromIncl(1).toIncl(2).build());
        rt = rangeTombstones(partition);
        assertEquals(0, rt.size());

        partition = Util.getOnlyPartitionUnfiltered(Util.cmd(cfs, key).fromIncl(1).toIncl(5).build());
        rt = rangeTombstones(partition);
        assertEquals(1, rt.size());

        partition = Util.getOnlyPartitionUnfiltered(Util.cmd(cfs, key).fromIncl(1).toIncl(10).build());
        rt = rangeTombstones(partition);
        assertEquals(1, rt.size());

        partition = Util.getOnlyPartitionUnfiltered(Util.cmd(cfs, key).fromIncl(5).toIncl(6).build());
        rt = rangeTombstones(partition);
        assertEquals(1, rt.size());

        partition = Util.getOnlyPartitionUnfiltered(Util.cmd(cfs, key).fromIncl(17).toIncl(20).build());
        rt = rangeTombstones(partition);
        assertEquals(1, rt.size());

        partition = Util.getOnlyPartitionUnfiltered(Util.cmd(cfs, key).fromIncl(17).toIncl(18).build());
        rt = rangeTombstones(partition);
        assertEquals(1, rt.size());

        Slices.Builder sb = new Slices.Builder(cfs.getComparator());
        sb.add(ClusteringBound.create(cfs.getComparator(), true, true, 1), ClusteringBound.create(cfs.getComparator(), false, true, 10));
        sb.add(ClusteringBound.create(cfs.getComparator(), true, true, 16), ClusteringBound.create(cfs.getComparator(), false, true, 20));

        partition = Util.getOnlyPartitionUnfiltered(SinglePartitionReadCommand.create(cfs.metadata, FBUtilities.nowInSeconds(), Util.dk(key), sb.build()));
        rt = rangeTombstones(partition);
        assertEquals(2, rt.size());
    }

    private Collection<RangeTombstone> rangeTombstones(ImmutableBTreePartition partition)
    {
        List<RangeTombstone> tombstones = new ArrayList<RangeTombstone>();
        Iterators.addAll(tombstones, partition.deletionInfo().rangeIterator(false));
        return tombstones;
    }

    @Test
    public void testTrackTimesPartitionTombstone() throws ExecutionException, InterruptedException
    {
        Keyspace ks = Keyspace.open(KSNAME);
        ColumnFamilyStore cfs = ks.getColumnFamilyStore(CFNAME);
        cfs.truncateBlocking();
        String key = "rt_times";

        int nowInSec = FBUtilities.nowInSeconds();
        new Mutation(PartitionUpdate.fullPartitionDelete(cfs.metadata, Util.dk(key), 1000, nowInSec)).apply();
        cfs.forceBlockingFlush();

        SSTableReader sstable = cfs.getLiveSSTables().iterator().next();
        assertTimes(sstable.getSSTableMetadata(), 1000, 1000, nowInSec);
        cfs.forceMajorCompaction();
        sstable = cfs.getLiveSSTables().iterator().next();
        assertTimes(sstable.getSSTableMetadata(), 1000, 1000, nowInSec);
    }

    @Test
    public void testTrackTimesPartitionTombstoneWithData() throws ExecutionException, InterruptedException
    {
        Keyspace ks = Keyspace.open(KSNAME);
        ColumnFamilyStore cfs = ks.getColumnFamilyStore(CFNAME);
        cfs.truncateBlocking();
        String key = "rt_times";

        UpdateBuilder.create(cfs.metadata, key).withTimestamp(999).newRow(5).add("val", 5).apply();

        key = "rt_times2";
        int nowInSec = FBUtilities.nowInSeconds();
        new Mutation(PartitionUpdate.fullPartitionDelete(cfs.metadata, Util.dk(key), 1000, nowInSec)).apply();
        cfs.forceBlockingFlush();

        SSTableReader sstable = cfs.getLiveSSTables().iterator().next();
        assertTimes(sstable.getSSTableMetadata(), 999, 1000, Integer.MAX_VALUE);
        cfs.forceMajorCompaction();
        sstable = cfs.getLiveSSTables().iterator().next();
        assertTimes(sstable.getSSTableMetadata(), 999, 1000, Integer.MAX_VALUE);
    }

    @Test
    public void testTrackTimesRangeTombstone() throws ExecutionException, InterruptedException
    {
        Keyspace ks = Keyspace.open(KSNAME);
        ColumnFamilyStore cfs = ks.getColumnFamilyStore(CFNAME);
        cfs.truncateBlocking();
        String key = "rt_times";

        int nowInSec = FBUtilities.nowInSeconds();
        new RowUpdateBuilder(cfs.metadata, nowInSec, 1000L, key).addRangeTombstone(1, 2).build().apply();
        cfs.forceBlockingFlush();

        SSTableReader sstable = cfs.getLiveSSTables().iterator().next();
        assertTimes(sstable.getSSTableMetadata(), 1000, 1000, nowInSec);
        cfs.forceMajorCompaction();
        sstable = cfs.getLiveSSTables().iterator().next();
        assertTimes(sstable.getSSTableMetadata(), 1000, 1000, nowInSec);
    }

    @Test
    public void testTrackTimesRangeTombstoneWithData() throws ExecutionException, InterruptedException
    {
        Keyspace ks = Keyspace.open(KSNAME);
        ColumnFamilyStore cfs = ks.getColumnFamilyStore(CFNAME);
        cfs.truncateBlocking();
        String key = "rt_times";

        UpdateBuilder.create(cfs.metadata, key).withTimestamp(999).newRow(5).add("val", 5).apply();

        key = "rt_times2";
        int nowInSec = FBUtilities.nowInSeconds();
        new Mutation(PartitionUpdate.fullPartitionDelete(cfs.metadata, Util.dk(key), 1000, nowInSec)).apply();
        cfs.forceBlockingFlush();

        cfs.forceBlockingFlush();
        SSTableReader sstable = cfs.getLiveSSTables().iterator().next();
        assertTimes(sstable.getSSTableMetadata(), 999, 1000, Integer.MAX_VALUE);
        cfs.forceMajorCompaction();
        sstable = cfs.getLiveSSTables().iterator().next();
        assertTimes(sstable.getSSTableMetadata(), 999, 1000, Integer.MAX_VALUE);
    }

    private void assertTimes(StatsMetadata metadata, long min, long max, int localDeletionTime)
    {
        assertEquals(min, metadata.minTimestamp);
        assertEquals(max, metadata.maxTimestamp);
        assertEquals(localDeletionTime, metadata.maxLocalDeletionTime);
    }

    @Test
    public void test7810() throws ExecutionException, InterruptedException
    {
        Keyspace ks = Keyspace.open(KSNAME);
        ColumnFamilyStore cfs = ks.getColumnFamilyStore(CFNAME);
        cfs.metadata.gcGraceSeconds(2);

        String key = "7810";

        UpdateBuilder builder = UpdateBuilder.create(cfs.metadata, key).withTimestamp(0);
        for (int i = 10; i < 20; i ++)
            builder.newRow(i).add("val", i);
        builder.apply();
        cfs.forceBlockingFlush();

        new RowUpdateBuilder(cfs.metadata, 1, key).addRangeTombstone(10, 11).build().apply();
        cfs.forceBlockingFlush();

        Thread.sleep(5);
        cfs.forceMajorCompaction();
        assertEquals(8, Util.getOnlyPartitionUnfiltered(Util.cmd(cfs, key).build()).rowCount());
    }

    @Test
    public void test7808_1() throws ExecutionException, InterruptedException
    {
        Keyspace ks = Keyspace.open(KSNAME);
        ColumnFamilyStore cfs = ks.getColumnFamilyStore(CFNAME);
        cfs.metadata.gcGraceSeconds(2);

        String key = "7808_1";
        UpdateBuilder builder = UpdateBuilder.create(cfs.metadata, key).withTimestamp(0);
        for (int i = 0; i < 40; i += 2)
            builder.newRow(i).add("val", i);
        builder.apply();
        cfs.forceBlockingFlush();

        new Mutation(PartitionUpdate.fullPartitionDelete(cfs.metadata, Util.dk(key), 1, 1)).apply();
        cfs.forceBlockingFlush();
        Thread.sleep(5);
        cfs.forceMajorCompaction();
    }

    @Test
    public void test7808_2() throws ExecutionException, InterruptedException
    {
        Keyspace ks = Keyspace.open(KSNAME);
        ColumnFamilyStore cfs = ks.getColumnFamilyStore(CFNAME);
        cfs.metadata.gcGraceSeconds(2);

        String key = "7808_2";
        UpdateBuilder builder = UpdateBuilder.create(cfs.metadata, key).withTimestamp(0);
        for (int i = 10; i < 20; i ++)
            builder.newRow(i).add("val", i);
        builder.apply();
        cfs.forceBlockingFlush();

        new Mutation(PartitionUpdate.fullPartitionDelete(cfs.metadata, Util.dk(key), 0, 0)).apply();

        UpdateBuilder.create(cfs.metadata, key).withTimestamp(1).newRow(5).add("val", 5).apply();

        cfs.forceBlockingFlush();
        Thread.sleep(5);
        cfs.forceMajorCompaction();
        assertEquals(1, Util.getOnlyPartitionUnfiltered(Util.cmd(cfs, key).build()).rowCount());
    }

    @Test
    public void overlappingRangeTest() throws Exception
    {
        CompactionManager.instance.disableAutoCompaction();
        Keyspace keyspace = Keyspace.open(KSNAME);
        ColumnFamilyStore cfs = keyspace.getColumnFamilyStore(CFNAME);
        boolean enforceStrictLiveness = cfs.metadata.enforceStrictLiveness();

        // Inserting data
        String key = "k2";

        UpdateBuilder builder = UpdateBuilder.create(cfs.metadata, key).withTimestamp(0);
        for (int i = 0; i < 20; i++)
            builder.newRow(i).add("val", i);
        builder.applyUnsafe();
        cfs.forceBlockingFlush();

        new RowUpdateBuilder(cfs.metadata, 1, key).addRangeTombstone(5, 15).build().applyUnsafe();
        cfs.forceBlockingFlush();

        new RowUpdateBuilder(cfs.metadata, 1, key).addRangeTombstone(5, 10).build().applyUnsafe();
        cfs.forceBlockingFlush();

        new RowUpdateBuilder(cfs.metadata, 2, key).addRangeTombstone(5, 8).build().applyUnsafe();
        cfs.forceBlockingFlush();

        Partition partition = Util.getOnlyPartitionUnfiltered(Util.cmd(cfs, key).build());
        int nowInSec = FBUtilities.nowInSeconds();

        for (int i = 0; i < 5; i++)
<<<<<<< HEAD
            assertTrue("Row " + i + " should be live", partition.getRow(Clustering.make(bb(i))).hasLiveData(nowInSec));
        for (int i = 16; i < 20; i++)
            assertTrue("Row " + i + " should be live", partition.getRow(Clustering.make(bb(i))).hasLiveData(nowInSec));
        for (int i = 5; i <= 15; i++)
            assertFalse("Row " + i + " shouldn't be live", partition.getRow(Clustering.make(bb(i))).hasLiveData(nowInSec));
=======
            assertTrue("Row " + i + " should be live",
                       partition.getRow(new Clustering(bb(i))).hasLiveData(nowInSec, enforceStrictLiveness));
        for (int i = 16; i < 20; i++)
            assertTrue("Row " + i + " should be live",
                       partition.getRow(new Clustering(bb(i))).hasLiveData(nowInSec, enforceStrictLiveness));
        for (int i = 5; i <= 15; i++)
            assertFalse("Row " + i + " shouldn't be live",
                        partition.getRow(new Clustering(bb(i))).hasLiveData(nowInSec, enforceStrictLiveness));
>>>>>>> 68bdf454

        // Compact everything and re-test
        CompactionManager.instance.performMaximal(cfs, false);
        partition = Util.getOnlyPartitionUnfiltered(Util.cmd(cfs, key).build());

        for (int i = 0; i < 5; i++)
<<<<<<< HEAD
            assertTrue("Row " + i + " should be live", partition.getRow(Clustering.make(bb(i))).hasLiveData(FBUtilities.nowInSeconds()));
        for (int i = 16; i < 20; i++)
            assertTrue("Row " + i + " should be live", partition.getRow(Clustering.make(bb(i))).hasLiveData(FBUtilities.nowInSeconds()));
        for (int i = 5; i <= 15; i++)
            assertFalse("Row " + i + " shouldn't be live", partition.getRow(Clustering.make(bb(i))).hasLiveData(nowInSec));
=======
            assertTrue("Row " + i + " should be live",
                       partition.getRow(new Clustering(bb(i))).hasLiveData(FBUtilities.nowInSeconds(),
                                                                           enforceStrictLiveness));
        for (int i = 16; i < 20; i++)
            assertTrue("Row " + i + " should be live",
                       partition.getRow(new Clustering(bb(i))).hasLiveData(FBUtilities.nowInSeconds(),
                                                                           enforceStrictLiveness));
        for (int i = 5; i <= 15; i++)
            assertFalse("Row " + i + " shouldn't be live",
                        partition.getRow(new Clustering(bb(i))).hasLiveData(nowInSec, enforceStrictLiveness));
>>>>>>> 68bdf454
    }

    @Test
    public void reverseQueryTest() throws Exception
    {
        Keyspace table = Keyspace.open(KSNAME);
        ColumnFamilyStore cfs = table.getColumnFamilyStore(CFNAME);

        // Inserting data
        String key = "k3";

        UpdateBuilder.create(cfs.metadata, key).withTimestamp(0).newRow(2).add("val", 2).applyUnsafe();
        cfs.forceBlockingFlush();

        new RowUpdateBuilder(cfs.metadata, 1, key).addRangeTombstone(0, 10).build().applyUnsafe();
        UpdateBuilder.create(cfs.metadata, key).withTimestamp(2).newRow(1).add("val", 1).applyUnsafe();
        cfs.forceBlockingFlush();

        // Get the last value of the row
        FilteredPartition partition = Util.getOnlyPartition(Util.cmd(cfs, key).build());
        assertTrue(partition.rowCount() > 0);

        int last = i(partition.unfilteredIterator(ColumnFilter.all(cfs.metadata), Slices.ALL, true).next().clustering().get(0));
        assertEquals("Last column should be column 1 since column 2 has been deleted", 1, last);
    }

    @Test
    public void testRowWithRangeTombstonesUpdatesSecondaryIndex() throws Exception
    {
        Keyspace table = Keyspace.open(KSNAME);
        ColumnFamilyStore cfs = table.getColumnFamilyStore(CFNAME);
        ByteBuffer key = ByteBufferUtil.bytes("k5");
        ByteBuffer indexedColumnName = ByteBufferUtil.bytes("val");

        cfs.truncateBlocking();
        cfs.disableAutoCompaction();

        ColumnDefinition cd = cfs.metadata.getColumnDefinition(indexedColumnName).copy();
        IndexMetadata indexDef =
            IndexMetadata.fromIndexTargets(cfs.metadata,
                                           Collections.singletonList(new IndexTarget(cd.name, IndexTarget.Type.VALUES)),
                                           "test_index",
                                           IndexMetadata.Kind.CUSTOM,
                                           ImmutableMap.of(IndexTarget.CUSTOM_INDEX_OPTION_NAME,
                                                           StubIndex.class.getName()));

        if (!cfs.metadata.getIndexes().get("test_index").isPresent())
            cfs.metadata.indexes(cfs.metadata.getIndexes().with(indexDef));

        Future<?> rebuild = cfs.indexManager.addIndex(indexDef);
        // If rebuild there is, wait for the rebuild to finish so it doesn't race with the following insertions
        if (rebuild != null)
            rebuild.get();

        StubIndex index = (StubIndex)cfs.indexManager.listIndexes()
                                                     .stream()
                                                     .filter(i -> "test_index".equals(i.getIndexMetadata().name))
                                                     .findFirst()
                                                     .orElseThrow(() -> new RuntimeException(new AssertionError("Index not found")));
        index.reset();

        UpdateBuilder builder = UpdateBuilder.create(cfs.metadata, key).withTimestamp(0);
        for (int i = 0; i < 10; i++)
            builder.newRow(i).add("val", i);
        builder.applyUnsafe();
        cfs.forceBlockingFlush();

        new RowUpdateBuilder(cfs.metadata, 0, key).addRangeTombstone(0, 7).build().applyUnsafe();
        cfs.forceBlockingFlush();

        assertEquals(10, index.rowsInserted.size());

        CompactionManager.instance.performMaximal(cfs, false);

        // compacted down to single sstable
        assertEquals(1, cfs.getLiveSSTables().size());

        assertEquals(8, index.rowsDeleted.size());
    }

    @Test
    public void testRangeTombstoneCompaction() throws Exception
    {
        Keyspace table = Keyspace.open(KSNAME);
        ColumnFamilyStore cfs = table.getColumnFamilyStore(CFNAME);
        ByteBuffer key = ByteBufferUtil.bytes("k4");

        // remove any existing sstables before starting
        cfs.truncateBlocking();
        cfs.disableAutoCompaction();

        UpdateBuilder builder = UpdateBuilder.create(cfs.metadata, key).withTimestamp(0);
        for (int i = 0; i < 10; i += 2)
            builder.newRow(i).add("val", i);
        builder.applyUnsafe();
        cfs.forceBlockingFlush();

        new RowUpdateBuilder(cfs.metadata, 0, key).addRangeTombstone(0, 7).build().applyUnsafe();
        cfs.forceBlockingFlush();

        // there should be 2 sstables
        assertEquals(2, cfs.getLiveSSTables().size());

        // compact down to single sstable
        CompactionManager.instance.performMaximal(cfs, false);
        assertEquals(1, cfs.getLiveSSTables().size());

        // test the physical structure of the sstable i.e. rt & columns on disk
        SSTableReader sstable = cfs.getLiveSSTables().iterator().next();
        try (UnfilteredPartitionIterator scanner = sstable.getScanner())
        {
            try (UnfilteredRowIterator iter = scanner.next())
            {
                // after compaction, we should have a single RT with a single row (the row 8)
                Unfiltered u1 = iter.next();
                assertTrue("Expecting open marker, got " + u1.toString(cfs.metadata), u1 instanceof RangeTombstoneMarker);
                Unfiltered u2 = iter.next();
                assertTrue("Expecting close marker, got " + u2.toString(cfs.metadata), u2 instanceof RangeTombstoneMarker);
                Unfiltered u3 = iter.next();
                assertTrue("Expecting row, got " + u3.toString(cfs.metadata), u3 instanceof Row);
            }
        }
    }

    @Test
    public void testOverwritesToDeletedColumns() throws Exception
    {
        Keyspace table = Keyspace.open(KSNAME);
        ColumnFamilyStore cfs = table.getColumnFamilyStore(CFNAME);
        ByteBuffer key = ByteBufferUtil.bytes("k6");
        ByteBuffer indexedColumnName = ByteBufferUtil.bytes("val");

        cfs.truncateBlocking();
        cfs.disableAutoCompaction();

        ColumnDefinition cd = cfs.metadata.getColumnDefinition(indexedColumnName).copy();
        IndexMetadata indexDef =
            IndexMetadata.fromIndexTargets(cfs.metadata,
                                           Collections.singletonList(new IndexTarget(cd.name, IndexTarget.Type.VALUES)),
                                           "test_index",
                                           IndexMetadata.Kind.CUSTOM,
                                           ImmutableMap.of(IndexTarget.CUSTOM_INDEX_OPTION_NAME,
                                                           StubIndex.class.getName()));

        if (!cfs.metadata.getIndexes().get("test_index").isPresent())
            cfs.metadata.indexes(cfs.metadata.getIndexes().with(indexDef));

        Future<?> rebuild = cfs.indexManager.addIndex(indexDef);
        // If rebuild there is, wait for the rebuild to finish so it doesn't race with the following insertions
        if (rebuild != null)
            rebuild.get();

        StubIndex index = (StubIndex)cfs.indexManager.getIndexByName("test_index");
        index.reset();

        UpdateBuilder.create(cfs.metadata, key).withTimestamp(0).newRow(1).add("val", 1).applyUnsafe();

        // add a RT which hides the column we just inserted
        new RowUpdateBuilder(cfs.metadata, 1, key).addRangeTombstone(0, 1).build().applyUnsafe();

        // now re-insert that column
        UpdateBuilder.create(cfs.metadata, key).withTimestamp(2).newRow(1).add("val", 1).applyUnsafe();

        cfs.forceBlockingFlush();

        // We should have 1 insert and 1 update to the indexed "1" column
        // CASSANDRA-6640 changed index update to just update, not insert then delete
        assertEquals(1, index.rowsInserted.size());
        assertEquals(1, index.rowsUpdated.size());
    }

    private static ByteBuffer bb(int i)
    {
        return ByteBufferUtil.bytes(i);
    }

    private static int i(ByteBuffer bb)
    {
        return ByteBufferUtil.toInt(bb);
    }
}<|MERGE_RESOLUTION|>--- conflicted
+++ resolved
@@ -113,33 +113,21 @@
         int nowInSec = FBUtilities.nowInSeconds();
 
         for (int i : live)
-<<<<<<< HEAD
-            assertTrue("Row " + i + " should be live", partition.getRow(Clustering.make(bb(i))).hasLiveData(nowInSec));
-        for (int i : dead)
-            assertFalse("Row " + i + " shouldn't be live", partition.getRow(Clustering.make(bb(i))).hasLiveData(nowInSec));
-=======
             assertTrue("Row " + i + " should be live",
-                       partition.getRow(new Clustering(bb(i))).hasLiveData(nowInSec, enforceStrictLiveness));
+                       partition.getRow(Clustering.make(bb(i))).hasLiveData(nowInSec, enforceStrictLiveness));
         for (int i : dead)
             assertFalse("Row " + i + " shouldn't be live",
-                        partition.getRow(new Clustering(bb(i))).hasLiveData(nowInSec, enforceStrictLiveness));
->>>>>>> 68bdf454
+                        partition.getRow(Clustering.make(bb(i))).hasLiveData(nowInSec, enforceStrictLiveness));
 
         // Queries by slices
         partition = Util.getOnlyPartitionUnfiltered(Util.cmd(cfs, key).fromIncl(7).toIncl(30).build());
 
         for (int i : new int[]{ 7, 8, 9, 11, 13, 15, 17, 28, 29, 30 })
-<<<<<<< HEAD
-            assertTrue("Row " + i + " should be live", partition.getRow(Clustering.make(bb(i))).hasLiveData(nowInSec));
-        for (int i : new int[]{ 10, 12, 14, 16, 18, 19, 20, 21, 22, 23, 24, 25, 26, 27 })
-            assertFalse("Row " + i + " shouldn't be live", partition.getRow(Clustering.make(bb(i))).hasLiveData(nowInSec));
-=======
             assertTrue("Row " + i + " should be live",
-                       partition.getRow(new Clustering(bb(i))).hasLiveData(nowInSec, enforceStrictLiveness));
+                       partition.getRow(Clustering.make(bb(i))).hasLiveData(nowInSec, enforceStrictLiveness));
         for (int i : new int[]{ 10, 12, 14, 16, 18, 19, 20, 21, 22, 23, 24, 25, 26, 27 })
             assertFalse("Row " + i + " shouldn't be live",
-                        partition.getRow(new Clustering(bb(i))).hasLiveData(nowInSec, enforceStrictLiveness));
->>>>>>> 68bdf454
+                        partition.getRow(Clustering.make(bb(i))).hasLiveData(nowInSec, enforceStrictLiveness));
     }
 
     @Test
@@ -403,7 +391,6 @@
         Keyspace keyspace = Keyspace.open(KSNAME);
         ColumnFamilyStore cfs = keyspace.getColumnFamilyStore(CFNAME);
         boolean enforceStrictLiveness = cfs.metadata.enforceStrictLiveness();
-
         // Inserting data
         String key = "k2";
 
@@ -426,46 +413,30 @@
         int nowInSec = FBUtilities.nowInSeconds();
 
         for (int i = 0; i < 5; i++)
-<<<<<<< HEAD
-            assertTrue("Row " + i + " should be live", partition.getRow(Clustering.make(bb(i))).hasLiveData(nowInSec));
-        for (int i = 16; i < 20; i++)
-            assertTrue("Row " + i + " should be live", partition.getRow(Clustering.make(bb(i))).hasLiveData(nowInSec));
-        for (int i = 5; i <= 15; i++)
-            assertFalse("Row " + i + " shouldn't be live", partition.getRow(Clustering.make(bb(i))).hasLiveData(nowInSec));
-=======
             assertTrue("Row " + i + " should be live",
-                       partition.getRow(new Clustering(bb(i))).hasLiveData(nowInSec, enforceStrictLiveness));
+                       partition.getRow(Clustering.make(bb(i))).hasLiveData(nowInSec, enforceStrictLiveness));
         for (int i = 16; i < 20; i++)
             assertTrue("Row " + i + " should be live",
-                       partition.getRow(new Clustering(bb(i))).hasLiveData(nowInSec, enforceStrictLiveness));
+                       partition.getRow(Clustering.make(bb(i))).hasLiveData(nowInSec, enforceStrictLiveness));
         for (int i = 5; i <= 15; i++)
             assertFalse("Row " + i + " shouldn't be live",
-                        partition.getRow(new Clustering(bb(i))).hasLiveData(nowInSec, enforceStrictLiveness));
->>>>>>> 68bdf454
+                        partition.getRow(Clustering.make(bb(i))).hasLiveData(nowInSec, enforceStrictLiveness));
 
         // Compact everything and re-test
         CompactionManager.instance.performMaximal(cfs, false);
         partition = Util.getOnlyPartitionUnfiltered(Util.cmd(cfs, key).build());
 
         for (int i = 0; i < 5; i++)
-<<<<<<< HEAD
-            assertTrue("Row " + i + " should be live", partition.getRow(Clustering.make(bb(i))).hasLiveData(FBUtilities.nowInSeconds()));
-        for (int i = 16; i < 20; i++)
-            assertTrue("Row " + i + " should be live", partition.getRow(Clustering.make(bb(i))).hasLiveData(FBUtilities.nowInSeconds()));
-        for (int i = 5; i <= 15; i++)
-            assertFalse("Row " + i + " shouldn't be live", partition.getRow(Clustering.make(bb(i))).hasLiveData(nowInSec));
-=======
             assertTrue("Row " + i + " should be live",
-                       partition.getRow(new Clustering(bb(i))).hasLiveData(FBUtilities.nowInSeconds(),
-                                                                           enforceStrictLiveness));
+                       partition.getRow(Clustering.make(bb(i))).hasLiveData(FBUtilities.nowInSeconds(),
+                                                                            enforceStrictLiveness));
         for (int i = 16; i < 20; i++)
             assertTrue("Row " + i + " should be live",
-                       partition.getRow(new Clustering(bb(i))).hasLiveData(FBUtilities.nowInSeconds(),
-                                                                           enforceStrictLiveness));
+                       partition.getRow(Clustering.make(bb(i))).hasLiveData(FBUtilities.nowInSeconds(),
+                                                                            enforceStrictLiveness));
         for (int i = 5; i <= 15; i++)
             assertFalse("Row " + i + " shouldn't be live",
-                        partition.getRow(new Clustering(bb(i))).hasLiveData(nowInSec, enforceStrictLiveness));
->>>>>>> 68bdf454
+                        partition.getRow(Clustering.make(bb(i))).hasLiveData(nowInSec, enforceStrictLiveness));
     }
 
     @Test
