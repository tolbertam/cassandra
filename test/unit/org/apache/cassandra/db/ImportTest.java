--- conflicted
+++ resolved
@@ -53,11 +53,7 @@
 import org.apache.cassandra.io.util.File;
 import org.apache.cassandra.io.util.PathUtils;
 import org.apache.cassandra.locator.InetAddressAndPort;
-<<<<<<< HEAD
-=======
-import org.apache.cassandra.locator.TokenMetadata;
 import org.apache.cassandra.schema.Schema;
->>>>>>> 016dd6ca
 import org.apache.cassandra.service.CacheService;
 import org.apache.cassandra.tcm.ClusterMetadata;
 import org.apache.cassandra.tcm.membership.NodeAddresses;
@@ -723,7 +719,7 @@
         try
         {
             schemaChange(String.format("CREATE TABLE %s.%s (id int primary key, d int)", KEYSPACE, "sai_test"));
-            createIndexAndWait(String.format("CREATE INDEX idx1 ON %s.%s (d) USING 'sai'", KEYSPACE, "sai_test"), "idx1");
+            schemaChange(String.format("CREATE INDEX idx1 ON %s.%s (d) USING 'sai'", KEYSPACE, "sai_test"));
 
             for (int i = 0; i < 10; i++)
                 execute(String.format("INSERT INTO %s.%s (id, d) values (?, ?)", KEYSPACE, "sai_test"), i, i);
@@ -811,7 +807,7 @@
 
             // create index and load sstables, they will be without indexes (because we created
             // data when index was not created yet)
-            createIndexAndWait(String.format("CREATE INDEX idx1 ON %s.%s (d) USING 'sai'", KEYSPACE, "sai_test"),  "idx1");
+            schemaChange(String.format("CREATE INDEX idx1 ON %s.%s (d) USING 'sai'", KEYSPACE, "sai_test"));
 
             SSTableImporter importer = new SSTableImporter(cfs);
             SSTableImporter.Options options = SSTableImporter.Options.options(backupDir.toString())
@@ -839,7 +835,7 @@
         try
         {
             schemaChange(String.format("CREATE TABLE %s.%s (id int primary key, d int)", KEYSPACE, "sai_test"));
-            createIndexAndWait(String.format("CREATE INDEX idx1 ON %s.%s (d) USING 'sai'", KEYSPACE, "sai_test"), "idx1");
+            schemaChange(String.format("CREATE INDEX idx1 ON %s.%s (d) USING 'sai'", KEYSPACE, "sai_test"));
 
             for (int i = 0; i < 10; i++)
                 execute(String.format("INSERT INTO %s.%s (id, d) values (?, ?)", KEYSPACE, "sai_test"), i, i);
@@ -895,7 +891,7 @@
         try
         {
             schemaChange(String.format("CREATE TABLE %s.%s (id int primary key, d int)", KEYSPACE, "sai_test"));
-            createIndexAndWait(String.format("CREATE INDEX idx1 ON %s.%s (d) USING 'sai'", KEYSPACE, "sai_test"), "idx1");
+            schemaChange(String.format("CREATE INDEX idx1 ON %s.%s (d) USING 'sai'", KEYSPACE, "sai_test"));
 
             // no data in indexed column = empty index
             for (int i = 0; i < 10; i++)
@@ -933,11 +929,4 @@
             super(cfs.keyspace, cfs.getTableName(), Util.newSeqGen(), cfs.metadata.get(), dirs, false, false);
         }
     }
-
-    private void createIndexAndWait(String query, String indexName)
-    {
-        schemaChange(query);
-        waitForIndexQueryable(KEYSPACE, indexName);
-    }
-
 }