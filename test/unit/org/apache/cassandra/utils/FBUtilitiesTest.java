/*
 * Licensed to the Apache Software Foundation (ASF) under one
 * or more contributor license agreements.  See the NOTICE file
 * distributed with this work for additional information
 * regarding copyright ownership.  The ASF licenses this file
 * to you under the Apache License, Version 2.0 (the
 * "License"); you may not use this file except in compliance
 * with the License.  You may obtain a copy of the License at
 *
 *     http://www.apache.org/licenses/LICENSE-2.0
 *
 * Unless required by applicable law or agreed to in writing, software
 * distributed under the License is distributed on an "AS IS" BASIS,
 * WITHOUT WARRANTIES OR CONDITIONS OF ANY KIND, either express or implied.
 * See the License for the specific language governing permissions and
 * limitations under the License.
 */

package org.apache.cassandra.utils;

import java.io.IOException;
import java.net.InetAddress;
import java.nio.ByteBuffer;
import java.nio.charset.CharacterCodingException;
import java.nio.charset.StandardCharsets;
import java.util.ArrayList;
import java.util.Arrays;
import java.util.List;
import java.util.Map;
import java.util.Optional;
import java.util.Random;
import java.util.TreeMap;
import java.util.concurrent.CountDownLatch;
import java.util.concurrent.ExecutionException;
import java.util.concurrent.ExecutorService;
import java.util.concurrent.Executors;
import java.util.concurrent.Future;
import java.util.concurrent.TimeUnit;

import com.google.common.primitives.Ints;
import org.junit.Assert;
import org.junit.Assume;
import org.junit.Test;
import org.slf4j.Logger;
import org.slf4j.LoggerFactory;

import com.vdurmont.semver4j.Semver;
import org.apache.cassandra.config.Config;
import org.apache.cassandra.config.DatabaseDescriptor;
import org.apache.cassandra.db.marshal.AbstractType;
import org.apache.cassandra.db.marshal.Int32Type;
import org.apache.cassandra.db.marshal.ListType;
import org.apache.cassandra.db.marshal.UUIDType;
import org.apache.cassandra.dht.ByteOrderedPartitioner;
import org.apache.cassandra.dht.IPartitioner;
import org.apache.cassandra.dht.LengthPartitioner;
import org.apache.cassandra.dht.LocalPartitioner;
import org.apache.cassandra.dht.Murmur3Partitioner;
import org.apache.cassandra.dht.OrderPreservingPartitioner;
import org.apache.cassandra.dht.RandomPartitioner;

import static org.apache.cassandra.utils.FBUtilities.parseKernelVersion;
import static org.assertj.core.api.Assertions.assertThat;
import static org.assertj.core.api.Assertions.assertThatExceptionOfType;
import static org.junit.Assert.assertEquals;
import static org.junit.Assert.fail;

public class FBUtilitiesTest
{

    public static final Logger LOGGER = LoggerFactory.getLogger(FBUtilitiesTest.class);

    @Test
    public void testCompareByteSubArrays()
    {
        ByteBuffer bytes = ByteBuffer.allocate(16);

        // handle null
        assert ByteBufferUtil.compareSubArrays(
                null, 0, null, 0, 0) == 0;
        assert ByteBufferUtil.compareSubArrays(
                null, 0, ByteBufferUtil.bytes(524255231), 0, 4) == -1;
        assert ByteBufferUtil.compareSubArrays(
                ByteBufferUtil.bytes(524255231), 0, null, 0, 4) == 1;

        // handle comparisons
        System.arraycopy(Ints.toByteArray(524255231), 0, bytes.array(), 3, 4);
        assert ByteBufferUtil.compareSubArrays(
                bytes, 3, ByteBufferUtil.bytes(524255231), 0, 4) == 0;
        assert ByteBufferUtil.compareSubArrays(
                bytes, 3, ByteBufferUtil.bytes(524255232), 0, 4) == -1;
        assert ByteBufferUtil.compareSubArrays(
                bytes, 3, ByteBufferUtil.bytes(524255230), 0, 4) == 1;

        // check that incorrect length throws exception
        try
        {
            assert ByteBufferUtil.compareSubArrays(
                    bytes, 3, ByteBufferUtil.bytes(524255231), 0, 24) == 0;
            fail("Should raise an AssertionError.");
        } catch (AssertionError ae)
        {
        }
        try
        {
            assert ByteBufferUtil.compareSubArrays(
                    bytes, 3, ByteBufferUtil.bytes(524255231), 0, 12) == 0;
            fail("Should raise an AssertionError.");
        } catch (AssertionError ae)
        {
        }
    }

    @Test
    public void testToString()
    {
        // null turns to empty string
        assertEquals("", FBUtilities.toString(null));
        Map<String, String> map = new TreeMap<>();
        // empty map turns to empty string
        assertEquals("", FBUtilities.toString(map));
        map.put("aaa", "bbb");
        assertEquals("aaa:bbb", FBUtilities.toString(map));
        map.put("ccc", "ddd");
        assertEquals("aaa:bbb, ccc:ddd", FBUtilities.toString(map));
    }

    @Test(expected=CharacterCodingException.class)
    public void testDecode() throws IOException
    {
        ByteBuffer bytes = ByteBuffer.wrap(new byte[]{(byte)0xff, (byte)0xfe});
        ByteBufferUtil.string(bytes, StandardCharsets.UTF_8);
    }

    private static void assertPartitioner(String name, Class expected)
    {
        Assert.assertTrue(String.format("%s != %s", name, expected.toString()),
                          expected.isInstance(FBUtilities.newPartitioner(name)));
    }

    /**
     * Check that given a name, the correct partitioner instance is created.
     *
     * If the assertions in this test start failing, it likely means the sstabledump/sstablemetadata tools will
     * also fail to read existing sstables.
     */
    @Test
    public void testNewPartitionerNoArgConstructors()
    {
        assertPartitioner("ByteOrderedPartitioner", ByteOrderedPartitioner.class);
        assertPartitioner("LengthPartitioner", LengthPartitioner.class);
        assertPartitioner("Murmur3Partitioner", Murmur3Partitioner.class);
        assertPartitioner("OrderPreservingPartitioner", OrderPreservingPartitioner.class);
        assertPartitioner("RandomPartitioner", RandomPartitioner.class);
        assertPartitioner("org.apache.cassandra.dht.ByteOrderedPartitioner", ByteOrderedPartitioner.class);
        assertPartitioner("org.apache.cassandra.dht.LengthPartitioner", LengthPartitioner.class);
        assertPartitioner("org.apache.cassandra.dht.Murmur3Partitioner", Murmur3Partitioner.class);
        assertPartitioner("org.apache.cassandra.dht.OrderPreservingPartitioner", OrderPreservingPartitioner.class);
        assertPartitioner("org.apache.cassandra.dht.RandomPartitioner", RandomPartitioner.class);
    }

    /**
     * Check that we can instantiate local partitioner correctly and that we can pass the correct type
     * to it as a constructor argument.
     *
     * If the assertions in this test start failing, it likely means the sstabledump/sstablemetadata tools will
     * also fail to read existing sstables.
     */
    @Test
    public void testNewPartitionerLocalPartitioner()
    {
        for (String name : new String[] {"LocalPartitioner", "org.apache.cassandra.dht.LocalPartitioner"})
            for (AbstractType<?> type : new AbstractType<?>[] {UUIDType.instance, ListType.getInstance(Int32Type.instance, true)})
            {
                IPartitioner partitioner = FBUtilities.newPartitioner(name, Optional.of(type));
                Assert.assertTrue(String.format("%s != LocalPartitioner", partitioner.toString()),
                                  LocalPartitioner.class.isInstance(partitioner));
                Assert.assertEquals(partitioner.partitionOrdering(null), type);
            }
    }

    @Test
    public void testGetBroadcastNativeAddress() throws Exception
    {
        //When both rpc_address and broadcast_rpc_address are null, it should return the local address (from DD.applyAddressConfig)
        FBUtilities.reset();
        Config testConfig = DatabaseDescriptor.loadConfig();
        testConfig.rpc_address = null;
        testConfig.broadcast_rpc_address = null;
        DatabaseDescriptor.applyAddressConfig(testConfig);
        assertEquals(FBUtilities.getJustLocalAddress(), FBUtilities.getJustBroadcastNativeAddress());

        //When rpc_address is defined and broadcast_rpc_address is null, it should return the rpc_address
        FBUtilities.reset();
        testConfig.rpc_address = "127.0.0.2";
        testConfig.broadcast_rpc_address = null;
        DatabaseDescriptor.applyAddressConfig(testConfig);
        assertEquals(InetAddress.getByName("127.0.0.2"), FBUtilities.getJustBroadcastNativeAddress());

        //When both rpc_address and broadcast_rpc_address are defined, it should return broadcast_rpc_address
        FBUtilities.reset();
        testConfig.rpc_address = "127.0.0.2";
        testConfig.broadcast_rpc_address = "127.0.0.3";
        DatabaseDescriptor.applyAddressConfig(testConfig);
        assertEquals(InetAddress.getByName("127.0.0.3"), FBUtilities.getJustBroadcastNativeAddress());

        FBUtilities.reset();
    }

    @Test
    public void testWaitFirstFuture() throws ExecutionException, InterruptedException
    {
        final int threadCount = 10;
        ExecutorService executor = Executors.newFixedThreadPool(threadCount);
        try
        {
            List<Future<?>> futures = new ArrayList<>(threadCount);
            List<CountDownLatch> latches = new ArrayList<>(threadCount);

            for (int i = 0; i < threadCount; i++)
            {
                CountDownLatch latch = new CountDownLatch(1);
                latches.add(latch);
                int finalI = i;
                futures.add(executor.submit(() -> {
                    latch.await(10, TimeUnit.SECONDS);
                    // Sleep to emulate "work" done by the future to make it not return immediately
                    // after counting down the latch in order to test for delay and spinning done
                    // in FBUtilities#waitOnFirstFuture.
                    TimeUnit.MILLISECONDS.sleep(10);
                    return latch.getCount() == 0 ? finalI : -1;
                }));
            }

            for (int i = 0; i < threadCount; i++)
            {
                latches.get(i).countDown();
                Future<?> fut = FBUtilities.waitOnFirstFuture(futures, 3);
                int futSleep = (Integer) fut.get();
                assertEquals(futSleep, i);
                futures.remove(fut);
            }
        }
        finally
        {
            executor.shutdown();
        }
    }

    @Test
    public void testCamelToSnake()
    {
        AssertionError error = null;
        for (Pair<String, String> a : Arrays.asList(Pair.create("Testing", "testing"),
                                                    Pair.create("fooBarBaz", "foo_bar_baz"),
                                                    Pair.create("foo_bar_baz", "foo_bar_baz")
        ))
        {
            try
            {
                assertThat(FBUtilities.camelToSnake(a.left)).isEqualTo(a.right);
            }
            catch (AssertionError e)
            {
                if (error == null)
                    error = e;
                else
                    error.addSuppressed(e);
            }
        }
        if (error != null)
            throw error;
    }

    @Test
    public void testPrettyPrintAndParse()
    {
        String[] tests = new String[]{
        "1", "", "", "1",
        "1K", "", "", "1e3",
        "1 KiB", " ", "B", "1024",
        "10 B/s", " ", "B/s", "10",
        "10.2 MiB/s", null, "B/s", "10695475.2",
        "10e+5", "", "", "10e5",
        "10*2^20", "", "", "10485760",
        "1024*2^-10", "", "", "1",
        "1024 miB", " ", "B", "1",
        "1000000um", "", "m", "1",
        "10e+25s", "", "s", "10e25",
        "1.12345e-25", "", "", "1.12345e-25",
        "10e+45", "", "", "10e45",
        "1.12345e-45", "", "", "1.12345e-45",
        "55.3 garbage", null, null, "55.3",
        "0.00TiB", "", "B", "0",
        "-23", null, null, "-23",
        "-55 Gt", " ", "t", "-55e9",
        "-123e+3", null, null, "-123000",
        "-876ns", "", "s", "-876e-9",
        Long.toString(Long.MAX_VALUE), null, null, Long.toString(Long.MAX_VALUE),
        Long.toString(Long.MIN_VALUE), null, null, Long.toString(Long.MIN_VALUE),
        "Infinity Kg", " ", "Kg", "+Infinity",
        "NaN", "", "", "NaN",
        "-Infinity", "", "", "-Infinity",
        };

        for (int i = 0; i < tests.length; i += 4)
        {
            String v = tests[i];
            String sep = tests[i + 1];
            String unit = tests[i + 2];
            double exp = Double.parseDouble(tests[i+3]);
            String vBin = FBUtilities.prettyPrintBinary(exp, unit == null ? "" : unit, sep == null ? " " : sep);
            String vDec = FBUtilities.prettyPrintDecimal(exp, unit == null ? "w" : unit, sep == null ? "\t" : sep);
            LOGGER.info("{} binary {} decimal {} expected {}", v, vBin, vDec, exp);
            Assert.assertEquals(exp, FBUtilities.parseHumanReadable(v, sep, unit), getDelta(exp));
            Assert.assertEquals(exp, FBUtilities.parseHumanReadable(vBin, sep, unit), getDelta(exp));
            Assert.assertEquals(exp, FBUtilities.parseHumanReadable(vDec, sep, unit), getDelta(exp));

            if (((long) exp) == exp)
                Assert.assertEquals(exp,
                                    FBUtilities.parseHumanReadable(FBUtilities.prettyPrintMemory((long) exp),
                                                                   null,
                                                                   "B"),
                                    getDelta(exp));
        }
    }

    private static double getDelta(double exp)
    {
        return Math.max(0.001 * Math.abs(exp), 1e-305);
    }

    @Test
    public void testPrettyPrintAndParseRange()
    {
        String unit = "";
        String sep = "";
        for (int exp = -100; exp < 100; ++exp)
        {
            for (double base = -1.0; base <= 1.0; base += 0.12) // avoid hitting 0 exactly
            {
                for (boolean binary : new boolean[] {false, true})
                {
                    double value = binary
                                   ? Math.scalb(base, exp * 10)
                                   : base * Math.pow(10, exp);
                    String vBin = FBUtilities.prettyPrintBinary(value, unit, sep);
                    String vDec = FBUtilities.prettyPrintDecimal(value, unit, sep);
                    LOGGER.info("{} binary {} decimal {}", value, vBin, vDec);
                    Assert.assertEquals(value, FBUtilities.parseHumanReadable(vBin, sep, unit), getDelta(value));
                    Assert.assertEquals(value, FBUtilities.parseHumanReadable(vDec, sep, unit), getDelta(value));
                }
            }
        }
    }

    @Test
    public void testPrettyPrintAndParseRandom()
    {
        Random rand = new Random();
        String unit = "";
        String sep = "";
        for (int i = 0; i < 1000; ++i)
        {
            long bits = rand.nextLong();
            double value = Double.longBitsToDouble(bits);
            if (Double.isNaN(value))
                value = Double.NaN; // to avoid failures on non-bitwise-equal NaNs
            String vBin = FBUtilities.prettyPrintBinary(value, unit, sep);
            String vDec = FBUtilities.prettyPrintDecimal(value, unit, sep);
            LOGGER.info("{} binary {} decimal {}", value, vBin, vDec);
            Assert.assertEquals(value, FBUtilities.parseHumanReadable(vBin, sep, unit), getDelta(value));
            Assert.assertEquals(value, FBUtilities.parseHumanReadable(vDec, sep, unit), getDelta(value));
        }
    }

    @Test
<<<<<<< HEAD
    public void testPrettyPrintLatency()
    {
        Assert.assertEquals("5000.000 ms", FBUtilities.prettyPrintLatency(5000));
        Assert.assertEquals("100.000 ms", FBUtilities.prettyPrintLatency(100));
        Assert.assertEquals("0.050 ms", FBUtilities.prettyPrintLatency(0.05));
        Assert.assertEquals("0.001 ms", FBUtilities.prettyPrintLatency(0.0005));
        Assert.assertEquals("0.000 ms", FBUtilities.prettyPrintLatency(0.0004));
        Assert.assertEquals("NaN ms", FBUtilities.prettyPrintLatency(Double.NaN));
        Assert.assertEquals("Infinity ms", FBUtilities.prettyPrintLatency(Double.POSITIVE_INFINITY));
    }

    @Test
    public void testPrettyPrintRatio()
    {
        Assert.assertEquals("10.000", FBUtilities.prettyPrintRatio(10));
        Assert.assertEquals("1.000", FBUtilities.prettyPrintRatio(1));
        Assert.assertEquals("0.050", FBUtilities.prettyPrintRatio(0.05));
        Assert.assertEquals("0.001", FBUtilities.prettyPrintRatio(0.0005));
        Assert.assertEquals("0.000", FBUtilities.prettyPrintRatio(0.0004));
        Assert.assertEquals("NaN", FBUtilities.prettyPrintRatio(Double.NaN));
        Assert.assertEquals("Infinity", FBUtilities.prettyPrintRatio(Double.POSITIVE_INFINITY));
    }

    @Test
    public void testPrettyPrintAverage()
    {
        Assert.assertEquals("100500.00", FBUtilities.prettyPrintAverage(100500));
        Assert.assertEquals("1.50", FBUtilities.prettyPrintAverage(1.5));
        Assert.assertEquals("0.05", FBUtilities.prettyPrintAverage(0.05));
        Assert.assertEquals("0.00", FBUtilities.prettyPrintAverage(0.00));
        Assert.assertEquals("NaN", FBUtilities.prettyPrintAverage(Double.NaN));
        Assert.assertEquals("Infinity", FBUtilities.prettyPrintAverage(Double.POSITIVE_INFINITY));
=======
    public void testParseKernelVersion()
    {
        assertThat(parseKernelVersion("4.4.0-21-generic").toString()).isEqualTo("4.4.0-21-generic");
        assertThat(parseKernelVersion("4.4.0-pre21-generic").toString()).isEqualTo("4.4.0-pre21-generic");
        assertThat(parseKernelVersion("4.4-pre21-generic").toString()).isEqualTo("4.4-pre21-generic");
        assertThat(parseKernelVersion("4.4.0-21-generic\n").toString()).isEqualTo("4.4.0-21-generic");
        assertThat(parseKernelVersion("\n4.4.0-21-generic\n").toString()).isEqualTo("4.4.0-21-generic");
        assertThat(parseKernelVersion("\n 4.4.0-21-generic \n").toString()).isEqualTo("4.4.0-21-generic");

        assertThatExceptionOfType(IllegalArgumentException.class).isThrownBy(() -> parseKernelVersion("\n \n"))
                                                                 .withMessageContaining("no version found");
    }

    @Test
    public void testGetKernelVersion()
    {
        Assume.assumeTrue(FBUtilities.isLinux);
        Semver kernelVersion = FBUtilities.getKernelVersion();
        assertThat(kernelVersion).isGreaterThan(new Semver("0.0.0", Semver.SemverType.LOOSE));
        assertThat(kernelVersion).isLessThan(new Semver("100.0.0", Semver.SemverType.LOOSE));
>>>>>>> f0ea12c6
    }
}<|MERGE_RESOLUTION|>--- conflicted
+++ resolved
@@ -375,7 +375,6 @@
     }
 
     @Test
-<<<<<<< HEAD
     public void testPrettyPrintLatency()
     {
         Assert.assertEquals("5000.000 ms", FBUtilities.prettyPrintLatency(5000));
@@ -408,7 +407,9 @@
         Assert.assertEquals("0.00", FBUtilities.prettyPrintAverage(0.00));
         Assert.assertEquals("NaN", FBUtilities.prettyPrintAverage(Double.NaN));
         Assert.assertEquals("Infinity", FBUtilities.prettyPrintAverage(Double.POSITIVE_INFINITY));
-=======
+    }
+
+    @Test
     public void testParseKernelVersion()
     {
         assertThat(parseKernelVersion("4.4.0-21-generic").toString()).isEqualTo("4.4.0-21-generic");
@@ -429,6 +430,5 @@
         Semver kernelVersion = FBUtilities.getKernelVersion();
         assertThat(kernelVersion).isGreaterThan(new Semver("0.0.0", Semver.SemverType.LOOSE));
         assertThat(kernelVersion).isLessThan(new Semver("100.0.0", Semver.SemverType.LOOSE));
->>>>>>> f0ea12c6
     }
 }