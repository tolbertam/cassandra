/*
 * Licensed to the Apache Software Foundation (ASF) under one
 * or more contributor license agreements.  See the NOTICE file
 * distributed with this work for additional information
 * regarding copyright ownership.  The ASF licenses this file
 * to you under the Apache License, Version 2.0 (the
 * "License"); you may not use this file except in compliance
 * with the License.  You may obtain a copy of the License at
 * <p/>
 * http://www.apache.org/licenses/LICENSE-2.0
 * <p/>
 * Unless required by applicable law or agreed to in writing, software
 * distributed under the License is distributed on an "AS IS" BASIS,
 * WITHOUT WARRANTIES OR CONDITIONS OF ANY KIND, either express or implied.
 * See the License for the specific language governing permissions and
 * limitations under the License.
 */
package org.apache.cassandra;

import java.io.File;
import java.io.IOException;
import java.util.*;

import org.apache.cassandra.auth.AuthKeyspace;
import org.apache.cassandra.auth.AuthSchemaChangeListener;
import org.apache.cassandra.auth.IAuthenticator;
import org.apache.cassandra.auth.IAuthorizer;
import org.apache.cassandra.auth.INetworkAuthorizer;
import org.apache.cassandra.auth.IRoleManager;
import org.apache.cassandra.config.*;
import org.apache.cassandra.cql3.CQLTester;
import org.apache.cassandra.cql3.ColumnIdentifier;
import org.apache.cassandra.cql3.statements.schema.CreateTableStatement;
import org.apache.cassandra.cql3.statements.schema.IndexTarget;
import org.apache.cassandra.db.RowUpdateBuilder;
import org.apache.cassandra.db.commitlog.CommitLog;
import org.apache.cassandra.db.marshal.*;
import org.apache.cassandra.dht.Murmur3Partitioner;
import org.apache.cassandra.exceptions.ConfigurationException;
import org.apache.cassandra.gms.Gossiper;
import org.apache.cassandra.index.StubIndex;
import org.apache.cassandra.index.sasi.SASIIndex;
import org.apache.cassandra.index.sasi.disk.OnDiskIndexBuilder;
import org.apache.cassandra.io.util.FileUtils;
import org.apache.cassandra.schema.*;
import org.apache.cassandra.schema.MigrationManager;
import org.apache.cassandra.utils.ByteBufferUtil;
import org.apache.cassandra.utils.FBUtilities;

import org.junit.After;
import org.junit.BeforeClass;

public class SchemaLoader
{
    @BeforeClass
    public static void loadSchema() throws ConfigurationException
    {
        prepareServer();

        // Migrations aren't happy if gossiper is not started.  Even if we don't use migrations though,
        // some tests now expect us to start gossip for them.
        startGossiper();
    }

    @After
    public void leakDetect() throws InterruptedException
    {
        System.gc();
        System.gc();
        System.gc();
        Thread.sleep(10);
    }

    public static void prepareServer()
    {
       CQLTester.prepareServer();
    }

    public static void startGossiper()
    {
        // skip shadow round and endpoint collision check in tests
        System.setProperty("cassandra.allow_unsafe_join", "true");
        if (!Gossiper.instance.isEnabled())
            Gossiper.instance.start((int) (System.currentTimeMillis() / 1000));
    }

    public static void schemaDefinition(String testName) throws ConfigurationException
    {
        List<KeyspaceMetadata> schema = new ArrayList<KeyspaceMetadata>();

        // A whole bucket of shorthand
        String ks1 = testName + "Keyspace1";
        String ks2 = testName + "Keyspace2";
        String ks3 = testName + "Keyspace3";
        String ks4 = testName + "Keyspace4";
        String ks5 = testName + "Keyspace5";
        String ks6 = testName + "Keyspace6";
        String ks7 = testName + "Keyspace7";
        String ks_kcs = testName + "KeyCacheSpace";
        String ks_rcs = testName + "RowCacheSpace";
        String ks_ccs = testName + "CounterCacheSpace";
        String ks_nocommit = testName + "NoCommitlogSpace";
        String ks_prsi = testName + "PerRowSecondaryIndex";
        String ks_cql = testName + "cql_keyspace";
        String ks_cql_replicated = testName + "cql_keyspace_replicated";
        String ks_with_transient = testName + "ks_with_transient";

        AbstractType bytes = BytesType.instance;

        AbstractType<?> composite = CompositeType.getInstance(Arrays.asList(new AbstractType<?>[]{BytesType.instance, TimeUUIDType.instance, IntegerType.instance}));
        AbstractType<?> compositeMaxMin = CompositeType.getInstance(Arrays.asList(new AbstractType<?>[]{BytesType.instance, IntegerType.instance}));
        Map<Byte, AbstractType<?>> aliases = new HashMap<Byte, AbstractType<?>>();
        aliases.put((byte)'b', BytesType.instance);
        aliases.put((byte)'t', TimeUUIDType.instance);
        aliases.put((byte)'B', ReversedType.getInstance(BytesType.instance));
        aliases.put((byte)'T', ReversedType.getInstance(TimeUUIDType.instance));
        AbstractType<?> dynamicComposite = DynamicCompositeType.getInstance(aliases);

        // Make it easy to test compaction
        Map<String, String> compactionOptions = new HashMap<String, String>();
        compactionOptions.put("tombstone_compaction_interval", "1");
        Map<String, String> leveledOptions = new HashMap<String, String>();
        leveledOptions.put("sstable_size_in_mb", "1");
        leveledOptions.put("fanout_size", "5");

        // Keyspace 1
        schema.add(KeyspaceMetadata.create(ks1,
                KeyspaceParams.simple(1),
                Tables.of(
                // Column Families
                standardCFMD(ks1, "Standard1").compaction(CompactionParams.stcs(compactionOptions)).build(),
                standardCFMD(ks1, "Standard2").build(),
                standardCFMD(ks1, "Standard3").build(),
                standardCFMD(ks1, "Standard4").build(),
                standardCFMD(ks1, "StandardGCGS0").gcGraceSeconds(0).build(),
                standardCFMD(ks1, "StandardLong1").build(),
                standardCFMD(ks1, "StandardLong2").build(),
                superCFMD(ks1, "Super1", LongType.instance).build(),
                superCFMD(ks1, "Super2", LongType.instance).build(),
                superCFMD(ks1, "Super3", LongType.instance).build(),
                superCFMD(ks1, "Super4", UTF8Type.instance).build(),
                superCFMD(ks1, "Super5", bytes).build(),
                superCFMD(ks1, "Super6", LexicalUUIDType.instance, UTF8Type.instance).build(),
                keysIndexCFMD(ks1, "Indexed1", true).build(),
                keysIndexCFMD(ks1, "Indexed2", false).build(),
                superCFMD(ks1, "SuperDirectGC", BytesType.instance).gcGraceSeconds(0).build(),
                jdbcCFMD(ks1, "JdbcUtf8", UTF8Type.instance).addColumn(utf8Column(ks1, "JdbcUtf8")).build(),
                jdbcCFMD(ks1, "JdbcLong", LongType.instance).build(),
                jdbcCFMD(ks1, "JdbcBytes", bytes).build(),
                jdbcCFMD(ks1, "JdbcAscii", AsciiType.instance).build(),
                standardCFMD(ks1, "StandardLeveled").compaction(CompactionParams.lcs(leveledOptions)).build(),
                standardCFMD(ks1, "legacyleveled").compaction(CompactionParams.lcs(leveledOptions)).build(),
                standardCFMD(ks1, "StandardLowIndexInterval").minIndexInterval(8)
                                                             .maxIndexInterval(256)
                                                             .caching(CachingParams.CACHE_NOTHING).build()
        )));

        // Keyspace 2
        schema.add(KeyspaceMetadata.create(ks2,
                KeyspaceParams.simple(1),
                Tables.of(
                // Column Families
                standardCFMD(ks2, "Standard1").build(),
                standardCFMD(ks2, "Standard3").build(),
                superCFMD(ks2, "Super3", bytes).build(),
                superCFMD(ks2, "Super4", TimeUUIDType.instance).build(),
                keysIndexCFMD(ks2, "Indexed1", true).build(),
                compositeIndexCFMD(ks2, "Indexed2", true).build(),
                compositeIndexCFMD(ks2, "Indexed3", true).gcGraceSeconds(0).build())));

        // Keyspace 3
        schema.add(KeyspaceMetadata.create(ks3,
                KeyspaceParams.simple(5),
                Tables.of(
                standardCFMD(ks3, "Standard1").build(),
                keysIndexCFMD(ks3, "Indexed1", true).build())));

        // Keyspace 4
        schema.add(KeyspaceMetadata.create(ks4,
                KeyspaceParams.simple(3),
                Tables.of(
                standardCFMD(ks4, "Standard1").build(),
                standardCFMD(ks4, "Standard3").build(),
                superCFMD(ks4, "Super3", bytes).build(),
                superCFMD(ks4, "Super4", TimeUUIDType.instance).build(),
                superCFMD(ks4, "Super5", TimeUUIDType.instance, BytesType.instance).build())));

        // Keyspace 5
        schema.add(KeyspaceMetadata.create(ks5,
                KeyspaceParams.simple(2),
                Tables.of(standardCFMD(ks5, "Standard1").build())));

        // Keyspace 6
        schema.add(KeyspaceMetadata.create(ks6,
                KeyspaceParams.simple(1),
                Tables.of(keysIndexCFMD(ks6, "Indexed1", true).build())));

        // Keyspace 7
        schema.add(KeyspaceMetadata.create(ks7,
                KeyspaceParams.simple(1),
                Tables.of(customIndexCFMD(ks7, "Indexed1").build())));

        // KeyCacheSpace
        schema.add(KeyspaceMetadata.create(ks_kcs,
                KeyspaceParams.simple(1),
                Tables.of(
                standardCFMD(ks_kcs, "Standard1").build(),
                standardCFMD(ks_kcs, "Standard2").build(),
                standardCFMD(ks_kcs, "Standard3").build())));

        // RowCacheSpace
        schema.add(KeyspaceMetadata.create(ks_rcs,
                KeyspaceParams.simple(1),
                Tables.of(
                standardCFMD(ks_rcs, "CFWithoutCache").caching(CachingParams.CACHE_NOTHING).build(),
                standardCFMD(ks_rcs, "CachedCF").caching(CachingParams.CACHE_EVERYTHING).build(),
                standardCFMD(ks_rcs, "CachedNoClustering", 1, IntegerType.instance, IntegerType.instance, null).caching(CachingParams.CACHE_EVERYTHING).build(),
                standardCFMD(ks_rcs, "CachedIntCF").caching(new CachingParams(true, 100)).build())));

        schema.add(KeyspaceMetadata.create(ks_nocommit, KeyspaceParams.simpleTransient(1), Tables.of(
                standardCFMD(ks_nocommit, "Standard1").build())));

        String simpleTable = "CREATE TABLE table1 ("
                             + "k int PRIMARY KEY,"
                             + "v1 text,"
                             + "v2 int"
                             + ")";
        // CQLKeyspace
        schema.add(KeyspaceMetadata.create(ks_cql, KeyspaceParams.simple(1), Tables.of(

        // Column Families
        CreateTableStatement.parse(simpleTable, ks_cql).build(),

        CreateTableStatement.parse("CREATE TABLE table2 ("
                                   + "k text,"
                                   + "c text,"
                                   + "v text,"
                                   + "PRIMARY KEY (k, c))", ks_cql)
                            .build()
        )));

        schema.add(KeyspaceMetadata.create(ks_cql_replicated, KeyspaceParams.simple(3),
                                           Tables.of(CreateTableStatement.parse(simpleTable, ks_cql_replicated).build())));

        schema.add(KeyspaceMetadata.create(ks_with_transient, KeyspaceParams.simple("3/1"),
                                           Tables.of(CreateTableStatement.parse(simpleTable, ks_with_transient).build())));

        if (DatabaseDescriptor.getPartitioner() instanceof Murmur3Partitioner)
        {
            schema.add(KeyspaceMetadata.create("sasi",
                                               KeyspaceParams.simpleTransient(1),
                                               Tables.of(sasiCFMD("sasi", "test_cf").build(),
                                                         clusteringSASICFMD("sasi", "clustering_test_cf").build())));
        }

        // if you're messing with low-level sstable stuff, it can be useful to inject the schema directly
        // Schema.instance.load(schemaDefinition());
        for (KeyspaceMetadata ksm : schema)
            MigrationManager.announceNewKeyspace(ksm, false);

        if (Boolean.parseBoolean(System.getProperty("cassandra.test.compression", "false")))
            useCompression(schema);
    }

    public static void createKeyspace(String name, KeyspaceParams params)
    {
        MigrationManager.announceNewKeyspace(KeyspaceMetadata.create(name, params, Tables.of()), true);
    }

    public static void createKeyspace(String name, KeyspaceParams params, TableMetadata.Builder... builders)
    {
        Tables.Builder tables = Tables.builder();
        for (TableMetadata.Builder builder : builders)
            tables.add(builder.build());

        MigrationManager.announceNewKeyspace(KeyspaceMetadata.create(name, params, tables.build()), true);
    }

    public static void createKeyspace(String name, KeyspaceParams params, TableMetadata... tables)
    {
        MigrationManager.announceNewKeyspace(KeyspaceMetadata.create(name, params, Tables.of(tables)), true);
    }

    public static void createKeyspace(String name, KeyspaceParams params, Tables tables, Types types)
    {
        MigrationManager.announceNewKeyspace(KeyspaceMetadata.create(name, params, tables, Views.none(), types, Functions.none()), true);
    }

    public static void setupAuth(IRoleManager roleManager, IAuthenticator authenticator, IAuthorizer authorizer, INetworkAuthorizer networkAuthorizer)
    {
        DatabaseDescriptor.setRoleManager(roleManager);
        DatabaseDescriptor.setAuthenticator(authenticator);
        DatabaseDescriptor.setAuthorizer(authorizer);
        DatabaseDescriptor.setNetworkAuthorizer(networkAuthorizer);
        MigrationManager.announceNewKeyspace(AuthKeyspace.metadata(), true);
        DatabaseDescriptor.getRoleManager().setup();
        DatabaseDescriptor.getAuthenticator().setup();
        DatabaseDescriptor.getAuthorizer().setup();
        DatabaseDescriptor.getNetworkAuthorizer().setup();
        Schema.instance.registerListener(new AuthSchemaChangeListener());
    }

    public static ColumnMetadata integerColumn(String ksName, String cfName)
    {
        return new ColumnMetadata(ksName,
                                  cfName,
                                  ColumnIdentifier.getInterned(IntegerType.instance.fromString("42"), IntegerType.instance),
                                  UTF8Type.instance,
                                  ColumnMetadata.NO_POSITION,
                                  ColumnMetadata.Kind.REGULAR);
    }

    public static ColumnMetadata utf8Column(String ksName, String cfName)
    {
        return new ColumnMetadata(ksName,
                                  cfName,
                                  ColumnIdentifier.getInterned("fortytwo", true),
                                  UTF8Type.instance,
                                  ColumnMetadata.NO_POSITION,
                                  ColumnMetadata.Kind.REGULAR);
    }

    public static TableMetadata perRowIndexedCFMD(String ksName, String cfName)
    {
        ColumnMetadata indexedColumn = ColumnMetadata.regularColumn(ksName, cfName, "indexed", AsciiType.instance);

        TableMetadata.Builder builder =
            TableMetadata.builder(ksName, cfName)
                         .addPartitionKeyColumn("key", AsciiType.instance)
                         .addColumn(indexedColumn);

        final Map<String, String> indexOptions = Collections.singletonMap(IndexTarget.CUSTOM_INDEX_OPTION_NAME, StubIndex.class.getName());
        builder.indexes(Indexes.of(IndexMetadata.fromIndexTargets(
        Collections.singletonList(new IndexTarget(indexedColumn.name,
                                                                                                            IndexTarget.Type.VALUES)),
                                                                  "indexe1",
                                                                  IndexMetadata.Kind.CUSTOM,
                                                                  indexOptions)));

        return builder.build();
    }

    private static void useCompression(List<KeyspaceMetadata> schema)
    {
        for (KeyspaceMetadata ksm : schema)
            for (TableMetadata cfm : ksm.tablesAndViews())
                MigrationManager.announceTableUpdate(cfm.unbuild().compression(CompressionParams.snappy()).build(), true);
    }

    public static TableMetadata.Builder counterCFMD(String ksName, String cfName)
    {
        return TableMetadata.builder(ksName, cfName)
                            .isCounter(true)
                            .addPartitionKeyColumn("key", AsciiType.instance)
                            .addClusteringColumn("name", AsciiType.instance)
                            .addRegularColumn("val", CounterColumnType.instance)
                            .addRegularColumn("val2", CounterColumnType.instance)
                            .compression(getCompressionParameters());
    }

    public static TableMetadata.Builder standardCFMD(String ksName, String cfName)
    {
        return standardCFMD(ksName, cfName, 1, AsciiType.instance);
    }

    public static TableMetadata.Builder standardCFMD(String ksName, String cfName, int columnCount, AbstractType<?> keyType)
    {
        return standardCFMD(ksName, cfName, columnCount, keyType, AsciiType.instance);
    }

    public static TableMetadata.Builder standardCFMD(String ksName, String cfName, int columnCount, AbstractType<?> keyType, AbstractType<?> valType)
    {
        return standardCFMD(ksName, cfName, columnCount, keyType, valType, AsciiType.instance);
    }

    public static TableMetadata.Builder standardCFMD(String ksName, String cfName, int columnCount, AbstractType<?> keyType, AbstractType<?> valType, AbstractType<?> clusteringType)
    {
        TableMetadata.Builder builder =
            TableMetadata.builder(ksName, cfName)
                         .addPartitionKeyColumn("key", keyType)
                         .addRegularColumn("val", valType)
                         .compression(getCompressionParameters());

        if (clusteringType != null)
            builder.addClusteringColumn("name", clusteringType);

        for (int i = 0; i < columnCount; i++)
            builder.addRegularColumn("val" + i, AsciiType.instance);

        return builder;
    }


    public static TableMetadata.Builder denseCFMD(String ksName, String cfName)
    {
        return denseCFMD(ksName, cfName, AsciiType.instance);
    }
    public static TableMetadata.Builder denseCFMD(String ksName, String cfName, AbstractType cc)
    {
        return denseCFMD(ksName, cfName, cc, null);
    }
    public static TableMetadata.Builder denseCFMD(String ksName, String cfName, AbstractType cc, AbstractType subcc)
    {
        AbstractType comp = cc;
        if (subcc != null)
            comp = CompositeType.getInstance(Arrays.asList(new AbstractType<?>[]{cc, subcc}));

        return TableMetadata.builder(ksName, cfName)
                            .isDense(true)
                            .isCompound(subcc != null)
                            .addPartitionKeyColumn("key", AsciiType.instance)
                            .addClusteringColumn("cols", comp)
                            .addRegularColumn("val", AsciiType.instance)
                            .compression(getCompressionParameters());
    }

    // TODO: Fix superCFMD failing on legacy table creation. Seems to be applying composite comparator to partition key
    public static TableMetadata.Builder superCFMD(String ksName, String cfName, AbstractType subcc)
    {
        return superCFMD(ksName, cfName, BytesType.instance, subcc);
    }
    public static TableMetadata.Builder superCFMD(String ksName, String cfName, AbstractType cc, AbstractType subcc)
    {
        return superCFMD(ksName, cfName, "cols", cc, subcc);
    }
    public static TableMetadata.Builder superCFMD(String ksName, String cfName, String ccName, AbstractType cc, AbstractType subcc)
    {
        return standardCFMD(ksName, cfName);

    }
    public static TableMetadata.Builder compositeIndexCFMD(String ksName, String cfName, boolean withRegularIndex) throws ConfigurationException
    {
        return compositeIndexCFMD(ksName, cfName, withRegularIndex, false);
    }

    public static TableMetadata.Builder compositeIndexCFMD(String ksName, String cfName, boolean withRegularIndex, boolean withStaticIndex) throws ConfigurationException
    {
<<<<<<< HEAD
        // the withIndex flag exists to allow tests index creation
        // on existing columns
        TableMetadata.Builder builder =
            TableMetadata.builder(ksName, cfName)
                         .addPartitionKeyColumn("key", AsciiType.instance)
                         .addClusteringColumn("c1", AsciiType.instance)
                         .addRegularColumn("birthdate", LongType.instance)
                         .addRegularColumn("notbirthdate", LongType.instance)
                         .addStaticColumn("static", LongType.instance)
                         .compression(getCompressionParameters());

        Indexes.Builder indexes = Indexes.builder();
=======
        CFMetaData cfm = CFMetaData.Builder.create(ksName, cfName)
                .addPartitionKey("key", AsciiType.instance)
                .addClusteringColumn("c1", AsciiType.instance)
                .addRegularColumn("birthdate", LongType.instance)
                .addRegularColumn("notbirthdate", LongType.instance)
                .addStaticColumn("static", LongType.instance)
                .build();
>>>>>>> 6b0b792f

        if (withRegularIndex)
        {
            indexes.add(IndexMetadata.fromIndexTargets(
            Collections.singletonList(
                                                           new IndexTarget(new ColumnIdentifier("birthdate", true),
                                                                           IndexTarget.Type.VALUES)),
                                                       cfName + "_birthdate_key_index",
                                                       IndexMetadata.Kind.COMPOSITES,
                                                       Collections.EMPTY_MAP));
        }

        if (withStaticIndex)
        {
            indexes.add(IndexMetadata.fromIndexTargets(
            Collections.singletonList(
                                                           new IndexTarget(new ColumnIdentifier("static", true),
                                                                           IndexTarget.Type.VALUES)),
                                                       cfName + "_static_index",
                                                       IndexMetadata.Kind.COMPOSITES,
                                                       Collections.EMPTY_MAP));
        }

        return builder.indexes(indexes.build());
    }

<<<<<<< HEAD
    public static TableMetadata.Builder keysIndexCFMD(String ksName, String cfName, boolean withIndex)
=======
    public static CFMetaData compositeMultipleIndexCFMD(String ksName, String cfName) throws ConfigurationException
    {
        // the withIndex flag exists to allow tests index creation
        // on existing columns
        CFMetaData cfm = CFMetaData.Builder.create(ksName, cfName)
                                           .addPartitionKey("key", AsciiType.instance)
                                           .addClusteringColumn("c1", AsciiType.instance)
                                           .addRegularColumn("birthdate", LongType.instance)
                                           .addRegularColumn("notbirthdate", LongType.instance)
                                           .build();

        cfm.indexes(
        cfm.getIndexes()
           .with(IndexMetadata.fromIndexTargets(cfm,
                                                Collections.singletonList(
                                                new IndexTarget(new ColumnIdentifier("birthdate", true),
                                                                IndexTarget.Type.VALUES)),
                                                "birthdate_key_index",
                                                IndexMetadata.Kind.COMPOSITES,
                                                Collections.EMPTY_MAP))
           .with(IndexMetadata.fromIndexTargets(cfm,
                                                Collections.singletonList(
                                                new IndexTarget(new ColumnIdentifier("notbirthdate", true),
                                                                IndexTarget.Type.VALUES)),
                                                "notbirthdate_key_index",
                                                IndexMetadata.Kind.COMPOSITES,
                                                Collections.EMPTY_MAP))
        );


        return cfm.compression(getCompressionParameters());
    }

    public static CFMetaData keysIndexCFMD(String ksName, String cfName, boolean withIndex) throws ConfigurationException
>>>>>>> 6b0b792f
    {
        TableMetadata.Builder builder =
            TableMetadata.builder(ksName, cfName)
                         .isCompound(false)
                         .isDense(true)
                         .addPartitionKeyColumn("key", AsciiType.instance)
                         .addClusteringColumn("c1", AsciiType.instance)
                         .addStaticColumn("birthdate", LongType.instance)
                         .addStaticColumn("notbirthdate", LongType.instance)
                         .addRegularColumn("value", LongType.instance)
                         .compression(getCompressionParameters());

        if (withIndex)
        {
            IndexMetadata index =
                IndexMetadata.fromIndexTargets(
                Collections.singletonList(new IndexTarget(new ColumnIdentifier("birthdate", true),
                                                                                         IndexTarget.Type.VALUES)),
                                                                                         cfName + "_birthdate_composite_index",
                                                                                         IndexMetadata.Kind.KEYS,
                                                                                         Collections.EMPTY_MAP);
            builder.indexes(Indexes.builder().add(index).build());
        }

        return builder;
    }

    public static TableMetadata.Builder customIndexCFMD(String ksName, String cfName)
    {
        TableMetadata.Builder builder  =
            TableMetadata.builder(ksName, cfName)
                         .isCompound(false)
                         .isDense(true)
                         .addPartitionKeyColumn("key", AsciiType.instance)
                         .addClusteringColumn("c1", AsciiType.instance)
                         .addRegularColumn("value", LongType.instance)
                         .compression(getCompressionParameters());

        IndexMetadata index =
            IndexMetadata.fromIndexTargets(
            Collections.singletonList(new IndexTarget(new ColumnIdentifier("value", true), IndexTarget.Type.VALUES)),
                                           cfName + "_value_index",
                                           IndexMetadata.Kind.CUSTOM,
                                           Collections.singletonMap(IndexTarget.CUSTOM_INDEX_OPTION_NAME, StubIndex.class.getName()));

        builder.indexes(Indexes.of(index));

        return builder;
    }

    public static TableMetadata.Builder jdbcCFMD(String ksName, String cfName, AbstractType comp)
    {
        return TableMetadata.builder(ksName, cfName)
                            .addPartitionKeyColumn("key", BytesType.instance)
                            .compression(getCompressionParameters());
    }

    public static TableMetadata.Builder sasiCFMD(String ksName, String cfName)
    {
        TableMetadata.Builder builder =
            TableMetadata.builder(ksName, cfName)
                         .addPartitionKeyColumn("id", UTF8Type.instance)
                         .addRegularColumn("first_name", UTF8Type.instance)
                         .addRegularColumn("last_name", UTF8Type.instance)
                         .addRegularColumn("age", Int32Type.instance)
                         .addRegularColumn("height", Int32Type.instance)
                         .addRegularColumn("timestamp", LongType.instance)
                         .addRegularColumn("address", UTF8Type.instance)
                         .addRegularColumn("score", DoubleType.instance)
                         .addRegularColumn("comment", UTF8Type.instance)
                         .addRegularColumn("comment_suffix_split", UTF8Type.instance)
                         .addRegularColumn("/output/full-name/", UTF8Type.instance)
                         .addRegularColumn("/data/output/id", UTF8Type.instance)
                         .addRegularColumn("first_name_prefix", UTF8Type.instance);

        Indexes.Builder indexes = Indexes.builder();

        indexes.add(IndexMetadata.fromSchemaMetadata(cfName + "_first_name", IndexMetadata.Kind.CUSTOM, new HashMap<String, String>()
                    {{
                        put(IndexTarget.CUSTOM_INDEX_OPTION_NAME, SASIIndex.class.getName());
                        put(IndexTarget.TARGET_OPTION_NAME, "first_name");
                        put("mode", OnDiskIndexBuilder.Mode.CONTAINS.toString());
                    }}))
               .add(IndexMetadata.fromSchemaMetadata(cfName + "_last_name", IndexMetadata.Kind.CUSTOM, new HashMap<String, String>()
                    {{
                        put(IndexTarget.CUSTOM_INDEX_OPTION_NAME, SASIIndex.class.getName());
                        put(IndexTarget.TARGET_OPTION_NAME, "last_name");
                        put("mode", OnDiskIndexBuilder.Mode.CONTAINS.toString());
                    }}))
               .add(IndexMetadata.fromSchemaMetadata(cfName + "_age", IndexMetadata.Kind.CUSTOM, new HashMap<String, String>()
                    {{
                        put(IndexTarget.CUSTOM_INDEX_OPTION_NAME, SASIIndex.class.getName());
                        put(IndexTarget.TARGET_OPTION_NAME, "age");
                    }}))
               .add(IndexMetadata.fromSchemaMetadata(cfName + "_timestamp", IndexMetadata.Kind.CUSTOM, new HashMap<String, String>()
                    {{
                        put(IndexTarget.CUSTOM_INDEX_OPTION_NAME, SASIIndex.class.getName());
                        put(IndexTarget.TARGET_OPTION_NAME, "timestamp");
                        put("mode", OnDiskIndexBuilder.Mode.SPARSE.toString());

                    }}))
               .add(IndexMetadata.fromSchemaMetadata(cfName + "_address", IndexMetadata.Kind.CUSTOM, new HashMap<String, String>()
                    {{
                        put("analyzer_class", "org.apache.cassandra.index.sasi.analyzer.NonTokenizingAnalyzer");
                        put(IndexTarget.CUSTOM_INDEX_OPTION_NAME, SASIIndex.class.getName());
                        put(IndexTarget.TARGET_OPTION_NAME, "address");
                        put("mode", OnDiskIndexBuilder.Mode.PREFIX.toString());
                        put("case_sensitive", "false");
                    }}))
               .add(IndexMetadata.fromSchemaMetadata(cfName + "_score", IndexMetadata.Kind.CUSTOM, new HashMap<String, String>()
                    {{
                        put(IndexTarget.CUSTOM_INDEX_OPTION_NAME, SASIIndex.class.getName());
                        put(IndexTarget.TARGET_OPTION_NAME, "score");
                    }}))
               .add(IndexMetadata.fromSchemaMetadata(cfName + "_comment", IndexMetadata.Kind.CUSTOM, new HashMap<String, String>()
                    {{
                        put(IndexTarget.CUSTOM_INDEX_OPTION_NAME, SASIIndex.class.getName());
                        put(IndexTarget.TARGET_OPTION_NAME, "comment");
                        put("mode", OnDiskIndexBuilder.Mode.CONTAINS.toString());
                        put("analyzed", "true");
                    }}))
               .add(IndexMetadata.fromSchemaMetadata(cfName + "_comment_suffix_split", IndexMetadata.Kind.CUSTOM, new HashMap<String, String>()
                    {{
                        put(IndexTarget.CUSTOM_INDEX_OPTION_NAME, SASIIndex.class.getName());
                        put(IndexTarget.TARGET_OPTION_NAME, "comment_suffix_split");
                        put("mode", OnDiskIndexBuilder.Mode.CONTAINS.toString());
                        put("analyzed", "false");
                    }}))
               .add(IndexMetadata.fromSchemaMetadata(cfName + "_output_full_name", IndexMetadata.Kind.CUSTOM, new HashMap<String, String>()
                    {{
                        put(IndexTarget.CUSTOM_INDEX_OPTION_NAME, SASIIndex.class.getName());
                        put(IndexTarget.TARGET_OPTION_NAME, "/output/full-name/");
                        put("analyzed", "true");
                        put("analyzer_class", "org.apache.cassandra.index.sasi.analyzer.NonTokenizingAnalyzer");
                        put("case_sensitive", "false");
                    }}))
               .add(IndexMetadata.fromSchemaMetadata(cfName + "_data_output_id", IndexMetadata.Kind.CUSTOM, new HashMap<String, String>()
                    {{
                        put(IndexTarget.CUSTOM_INDEX_OPTION_NAME, SASIIndex.class.getName());
                        put(IndexTarget.TARGET_OPTION_NAME, "/data/output/id");
                        put("mode", OnDiskIndexBuilder.Mode.CONTAINS.toString());
                    }}))
               .add(IndexMetadata.fromSchemaMetadata(cfName + "_first_name_prefix", IndexMetadata.Kind.CUSTOM, new HashMap<String, String>()
                    {{
                        put(IndexTarget.CUSTOM_INDEX_OPTION_NAME, SASIIndex.class.getName());
                        put(IndexTarget.TARGET_OPTION_NAME, "first_name_prefix");
                        put("analyzed", "true");
                        put("tokenization_normalize_lowercase", "true");
                    }}));

    return builder.indexes(indexes.build());
}

public static TableMetadata.Builder clusteringSASICFMD(String ksName, String cfName)
{
    return clusteringSASICFMD(ksName, cfName, "location", "age", "height", "score");
}

    public static TableMetadata.Builder clusteringSASICFMD(String ksName, String cfName, String...indexedColumns)
    {
        Indexes.Builder indexes = Indexes.builder();
        for (String indexedColumn : indexedColumns)
        {
            indexes.add(IndexMetadata.fromSchemaMetadata(cfName + "_" + indexedColumn, IndexMetadata.Kind.CUSTOM, new HashMap<String, String>()
            {{
                put(IndexTarget.CUSTOM_INDEX_OPTION_NAME, SASIIndex.class.getName());
                put(IndexTarget.TARGET_OPTION_NAME, indexedColumn);
                put("mode", OnDiskIndexBuilder.Mode.PREFIX.toString());
            }}));
        }

        return TableMetadata.builder(ksName, cfName)
                            .addPartitionKeyColumn("name", UTF8Type.instance)
                            .addClusteringColumn("location", UTF8Type.instance)
                            .addClusteringColumn("age", Int32Type.instance)
                            .addRegularColumn("height", Int32Type.instance)
                            .addRegularColumn("score", DoubleType.instance)
                            .addStaticColumn("nickname", UTF8Type.instance)
                            .indexes(indexes.build());
    }

    public static TableMetadata.Builder staticSASICFMD(String ksName, String cfName)
    {
        TableMetadata.Builder builder =
            TableMetadata.builder(ksName, cfName)
                         .addPartitionKeyColumn("sensor_id", Int32Type.instance)
                         .addStaticColumn("sensor_type", UTF8Type.instance)
                         .addClusteringColumn("date", LongType.instance)
                         .addRegularColumn("value", DoubleType.instance)
                         .addRegularColumn("variance", Int32Type.instance);

        Indexes.Builder indexes = Indexes.builder();

        indexes.add(IndexMetadata.fromSchemaMetadata(cfName + "_sensor_type", IndexMetadata.Kind.CUSTOM, new HashMap<String, String>()
        {{
            put(IndexTarget.CUSTOM_INDEX_OPTION_NAME, SASIIndex.class.getName());
            put(IndexTarget.TARGET_OPTION_NAME, "sensor_type");
            put("mode", OnDiskIndexBuilder.Mode.PREFIX.toString());
            put("analyzer_class", "org.apache.cassandra.index.sasi.analyzer.NonTokenizingAnalyzer");
            put("case_sensitive", "false");
        }}));

        indexes.add(IndexMetadata.fromSchemaMetadata(cfName + "_value", IndexMetadata.Kind.CUSTOM, new HashMap<String, String>()
        {{
            put(IndexTarget.CUSTOM_INDEX_OPTION_NAME, SASIIndex.class.getName());
            put(IndexTarget.TARGET_OPTION_NAME, "value");
            put("mode", OnDiskIndexBuilder.Mode.PREFIX.toString());
        }}));

        indexes.add(IndexMetadata.fromSchemaMetadata(cfName + "_variance", IndexMetadata.Kind.CUSTOM, new HashMap<String, String>()
        {{
            put(IndexTarget.CUSTOM_INDEX_OPTION_NAME, SASIIndex.class.getName());
            put(IndexTarget.TARGET_OPTION_NAME, "variance");
            put("mode", OnDiskIndexBuilder.Mode.PREFIX.toString());
        }}));

        return builder.indexes(indexes.build());
    }

    public static TableMetadata.Builder fullTextSearchSASICFMD(String ksName, String cfName)
    {
        TableMetadata.Builder builder =
            TableMetadata.builder(ksName, cfName)
                         .addPartitionKeyColumn("song_id", UUIDType.instance)
                         .addRegularColumn("title", UTF8Type.instance)
                         .addRegularColumn("artist", UTF8Type.instance);

        Indexes.Builder indexes = Indexes.builder();

        indexes.add(IndexMetadata.fromSchemaMetadata(cfName + "_title", IndexMetadata.Kind.CUSTOM, new HashMap<String, String>()
        {{
            put(IndexTarget.CUSTOM_INDEX_OPTION_NAME, SASIIndex.class.getName());
            put(IndexTarget.TARGET_OPTION_NAME, "title");
            put("mode", OnDiskIndexBuilder.Mode.CONTAINS.toString());
            put("analyzer_class", "org.apache.cassandra.index.sasi.analyzer.StandardAnalyzer");
            put("tokenization_enable_stemming", "true");
            put("tokenization_locale", "en");
            put("tokenization_skip_stop_words", "true");
            put("tokenization_normalize_lowercase", "true");
        }}));

        indexes.add(IndexMetadata.fromSchemaMetadata(cfName + "_artist", IndexMetadata.Kind.CUSTOM, new HashMap<String, String>()
        {{
            put(IndexTarget.CUSTOM_INDEX_OPTION_NAME, SASIIndex.class.getName());
            put(IndexTarget.TARGET_OPTION_NAME, "artist");
            put("mode", OnDiskIndexBuilder.Mode.CONTAINS.toString());
            put("analyzer_class", "org.apache.cassandra.index.sasi.analyzer.NonTokenizingAnalyzer");
            put("case_sensitive", "false");

        }}));

        return builder.indexes(indexes.build());
    }

    public static CompressionParams getCompressionParameters()
    {
        return getCompressionParameters(null);
    }

    public static CompressionParams getCompressionParameters(Integer chunkSize)
    {
        if (Boolean.parseBoolean(System.getProperty("cassandra.test.compression", "false")))
            return chunkSize != null ? CompressionParams.snappy(chunkSize) : CompressionParams.snappy();

        return CompressionParams.noCompression();
    }

    public static void cleanupAndLeaveDirs() throws IOException
    {
        // We need to stop and unmap all CLS instances prior to cleanup() or we'll get failures on Windows.
        CommitLog.instance.stopUnsafe(true);
        mkdirs();
        cleanup();
        mkdirs();
        CommitLog.instance.restartUnsafe();
    }

    public static void cleanup()
    {
        // clean up commitlog
        String[] directoryNames = { DatabaseDescriptor.getCommitLogLocation(), };
        for (String dirName : directoryNames)
        {
            File dir = new File(dirName);
            if (!dir.exists())
                throw new RuntimeException("No such directory: " + dir.getAbsolutePath());

            // Leave the folder around as Windows will complain about directory deletion w/handles open to children files
            String[] children = dir.list();
            for (String child : children)
                FileUtils.deleteRecursive(new File(dir, child));
        }

        cleanupSavedCaches();

        // clean up data directory which are stored as data directory/keyspace/data files
        for (String dirName : DatabaseDescriptor.getAllDataFileLocations())
        {
            File dir = new File(dirName);
            if (!dir.exists())
                throw new RuntimeException("No such directory: " + dir.getAbsolutePath());
            String[] children = dir.list();
            for (String child : children)
                FileUtils.deleteRecursive(new File(dir, child));
        }
    }

    public static void mkdirs()
    {
        DatabaseDescriptor.createAllDirectories();
    }

    public static void insertData(String keyspace, String columnFamily, int offset, int numberOfRows)
    {
        TableMetadata cfm = Schema.instance.getTableMetadata(keyspace, columnFamily);

        for (int i = offset; i < offset + numberOfRows; i++)
        {
            RowUpdateBuilder builder = new RowUpdateBuilder(cfm, FBUtilities.timestampMicros(), ByteBufferUtil.bytes("key"+i));
            if (cfm.clusteringColumns() != null && !cfm.clusteringColumns().isEmpty())
                builder.clustering(ByteBufferUtil.bytes("col"+ i)).add("val", ByteBufferUtil.bytes("val" + i));
            else
                builder.add("val", ByteBufferUtil.bytes("val"+i));
            builder.build().apply();
        }
    }


    public static void cleanupSavedCaches()
    {
        File cachesDir = new File(DatabaseDescriptor.getSavedCachesLocation());

        if (!cachesDir.exists() || !cachesDir.isDirectory())
            return;

        FileUtils.delete(cachesDir.listFiles());
    }
}<|MERGE_RESOLUTION|>--- conflicted
+++ resolved
@@ -435,7 +435,6 @@
 
     public static TableMetadata.Builder compositeIndexCFMD(String ksName, String cfName, boolean withRegularIndex, boolean withStaticIndex) throws ConfigurationException
     {
-<<<<<<< HEAD
         // the withIndex flag exists to allow tests index creation
         // on existing columns
         TableMetadata.Builder builder =
@@ -448,15 +447,6 @@
                          .compression(getCompressionParameters());
 
         Indexes.Builder indexes = Indexes.builder();
-=======
-        CFMetaData cfm = CFMetaData.Builder.create(ksName, cfName)
-                .addPartitionKey("key", AsciiType.instance)
-                .addClusteringColumn("c1", AsciiType.instance)
-                .addRegularColumn("birthdate", LongType.instance)
-                .addRegularColumn("notbirthdate", LongType.instance)
-                .addStaticColumn("static", LongType.instance)
-                .build();
->>>>>>> 6b0b792f
 
         if (withRegularIndex)
         {
@@ -483,44 +473,36 @@
         return builder.indexes(indexes.build());
     }
 
-<<<<<<< HEAD
+    public static TableMetadata.Builder compositeMultipleIndexCFMD(String ksName, String cfName) throws ConfigurationException
+    {
+        TableMetadata.Builder builder = TableMetadata.builder(ksName, cfName)
+                                                     .addPartitionKeyColumn("key", AsciiType.instance)
+                                                     .addClusteringColumn("c1", AsciiType.instance)
+                                                     .addRegularColumn("birthdate", LongType.instance)
+                                                     .addRegularColumn("notbirthdate", LongType.instance)
+                                                     .compression(getCompressionParameters());
+
+
+        Indexes.Builder indexes = Indexes.builder();
+
+        indexes.add(IndexMetadata.fromIndexTargets(Collections.singletonList(
+                                                   new IndexTarget(new ColumnIdentifier("birthdate", true),
+                                                                   IndexTarget.Type.VALUES)),
+                                                   "birthdate_key_index",
+                                                   IndexMetadata.Kind.COMPOSITES,
+                                                   Collections.EMPTY_MAP));
+        indexes.add(IndexMetadata.fromIndexTargets(Collections.singletonList(
+                                                   new IndexTarget(new ColumnIdentifier("notbirthdate", true),
+                                                                   IndexTarget.Type.VALUES)),
+                                                   "notbirthdate_key_index",
+                                                   IndexMetadata.Kind.COMPOSITES,
+                                                   Collections.EMPTY_MAP));
+
+
+        return builder.indexes(indexes.build());
+    }
+
     public static TableMetadata.Builder keysIndexCFMD(String ksName, String cfName, boolean withIndex)
-=======
-    public static CFMetaData compositeMultipleIndexCFMD(String ksName, String cfName) throws ConfigurationException
-    {
-        // the withIndex flag exists to allow tests index creation
-        // on existing columns
-        CFMetaData cfm = CFMetaData.Builder.create(ksName, cfName)
-                                           .addPartitionKey("key", AsciiType.instance)
-                                           .addClusteringColumn("c1", AsciiType.instance)
-                                           .addRegularColumn("birthdate", LongType.instance)
-                                           .addRegularColumn("notbirthdate", LongType.instance)
-                                           .build();
-
-        cfm.indexes(
-        cfm.getIndexes()
-           .with(IndexMetadata.fromIndexTargets(cfm,
-                                                Collections.singletonList(
-                                                new IndexTarget(new ColumnIdentifier("birthdate", true),
-                                                                IndexTarget.Type.VALUES)),
-                                                "birthdate_key_index",
-                                                IndexMetadata.Kind.COMPOSITES,
-                                                Collections.EMPTY_MAP))
-           .with(IndexMetadata.fromIndexTargets(cfm,
-                                                Collections.singletonList(
-                                                new IndexTarget(new ColumnIdentifier("notbirthdate", true),
-                                                                IndexTarget.Type.VALUES)),
-                                                "notbirthdate_key_index",
-                                                IndexMetadata.Kind.COMPOSITES,
-                                                Collections.EMPTY_MAP))
-        );
-
-
-        return cfm.compression(getCompressionParameters());
-    }
-
-    public static CFMetaData keysIndexCFMD(String ksName, String cfName, boolean withIndex) throws ConfigurationException
->>>>>>> 6b0b792f
     {
         TableMetadata.Builder builder =
             TableMetadata.builder(ksName, cfName)
