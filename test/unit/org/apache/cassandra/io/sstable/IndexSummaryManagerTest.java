--- conflicted
+++ resolved
@@ -61,7 +61,7 @@
 
 import static com.google.common.collect.ImmutableMap.of;
 import static java.util.Arrays.asList;
-import static org.apache.cassandra.db.compaction.AntiCompactionTest.assertOnDiskState;
+import static org.apache.cassandra.Util.assertOnDiskState;
 import static org.apache.cassandra.io.sstable.Downsampling.BASE_SAMPLING_LEVEL;
 import static org.apache.cassandra.io.sstable.IndexSummaryRedistribution.DOWNSAMPLE_THESHOLD;
 import static org.apache.cassandra.io.sstable.IndexSummaryRedistribution.UPSAMPLE_THRESHOLD;
@@ -647,6 +647,11 @@
             public CompactionInfo getCompactionInfo()
             {
                 return new CompactionInfo(cfs.metadata(), OperationType.UNKNOWN, 0, 0, UUID.randomUUID(), compacting);
+            }
+
+            public boolean isGlobal()
+            {
+                return false;
             }
         };
         try (LifecycleTransaction ignored = cfs.getTracker().tryModify(compacting, OperationType.UNKNOWN))
@@ -703,12 +708,7 @@
         assertTrue(String.format("Mismatched files before and after cancelling redistribution: %s",
                                  Joiner.on(",").join(disjoint)),
                    disjoint.isEmpty());
-<<<<<<< HEAD
-        Util.assertOnDiskState(cfs, 8);
-=======
-
-        assertOnDiskState(cfs, numSSTables);
->>>>>>> 4b547f14
+        assertOnDiskState(cfs, 8);
         validateData(cfs, numRows);
     }
 
@@ -735,7 +735,7 @@
         {
             try (AutoCloseable toresume = CompactionManager.instance.pauseGlobalCompaction())
             {
-                sstables = redistributeSummaries(Collections.emptyList(), of(cfs.metadata.cfId, txn), (singleSummaryOffHeapSpace * (numSSTables / 2)));
+                sstables = redistributeSummaries(Collections.emptyList(), of(cfs.metadata().id, txn), (singleSummaryOffHeapSpace * (numSSTables / 2)));
                 fail("The redistribution should fail - we got paused before adding to active compactions, but after marking compacting");
             }
         }
