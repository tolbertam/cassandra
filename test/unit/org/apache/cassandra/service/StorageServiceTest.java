/*
 * Licensed to the Apache Software Foundation (ASF) under one
 * or more contributor license agreements.  See the NOTICE file
 * distributed with this work for additional information
 * regarding copyright ownership.  The ASF licenses this file
 * to you under the Apache License, Version 2.0 (the
 * "License"); you may not use this file except in compliance
 * with the License.  You may obtain a copy of the License at
 *
 *     http://www.apache.org/licenses/LICENSE-2.0
 *
 * Unless required by applicable law or agreed to in writing, software
 * distributed under the License is distributed on an "AS IS" BASIS,
 * WITHOUT WARRANTIES OR CONDITIONS OF ANY KIND, either express or implied.
 * See the License for the specific language governing permissions and
 * limitations under the License.
 */

package org.apache.cassandra.service;

<<<<<<< HEAD
import java.util.concurrent.ScheduledFuture;
import java.util.concurrent.atomic.AtomicInteger;

import org.junit.Assert;
=======
import org.apache.cassandra.locator.EndpointsByReplica;
import org.apache.cassandra.locator.ReplicaCollection;

import com.google.common.collect.ImmutableMultimap;
>>>>>>> 2bb634a3
import org.junit.Before;
import org.junit.BeforeClass;
import org.junit.Test;

import org.apache.cassandra.concurrent.ScheduledExecutors;
import org.apache.cassandra.config.DatabaseDescriptor;
import org.apache.cassandra.db.commitlog.CommitLog;
import org.apache.cassandra.dht.RandomPartitioner;
import org.apache.cassandra.dht.Range;
import org.apache.cassandra.dht.Token;
import org.apache.cassandra.locator.AbstractEndpointSnitch;
import org.apache.cassandra.locator.AbstractReplicationStrategy;
import org.apache.cassandra.locator.EndpointsByReplica;
import org.apache.cassandra.locator.IEndpointSnitch;
import org.apache.cassandra.locator.InetAddressAndPort;
import org.apache.cassandra.locator.Replica;
import org.apache.cassandra.locator.ReplicaCollection;
import org.apache.cassandra.locator.ReplicaMultimap;
import org.apache.cassandra.locator.SimpleSnitch;
import org.apache.cassandra.locator.SimpleStrategy;
import org.apache.cassandra.locator.TokenMetadata;
import org.mockito.Mockito;

import static java.util.concurrent.TimeUnit.MINUTES;
import static java.util.concurrent.TimeUnit.SECONDS;
import static org.awaitility.Awaitility.await;
import static org.junit.Assert.assertFalse;
import static org.junit.Assert.assertTrue;
import static org.junit.Assert.fail;

public class StorageServiceTest
{
    static InetAddressAndPort aAddress;
    static InetAddressAndPort bAddress;
    static InetAddressAndPort cAddress;
    static InetAddressAndPort dAddress;
    static InetAddressAndPort eAddress;

    @BeforeClass
    public static void setUpClass() throws Exception
    {
        aAddress = InetAddressAndPort.getByName("127.0.0.1");
        bAddress = InetAddressAndPort.getByName("127.0.0.2");
        cAddress = InetAddressAndPort.getByName("127.0.0.3");
        dAddress = InetAddressAndPort.getByName("127.0.0.4");
        eAddress = InetAddressAndPort.getByName("127.0.0.5");
    }

    private static final Token threeToken = new RandomPartitioner.BigIntegerToken("3");
    private static final Token sixToken = new RandomPartitioner.BigIntegerToken("6");
    private static final Token nineToken = new RandomPartitioner.BigIntegerToken("9");
    private static final Token elevenToken = new RandomPartitioner.BigIntegerToken("11");
    private static final Token oneToken = new RandomPartitioner.BigIntegerToken("1");

    Range<Token> aRange = new Range<>(oneToken, threeToken);
    Range<Token> bRange = new Range<>(threeToken, sixToken);
    Range<Token> cRange = new Range<>(sixToken, nineToken);
    Range<Token> dRange = new Range<>(nineToken, elevenToken);
    Range<Token> eRange = new Range<>(elevenToken, oneToken);

    @Before
    public void setUp()
    {
        DatabaseDescriptor.daemonInitialization();
        DatabaseDescriptor.setTransientReplicationEnabledUnsafe(true);
        IEndpointSnitch snitch = new AbstractEndpointSnitch()
        {
            public int compareEndpoints(InetAddressAndPort target, Replica r1, Replica r2)
            {
                return 0;
            }

            public String getRack(InetAddressAndPort endpoint)
            {
                return "R1";
            }

            public String getDatacenter(InetAddressAndPort endpoint)
            {
                return "DC1";
            }
        };

        DatabaseDescriptor.setEndpointSnitch(snitch);
        CommitLog.instance.start();
    }

    private AbstractReplicationStrategy simpleStrategy(TokenMetadata tmd)
    {
        return new SimpleStrategy("MoveTransientTest",
                                  tmd,
                                  DatabaseDescriptor.getEndpointSnitch(),
                                  com.google.common.collect.ImmutableMap.of("replication_factor", "3/1"));
    }

    public static <K, C extends ReplicaCollection<? extends C>>  void assertMultimapEqualsIgnoreOrder(ReplicaMultimap<K, C> a, ReplicaMultimap<K, C> b)
    {
        if (!a.keySet().equals(b.keySet()))
            fail(formatNeq(a, b));
        for (K key : a.keySet())
        {
            C ac = a.get(key);
            C bc = b.get(key);
            if (ac.size() != bc.size())
                fail(formatNeq(a, b));
            for (Replica r : ac)
            {
                if (!bc.contains(r))
                    fail(formatNeq(a, b));
            }
        }
    }

    public static String formatNeq(Object v1, Object v2)
    {
        return "\nExpected: " + formatClassAndValue(v1) + "\n but was: " + formatClassAndValue(v2);
    }

    public static String formatClassAndValue(Object value)
    {
        String className = value == null ? "null" : value.getClass().getName();
        return className + "<" + String.valueOf(value) + ">";
    }

    @Test
    public void testGetChangedReplicasForLeaving() throws Exception
    {
        TokenMetadata tmd = new TokenMetadata();
        tmd.updateNormalToken(threeToken, aAddress);
        tmd.updateNormalToken(sixToken, bAddress);
        tmd.updateNormalToken(nineToken, cAddress);
        tmd.updateNormalToken(elevenToken, dAddress);
        tmd.updateNormalToken(oneToken, eAddress);

        tmd.addLeavingEndpoint(aAddress);

        AbstractReplicationStrategy strat = simpleStrategy(tmd);

        EndpointsByReplica result = StorageService.getChangedReplicasForLeaving("StorageServiceTest", aAddress, tmd, strat);
        System.out.println(result);
        EndpointsByReplica.Builder expectedResult = new EndpointsByReplica.Builder();
        expectedResult.put(new Replica(aAddress, aRange, true), new Replica(cAddress, new Range<>(oneToken, sixToken), true));
        expectedResult.put(new Replica(aAddress, aRange, true), new Replica(dAddress, new Range<>(oneToken, sixToken), false));
        expectedResult.put(new Replica(aAddress, eRange, true), new Replica(bAddress, eRange, true));
        expectedResult.put(new Replica(aAddress, eRange, true), new Replica(cAddress, eRange, false));
        expectedResult.put(new Replica(aAddress, dRange, false), new Replica(bAddress, dRange, false));
        assertMultimapEqualsIgnoreOrder(result, expectedResult.build());
    }

    @Test
<<<<<<< HEAD
    public void testSetGetSSTablePreemptiveOpenIntervalInMB()
    {
        StorageService.instance.setSSTablePreemptiveOpenIntervalInMB(-1);
        Assert.assertEquals(-1, StorageService.instance.getSSTablePreemptiveOpenIntervalInMB());
    }

    @Test
    public void testScheduledExecutorsShutdownOnDrain() throws Throwable
    {
        final AtomicInteger numberOfRuns = new AtomicInteger(0);

        ScheduledFuture<?> f = ScheduledExecutors.scheduledTasks.scheduleAtFixedRate(numberOfRuns::incrementAndGet,
                                                                                     0, 1, SECONDS);

        // Prove the task was scheduled more than once before checking cancelled.
        await("first run").atMost(1, MINUTES).until(() -> numberOfRuns.get() > 1);

        assertFalse(f.isCancelled());
        StorageService.instance.drain();
        assertTrue(f.isCancelled());

        assertTrue(ScheduledExecutors.scheduledTasks.isTerminated());
        assertTrue(ScheduledExecutors.nonPeriodicTasks.isTerminated());
        assertTrue(ScheduledExecutors.optionalTasks.isTerminated());

        // fast tasks are shut down as part of the Runtime shutdown hook.
        assertFalse(ScheduledExecutors.scheduledFastTasks.isTerminated());
=======
    public void testRebuildFailOnNonExistingDatacenter()
    {
        String nonExistentDC = "NON_EXISTENT_DC";

        try
        {
            getStorageService().rebuild(nonExistentDC, "StorageServiceTest", null, null);
            fail();
        }
        catch (IllegalArgumentException ex)
        {
            assertEquals(String.format("Provided datacenter '%s' is not a valid datacenter, available datacenters are: %s",
                                       nonExistentDC,
                                       SimpleSnitch.DATA_CENTER_NAME),
                         ex.getMessage());
        }
    }

    @Test
    public void testRebuildingWithTokensWithoutKeyspace() throws Exception
    {
        try
        {
            getStorageService().rebuild("datacenter1", null, "123", null);
            fail();
        }
        catch (IllegalArgumentException ex)
        {
            assertEquals("Cannot specify tokens without keyspace.", ex.getMessage());
        }
    }

    private StorageService getStorageService()
    {
        ImmutableMultimap.Builder<String, InetAddressAndPort> builder = ImmutableMultimap.builder();
        builder.put(SimpleSnitch.DATA_CENTER_NAME, aAddress);

        TokenMetadata.Topology tokenMetadataTopology = Mockito.mock(TokenMetadata.Topology.class);
        Mockito.when(tokenMetadataTopology.getDatacenterEndpoints()).thenReturn(builder.build());

        TokenMetadata metadata = new TokenMetadata(new SimpleSnitch());
        TokenMetadata spiedMetadata = Mockito.spy(metadata);

        Mockito.when(spiedMetadata.getTopology()).thenReturn(tokenMetadataTopology);

        StorageService spiedStorageService = Mockito.spy(StorageService.instance);
        Mockito.when(spiedStorageService.getTokenMetadata()).thenReturn(spiedMetadata);
        Mockito.when(spiedMetadata.cloneOnlyTokenMap()).thenReturn(spiedMetadata);

        return spiedStorageService;
>>>>>>> 2bb634a3
    }
}<|MERGE_RESOLUTION|>--- conflicted
+++ resolved
@@ -18,17 +18,11 @@
 
 package org.apache.cassandra.service;
 
-<<<<<<< HEAD
 import java.util.concurrent.ScheduledFuture;
 import java.util.concurrent.atomic.AtomicInteger;
 
+import com.google.common.collect.ImmutableMultimap;
 import org.junit.Assert;
-=======
-import org.apache.cassandra.locator.EndpointsByReplica;
-import org.apache.cassandra.locator.ReplicaCollection;
-
-import com.google.common.collect.ImmutableMultimap;
->>>>>>> 2bb634a3
 import org.junit.Before;
 import org.junit.BeforeClass;
 import org.junit.Test;
@@ -55,6 +49,7 @@
 import static java.util.concurrent.TimeUnit.MINUTES;
 import static java.util.concurrent.TimeUnit.SECONDS;
 import static org.awaitility.Awaitility.await;
+import static org.junit.Assert.assertEquals;
 import static org.junit.Assert.assertFalse;
 import static org.junit.Assert.assertTrue;
 import static org.junit.Assert.fail;
@@ -179,7 +174,6 @@
     }
 
     @Test
-<<<<<<< HEAD
     public void testSetGetSSTablePreemptiveOpenIntervalInMB()
     {
         StorageService.instance.setSSTablePreemptiveOpenIntervalInMB(-1);
@@ -207,7 +201,9 @@
 
         // fast tasks are shut down as part of the Runtime shutdown hook.
         assertFalse(ScheduledExecutors.scheduledFastTasks.isTerminated());
-=======
+    }
+
+    @Test
     public void testRebuildFailOnNonExistingDatacenter()
     {
         String nonExistentDC = "NON_EXISTENT_DC";
@@ -219,10 +215,10 @@
         }
         catch (IllegalArgumentException ex)
         {
-            assertEquals(String.format("Provided datacenter '%s' is not a valid datacenter, available datacenters are: %s",
-                                       nonExistentDC,
-                                       SimpleSnitch.DATA_CENTER_NAME),
-                         ex.getMessage());
+            Assert.assertEquals(String.format("Provided datacenter '%s' is not a valid datacenter, available datacenters are: %s",
+                                              nonExistentDC,
+                                              SimpleSnitch.DATA_CENTER_NAME),
+                                ex.getMessage());
         }
     }
 
@@ -258,6 +254,5 @@
         Mockito.when(spiedMetadata.cloneOnlyTokenMap()).thenReturn(spiedMetadata);
 
         return spiedStorageService;
->>>>>>> 2bb634a3
     }
 }