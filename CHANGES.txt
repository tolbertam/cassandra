<<<<<<< HEAD
3.0.8
 * Add TimeWindowCompactionStrategy (CASSANDRA-9666)


3.0.7
 * Fix legacy serialization of Thrift-generated non-compound range tombstones
   when communicating with 2.x nodes (CASSANDRA-11930)
 * Fix Directories instantiations where CFS.initialDirectories should be used (CASSANDRA-11849)
 * Avoid referencing DatabaseDescriptor in AbstractType (CASSANDRA-11912)
 * Fix sstables not being protected from removal during index build (CASSANDRA-11905)
 * cqlsh: Suppress stack trace from Read/WriteFailures (CASSANDRA-11032)
 * Remove unneeded code to repair index summaries that have
   been improperly down-sampled (CASSANDRA-11127)
 * Avoid WriteTimeoutExceptions during commit log replay due to materialized
   view lock contention (CASSANDRA-11891)
 * Prevent OOM failures on SSTable corruption, improve tests for corruption detection (CASSANDRA-9530)
 * Use CFS.initialDirectories when clearing snapshots (CASSANDRA-11705)
 * Allow compaction strategies to disable early open (CASSANDRA-11754)
 * Refactor Materialized View code (CASSANDRA-11475)
 * Update Java Driver (CASSANDRA-11615)
Merged from 2.2:
=======
2.2.7
 * StorageService shutdown hook should use a volatile variable (CASSANDRA-11984)
>>>>>>> 1dffa022
 * Persist local metadata earlier in startup sequence (CASSANDRA-11742)
 * Run CommitLog tests with different compression settings (CASSANDRA-9039)
 * cqlsh: fix tab completion for case-sensitive identifiers (CASSANDRA-11664)
 * Avoid showing estimated key as -1 in tablestats (CASSANDRA-11587)
 * Fix possible race condition in CommitLog.recover (CASSANDRA-11743)
 * Enable client encryption in sstableloader with cli options (CASSANDRA-11708)
 * Possible memory leak in NIODataInputStream (CASSANDRA-11867)
 * Add seconds to cqlsh tracing session duration (CASSANDRA-11753)
 * Prohibit Reversed Counter type as part of the PK (CASSANDRA-9395)
Merged from 2.1:
 * cqlsh: apply current keyspace to source command (CASSANDRA-11152)
 * Backport CASSANDRA-11578 (CASSANDRA-11750)
 * Clear out parent repair session if repair coordinator dies (CASSANDRA-11824)
 * Set default streaming_socket_timeout_in_ms to 24 hours (CASSANDRA-11840)
 * Do not consider local node a valid source during replace (CASSANDRA-11848)
 * Add message dropped tasks to nodetool netstats (CASSANDRA-11855)
 * Avoid holding SSTableReaders for duration of incremental repair (CASSANDRA-11739)


3.0.6
 * Disallow creating view with a static column (CASSANDRA-11602)
 * Reduce the amount of object allocations caused by the getFunctions methods (CASSANDRA-11593)
 * Potential error replaying commitlog with smallint/tinyint/date/time types (CASSANDRA-11618)
 * Fix queries with filtering on counter columns (CASSANDRA-11629)
 * Improve tombstone printing in sstabledump (CASSANDRA-11655)
 * Fix paging for range queries where all clustering columns are specified (CASSANDRA-11669)
 * Don't require HEAP_NEW_SIZE to be set when using G1 (CASSANDRA-11600)
 * Fix sstabledump not showing cells after tombstone marker (CASSANDRA-11654)
 * Ignore all LocalStrategy keyspaces for streaming and other related
   operations (CASSANDRA-11627)
 * Ensure columnfilter covers indexed columns for thrift 2i queries (CASSANDRA-11523)
 * Only open one sstable scanner per sstable (CASSANDRA-11412)
 * Option to specify ProtocolVersion in cassandra-stress (CASSANDRA-11410)
 * ArithmeticException in avgFunctionForDecimal (CASSANDRA-11485)
 * LogAwareFileLister should only use OLD sstable files in current folder to determine disk consistency (CASSANDRA-11470)
 * Notify indexers of expired rows during compaction (CASSANDRA-11329)
 * Properly respond with ProtocolError when a v1/v2 native protocol
   header is received (CASSANDRA-11464)
 * Validate that num_tokens and initial_token are consistent with one another (CASSANDRA-10120)
Merged from 2.2:
 * Fix commit log replay after out-of-order flush completion (CASSANDRA-9669)
 * cqlsh: correctly handle non-ascii chars in error messages (CASSANDRA-11626)
 * Exit JVM if JMX server fails to startup (CASSANDRA-11540)
 * Produce a heap dump when exiting on OOM (CASSANDRA-9861)
 * Restore ability to filter on clustering columns when using a 2i (CASSANDRA-11510)
 * JSON datetime formatting needs timezone (CASSANDRA-11137)
 * Fix is_dense recalculation for Thrift-updated tables (CASSANDRA-11502)
 * Remove unnescessary file existence check during anticompaction (CASSANDRA-11660)
 * Add missing files to debian packages (CASSANDRA-11642)
 * Avoid calling Iterables::concat in loops during ModificationStatement::getFunctions (CASSANDRA-11621)
 * cqlsh: COPY FROM should use regular inserts for single statement batches and
   report errors correctly if workers processes crash on initialization (CASSANDRA-11474)
 * Always close cluster with connection in CqlRecordWriter (CASSANDRA-11553)
 * Allow only DISTINCT queries with partition keys restrictions (CASSANDRA-11339)
 * CqlConfigHelper no longer requires both a keystore and truststore to work (CASSANDRA-11532)
 * Make deprecated repair methods backward-compatible with previous notification service (CASSANDRA-11430)
 * IncomingStreamingConnection version check message wrong (CASSANDRA-11462)
Merged from 2.1:
 * Add option to disable use of severity in DynamicEndpointSnitch (CASSANDRA-11737)
 * cqlsh COPY FROM fails for null values with non-prepared statements (CASSANDRA-11631)
 * Make cython optional in pylib/setup.py (CASSANDRA-11630)
 * Change order of directory searching for cassandra.in.sh to favor local one (CASSANDRA-11628)
 * cqlsh COPY FROM fails with []{} chars in UDT/tuple fields/values (CASSANDRA-11633)
 * clqsh: COPY FROM throws TypeError with Cython extensions enabled (CASSANDRA-11574)
 * cqlsh: COPY FROM ignores NULL values in conversion (CASSANDRA-11549)
 * Validate levels when building LeveledScanner to avoid overlaps with orphaned sstables (CASSANDRA-9935)


3.0.5
 * Fix rare NPE on schema upgrade from 2.x to 3.x (CASSANDRA-10943)
 * Improve backoff policy for cqlsh COPY FROM (CASSANDRA-11320)
 * Improve IF NOT EXISTS check in CREATE INDEX (CASSANDRA-11131)
 * Upgrade ohc to 0.4.3
 * Enable SO_REUSEADDR for JMX RMI server sockets (CASSANDRA-11093)
 * Allocate merkletrees with the correct size (CASSANDRA-11390)
 * Support streaming pre-3.0 sstables (CASSANDRA-10990)
 * Add backpressure to compressed commit log (CASSANDRA-10971)
 * SSTableExport supports secondary index tables (CASSANDRA-11330)
 * Fix sstabledump to include missing info in debug output (CASSANDRA-11321)
 * Establish and implement canonical bulk reading workload(s) (CASSANDRA-10331)
 * Fix paging for IN queries on tables without clustering columns (CASSANDRA-11208)
 * Remove recursive call from CompositesSearcher (CASSANDRA-11304)
 * Fix filtering on non-primary key columns for queries without index (CASSANDRA-6377)
 * Fix sstableloader fail when using materialized view (CASSANDRA-11275)
Merged from 2.2:
 * DatabaseDescriptor should log stacktrace in case of Eception during seed provider creation (CASSANDRA-11312)
 * Use canonical path for directory in SSTable descriptor (CASSANDRA-10587)
 * Add cassandra-stress keystore option (CASSANDRA-9325)
 * Dont mark sstables as repairing with sub range repairs (CASSANDRA-11451)
 * Notify when sstables change after cancelling compaction (CASSANDRA-11373)
 * cqlsh: COPY FROM should check that explicit column names are valid (CASSANDRA-11333)
 * Add -Dcassandra.start_gossip startup option (CASSANDRA-10809)
 * Fix UTF8Validator.validate() for modified UTF-8 (CASSANDRA-10748)
 * Clarify that now() function is calculated on the coordinator node in CQL documentation (CASSANDRA-10900)
 * Fix bloom filter sizing with LCS (CASSANDRA-11344)
 * (cqlsh) Fix error when result is 0 rows with EXPAND ON (CASSANDRA-11092)
 * Add missing newline at end of bin/cqlsh (CASSANDRA-11325)
 * Fix AE in nodetool cfstats (backport CASSANDRA-10859) (CASSANDRA-11297)
 * Unresolved hostname leads to replace being ignored (CASSANDRA-11210)
 * Only log yaml config once, at startup (CASSANDRA-11217)
 * Reference leak with parallel repairs on the same table (CASSANDRA-11215)
Merged from 2.1:
 * Add a -j parameter to scrub/cleanup/upgradesstables to state how
   many threads to use (CASSANDRA-11179)
 * Backport CASSANDRA-10679 (CASSANDRA-9598)
 * InvalidateKeys should have a weak ref to key cache (CASSANDRA-11176)
 * COPY FROM on large datasets: fix progress report and debug performance (CASSANDRA-11053)

3.0.4
 * Preserve order for preferred SSL cipher suites (CASSANDRA-11164)
 * MV should only query complex columns included in the view (CASSANDRA-11069)
 * Failed aggregate creation breaks server permanently (CASSANDRA-11064)
 * Add sstabledump tool (CASSANDRA-7464)
 * Introduce backpressure for hints (CASSANDRA-10972)
 * Fix ClusteringPrefix not being able to read tombstone range boundaries (CASSANDRA-11158)
 * Prevent logging in sandboxed state (CASSANDRA-11033)
 * Disallow drop/alter operations of UDTs used by UDAs (CASSANDRA-10721)
 * Add query time validation method on Index (CASSANDRA-11043)
 * Avoid potential AssertionError in mixed version cluster (CASSANDRA-11128)
 * Properly handle hinted handoff after topology changes (CASSANDRA-5902)
 * AssertionError when listing sstable files on inconsistent disk state (CASSANDRA-11156)
 * Fix wrong rack counting and invalid conditions check for TokenAllocation
   (CASSANDRA-11139)
 * Avoid creating empty hint files (CASSANDRA-11090)
 * Fix leak detection strong reference loop using weak reference (CASSANDRA-11120)
 * Configurie BatchlogManager to stop delayed tasks on shutdown (CASSANDRA-11062)
 * Hadoop integration is incompatible with Cassandra Driver 3.0.0 (CASSANDRA-11001)
 * Add dropped_columns to the list of schema table so it gets handled
   properly (CASSANDRA-11050)
 * Fix NPE when using forceRepairRangeAsync without DC (CASSANDRA-11239)
Merged from 2.2:
 * Range.compareTo() violates the contract of Comparable (CASSANDRA-11216)
 * Avoid NPE when serializing ErrorMessage with null message (CASSANDRA-11167)
 * Replacing an aggregate with a new version doesn't reset INITCOND (CASSANDRA-10840)
 * (cqlsh) cqlsh cannot be called through symlink (CASSANDRA-11037)
 * fix ohc and java-driver pom dependencies in build.xml (CASSANDRA-10793)
 * Protect from keyspace dropped during repair (CASSANDRA-11065)
 * Handle adding fields to a UDT in SELECT JSON and toJson() (CASSANDRA-11146)
 * Better error message for cleanup (CASSANDRA-10991)
 * cqlsh pg-style-strings broken if line ends with ';' (CASSANDRA-11123)
 * Always persist upsampled index summaries (CASSANDRA-10512)
 * (cqlsh) Fix inconsistent auto-complete (CASSANDRA-10733)
 * Make SELECT JSON and toJson() threadsafe (CASSANDRA-11048)
 * Fix SELECT on tuple relations for mixed ASC/DESC clustering order (CASSANDRA-7281)
 * Use cloned TokenMetadata in size estimates to avoid race against membership check
   (CASSANDRA-10736)
 * (cqlsh) Support utf-8/cp65001 encoding on Windows (CASSANDRA-11030)
 * Fix paging on DISTINCT queries repeats result when first row in partition changes
   (CASSANDRA-10010)
 * cqlsh: change default encoding to UTF-8 (CASSANDRA-11124)
Merged from 2.1:
 * Checking if an unlogged batch is local is inefficient (CASSANDRA-11529)
 * Fix out-of-space error treatment in memtable flushing (CASSANDRA-11448).
 * Don't do defragmentation if reading from repaired sstables (CASSANDRA-10342)
 * Fix streaming_socket_timeout_in_ms not enforced (CASSANDRA-11286)
 * Avoid dropping message too quickly due to missing unit conversion (CASSANDRA-11302)
 * Don't remove FailureDetector history on removeEndpoint (CASSANDRA-10371)
 * Only notify if repair status changed (CASSANDRA-11172)
 * Use logback setting for 'cassandra -v' command (CASSANDRA-10767)
 * Fix sstableloader to unthrottle streaming by default (CASSANDRA-9714)
 * Fix incorrect warning in 'nodetool status' (CASSANDRA-10176)
 * Properly release sstable ref when doing offline scrub (CASSANDRA-10697)
 * Improve nodetool status performance for large cluster (CASSANDRA-7238)
 * Gossiper#isEnabled is not thread safe (CASSANDRA-11116)
 * Avoid major compaction mixing repaired and unrepaired sstables in DTCS (CASSANDRA-11113)
 * Make it clear what DTCS timestamp_resolution is used for (CASSANDRA-11041)
 * (cqlsh) Support timezone conversion using pytz (CASSANDRA-10397)
 * (cqlsh) Display milliseconds when datetime overflows (CASSANDRA-10625)


3.0.3
 * Remove double initialization of newly added tables (CASSANDRA-11027)
 * Filter keys searcher results by target range (CASSANDRA-11104)
 * Fix deserialization of legacy read commands (CASSANDRA-11087)
 * Fix incorrect computation of deletion time in sstable metadata (CASSANDRA-11102)
 * Avoid memory leak when collecting sstable metadata (CASSANDRA-11026)
 * Mutations do not block for completion under view lock contention (CASSANDRA-10779)
 * Invalidate legacy schema tables when unloading them (CASSANDRA-11071)
 * (cqlsh) handle INSERT and UPDATE statements with LWT conditions correctly
   (CASSANDRA-11003)
 * Fix DISTINCT queries in mixed version clusters (CASSANDRA-10762)
 * Migrate build status for indexes along with legacy schema (CASSANDRA-11046)
 * Ensure SSTables for legacy KEYS indexes can be read (CASSANDRA-11045)
 * Added support for IBM zSystems architecture (CASSANDRA-11054)
 * Update CQL documentation (CASSANDRA-10899)
 * Check the column name, not cell name, for dropped columns when reading
   legacy sstables (CASSANDRA-11018)
 * Don't attempt to index clustering values of static rows (CASSANDRA-11021)
 * Remove checksum files after replaying hints (CASSANDRA-10947)
 * Support passing base table metadata to custom 2i validation (CASSANDRA-10924)
 * Ensure stale index entries are purged during reads (CASSANDRA-11013)
 * Fix AssertionError when removing from list using UPDATE (CASSANDRA-10954)
 * Fix UnsupportedOperationException when reading old sstable with range
   tombstone (CASSANDRA-10743)
 * MV should use the maximum timestamp of the primary key (CASSANDRA-10910)
 * Fix potential assertion error during compaction (CASSANDRA-10944)
 * Fix counting of received sstables in streaming (CASSANDRA-10949)
 * Implement hints compression (CASSANDRA-9428)
 * Fix potential assertion error when reading static columns (CASSANDRA-10903)
 * Avoid NoSuchElementException when executing empty batch (CASSANDRA-10711)
 * Avoid building PartitionUpdate in toString (CASSANDRA-10897)
 * Reduce heap spent when receiving many SSTables (CASSANDRA-10797)
 * Add back support for 3rd party auth providers to bulk loader (CASSANDRA-10873)
 * Eliminate the dependency on jgrapht for UDT resolution (CASSANDRA-10653)
 * (Hadoop) Close Clusters and Sessions in Hadoop Input/Output classes (CASSANDRA-10837)
 * Fix sstableloader not working with upper case keyspace name (CASSANDRA-10806)
Merged from 2.2:
 * maxPurgeableTimestamp needs to check memtables too (CASSANDRA-9949)
 * Apply change to compaction throughput in real time (CASSANDRA-10025)
 * Fix potential NPE on ORDER BY queries with IN (CASSANDRA-10955)
 * Start L0 STCS-compactions even if there is a L0 -> L1 compaction
   going (CASSANDRA-10979)
 * Make UUID LSB unique per process (CASSANDRA-7925)
 * Avoid NPE when performing sstable tasks (scrub etc.) (CASSANDRA-10980)
 * Make sure client gets tombstone overwhelmed warning (CASSANDRA-9465)
 * Fix error streaming section more than 2GB (CASSANDRA-10961)
 * (cqlsh) Also apply --connect-timeout to control connection
   timeout (CASSANDRA-10959)
 * Histogram buckets exposed in jmx are sorted incorrectly (CASSANDRA-10975)
 * Enable GC logging by default (CASSANDRA-10140)
 * Optimize pending range computation (CASSANDRA-9258)
 * Skip commit log and saved cache directories in SSTable version startup check (CASSANDRA-10902)
 * drop/alter user should be case sensitive (CASSANDRA-10817)
 * jemalloc detection fails due to quoting issues in regexv (CASSANDRA-10946)
 * (cqlsh) show correct column names for empty result sets (CASSANDRA-9813)
 * Add new types to Stress (CASSANDRA-9556)
 * Add property to allow listening on broadcast interface (CASSANDRA-9748)
 * Fix regression in split size on CqlInputFormat (CASSANDRA-10835)
 * Better handling of SSL connection errors inter-node (CASSANDRA-10816)
 * Disable reloading of GossipingPropertyFileSnitch (CASSANDRA-9474)
 * Verify tables in pseudo-system keyspaces at startup (CASSANDRA-10761)
 * (cqlsh) encode input correctly when saving history
Merged from 2.1:
 * test_bulk_round_trip_blogposts is failing occasionally (CASSANDRA-10938)
 * Fix isJoined return true only after becoming cluster member (CASANDRA-11007)
 * Fix bad gossip generation seen in long-running clusters (CASSANDRA-10969)
 * Avoid NPE when incremental repair fails (CASSANDRA-10909)
 * Unmark sstables compacting once they are done in cleanup/scrub/upgradesstables (CASSANDRA-10829)
 * Allow simultaneous bootstrapping with strict consistency when no vnodes are used (CASSANDRA-11005)
 * Log a message when major compaction does not result in a single file (CASSANDRA-10847)
 * (cqlsh) fix cqlsh_copy_tests when vnodes are disabled (CASSANDRA-10997)
 * (cqlsh) Add request timeout option to cqlsh (CASSANDRA-10686)
 * Avoid AssertionError while submitting hint with LWT (CASSANDRA-10477)
 * If CompactionMetadata is not in stats file, use index summary instead (CASSANDRA-10676)
 * Retry sending gossip syn multiple times during shadow round (CASSANDRA-8072)
 * Fix pending range calculation during moves (CASSANDRA-10887)
 * Sane default (200Mbps) for inter-DC streaming througput (CASSANDRA-8708)
 * Match cassandra-loader options in COPY FROM (CASSANDRA-9303)
 * Fix binding to any address in CqlBulkRecordWriter (CASSANDRA-9309)
 * cqlsh fails to decode utf-8 characters for text typed columns (CASSANDRA-10875)
 * Log error when stream session fails (CASSANDRA-9294)
 * Fix bugs in commit log archiving startup behavior (CASSANDRA-10593)
 * (cqlsh) further optimise COPY FROM (CASSANDRA-9302)
 * Allow CREATE TABLE WITH ID (CASSANDRA-9179)
 * Make Stress compiles within eclipse (CASSANDRA-10807)
 * Cassandra Daemon should print JVM arguments (CASSANDRA-10764)
 * Allow cancellation of index summary redistribution (CASSANDRA-8805)


3.0.2
 * Fix upgrade data loss due to range tombstone deleting more data than then should
   (CASSANDRA-10822)


3.0.1
 * Avoid MV race during node decommission (CASSANDRA-10674)
 * Disable reloading of GossipingPropertyFileSnitch (CASSANDRA-9474)
 * Handle single-column deletions correction in materialized views
   when the column is part of the view primary key (CASSANDRA-10796)
 * Fix issue with datadir migration on upgrade (CASSANDRA-10788)
 * Fix bug with range tombstones on reverse queries and test coverage for
   AbstractBTreePartition (CASSANDRA-10059)
 * Remove 64k limit on collection elements (CASSANDRA-10374)
 * Remove unclear Indexer.indexes() method (CASSANDRA-10690)
 * Fix NPE on stream read error (CASSANDRA-10771)
 * Normalize cqlsh DESC output (CASSANDRA-10431)
 * Rejects partition range deletions when columns are specified (CASSANDRA-10739)
 * Fix error when saving cached key for old format sstable (CASSANDRA-10778)
 * Invalidate prepared statements on DROP INDEX (CASSANDRA-10758)
 * Fix SELECT statement with IN restrictions on partition key,
   ORDER BY and LIMIT (CASSANDRA-10729)
 * Improve stress performance over 1k threads (CASSANDRA-7217)
 * Wait for migration responses to complete before bootstrapping (CASSANDRA-10731)
 * Unable to create a function with argument of type Inet (CASSANDRA-10741)
 * Fix backward incompatibiliy in CqlInputFormat (CASSANDRA-10717)
 * Correctly preserve deletion info on updated rows when notifying indexers
   of single-row deletions (CASSANDRA-10694)
 * Notify indexers of partition delete during cleanup (CASSANDRA-10685)
 * Keep the file open in trySkipCache (CASSANDRA-10669)
 * Updated trigger example (CASSANDRA-10257)
Merged from 2.2:
 * Verify tables in pseudo-system keyspaces at startup (CASSANDRA-10761)
 * Fix IllegalArgumentException in DataOutputBuffer.reallocate for large buffers (CASSANDRA-10592)
 * Show CQL help in cqlsh in web browser (CASSANDRA-7225)
 * Serialize on disk the proper SSTable compression ratio (CASSANDRA-10775)
 * Reject index queries while the index is building (CASSANDRA-8505)
 * CQL.textile syntax incorrectly includes optional keyspace for aggregate SFUNC and FINALFUNC (CASSANDRA-10747)
 * Fix JSON update with prepared statements (CASSANDRA-10631)
 * Don't do anticompaction after subrange repair (CASSANDRA-10422)
 * Fix SimpleDateType type compatibility (CASSANDRA-10027)
 * (Hadoop) fix splits calculation (CASSANDRA-10640)
 * (Hadoop) ensure that Cluster instances are always closed (CASSANDRA-10058)
Merged from 2.1:
 * Fix Stress profile parsing on Windows (CASSANDRA-10808)
 * Fix incremental repair hang when replica is down (CASSANDRA-10288)
 * Optimize the way we check if a token is repaired in anticompaction (CASSANDRA-10768)
 * Add proper error handling to stream receiver (CASSANDRA-10774)
 * Warn or fail when changing cluster topology live (CASSANDRA-10243)
 * Status command in debian/ubuntu init script doesn't work (CASSANDRA-10213)
 * Some DROP ... IF EXISTS incorrectly result in exceptions on non-existing KS (CASSANDRA-10658)
 * DeletionTime.compareTo wrong in rare cases (CASSANDRA-10749)
 * Force encoding when computing statement ids (CASSANDRA-10755)
 * Properly reject counters as map keys (CASSANDRA-10760)
 * Fix the sstable-needs-cleanup check (CASSANDRA-10740)
 * (cqlsh) Print column names before COPY operation (CASSANDRA-8935)
 * Fix CompressedInputStream for proper cleanup (CASSANDRA-10012)
 * (cqlsh) Support counters in COPY commands (CASSANDRA-9043)
 * Try next replica if not possible to connect to primary replica on
   ColumnFamilyRecordReader (CASSANDRA-2388)
 * Limit window size in DTCS (CASSANDRA-10280)
 * sstableloader does not use MAX_HEAP_SIZE env parameter (CASSANDRA-10188)
 * (cqlsh) Improve COPY TO performance and error handling (CASSANDRA-9304)
 * Create compression chunk for sending file only (CASSANDRA-10680)
 * Forbid compact clustering column type changes in ALTER TABLE (CASSANDRA-8879)
 * Reject incremental repair with subrange repair (CASSANDRA-10422)
 * Add a nodetool command to refresh size_estimates (CASSANDRA-9579)
 * Invalidate cache after stream receive task is completed (CASSANDRA-10341)
 * Reject counter writes in CQLSSTableWriter (CASSANDRA-10258)
 * Remove superfluous COUNTER_MUTATION stage mapping (CASSANDRA-10605)


3.0
 * Fix AssertionError while flushing memtable due to materialized views
   incorrectly inserting empty rows (CASSANDRA-10614)
 * Store UDA initcond as CQL literal in the schema table, instead of a blob (CASSANDRA-10650)
 * Don't use -1 for the position of partition key in schema (CASSANDRA-10491)
 * Fix distinct queries in mixed version cluster (CASSANDRA-10573)
 * Skip sstable on clustering in names query (CASSANDRA-10571)
 * Remove value skipping as it breaks read-repair (CASSANDRA-10655)
 * Fix bootstrapping with MVs (CASSANDRA-10621)
 * Make sure EACH_QUORUM reads are using NTS (CASSANDRA-10584)
 * Fix MV replica filtering for non-NetworkTopologyStrategy (CASSANDRA-10634)
 * (Hadoop) fix CIF describeSplits() not handling 0 size estimates (CASSANDRA-10600)
 * Fix reading of legacy sstables (CASSANDRA-10590)
 * Use CQL type names in schema metadata tables (CASSANDRA-10365)
 * Guard batchlog replay against integer division by zero (CASSANDRA-9223)
 * Fix bug when adding a column to thrift with the same name than a primary key (CASSANDRA-10608)
 * Add client address argument to IAuthenticator::newSaslNegotiator (CASSANDRA-8068)
 * Fix implementation of LegacyLayout.LegacyBoundComparator (CASSANDRA-10602)
 * Don't use 'names query' read path for counters (CASSANDRA-10572)
 * Fix backward compatibility for counters (CASSANDRA-10470)
 * Remove memory_allocator paramter from cassandra.yaml (CASSANDRA-10581,10628)
 * Execute the metadata reload task of all registered indexes on CFS::reload (CASSANDRA-10604)
 * Fix thrift cas operations with defined columns (CASSANDRA-10576)
 * Fix PartitionUpdate.operationCount()for updates with static column operations (CASSANDRA-10606)
 * Fix thrift get() queries with defined columns (CASSANDRA-10586)
 * Fix marking of indexes as built and removed (CASSANDRA-10601)
 * Skip initialization of non-registered 2i instances, remove Index::getIndexName (CASSANDRA-10595)
 * Fix batches on multiple tables (CASSANDRA-10554)
 * Ensure compaction options are validated when updating KeyspaceMetadata (CASSANDRA-10569)
 * Flatten Iterator Transformation Hierarchy (CASSANDRA-9975)
 * Remove token generator (CASSANDRA-5261)
 * RolesCache should not be created for any authenticator that does not requireAuthentication (CASSANDRA-10562)
 * Fix LogTransaction checking only a single directory for files (CASSANDRA-10421)
 * Fix handling of range tombstones when reading old format sstables (CASSANDRA-10360)
 * Aggregate with Initial Condition fails with C* 3.0 (CASSANDRA-10367)
Merged from 2.2:
 * (cqlsh) show partial trace if incomplete after max_trace_wait (CASSANDRA-7645)
 * Use most up-to-date version of schema for system tables (CASSANDRA-10652)
 * Deprecate memory_allocator in cassandra.yaml (CASSANDRA-10581,10628)
 * Expose phi values from failure detector via JMX and tweak debug
   and trace logging (CASSANDRA-9526)
 * Fix IllegalArgumentException in DataOutputBuffer.reallocate for large buffers (CASSANDRA-10592)
Merged from 2.1:
 * Shutdown compaction in drain to prevent leak (CASSANDRA-10079)
 * (cqlsh) fix COPY using wrong variable name for time_format (CASSANDRA-10633)
 * Do not run SizeEstimatesRecorder if a node is not a member of the ring (CASSANDRA-9912)
 * Improve handling of dead nodes in gossip (CASSANDRA-10298)
 * Fix logback-tools.xml incorrectly configured for outputing to System.err
   (CASSANDRA-9937)
 * Fix streaming to catch exception so retry not fail (CASSANDRA-10557)
 * Add validation method to PerRowSecondaryIndex (CASSANDRA-10092)
 * Support encrypted and plain traffic on the same port (CASSANDRA-10559)
 * Do STCS in DTCS windows (CASSANDRA-10276)
 * Avoid repetition of JVM_OPTS in debian package (CASSANDRA-10251)
 * Fix potential NPE from handling result of SIM.highestSelectivityIndex (CASSANDRA-10550)
 * Fix paging issues with partitions containing only static columns data (CASSANDRA-10381)
 * Fix conditions on static columns (CASSANDRA-10264)
 * AssertionError: attempted to delete non-existing file CommitLog (CASSANDRA-10377)
 * Fix sorting for queries with an IN condition on partition key columns (CASSANDRA-10363)


3.0-rc2
 * Fix SELECT DISTINCT queries between 2.2.2 nodes and 3.0 nodes (CASSANDRA-10473)
 * Remove circular references in SegmentedFile (CASSANDRA-10543)
 * Ensure validation of indexed values only occurs once per-partition (CASSANDRA-10536)
 * Fix handling of static columns for range tombstones in thrift (CASSANDRA-10174)
 * Support empty ColumnFilter for backward compatility on empty IN (CASSANDRA-10471)
 * Remove Pig support (CASSANDRA-10542)
 * Fix LogFile throws Exception when assertion is disabled (CASSANDRA-10522)
 * Revert CASSANDRA-7486, make CMS default GC, move GC config to
   conf/jvm.options (CASSANDRA-10403)
 * Fix TeeingAppender causing some logs to be truncated/empty (CASSANDRA-10447)
 * Allow EACH_QUORUM for reads (CASSANDRA-9602)
 * Fix potential ClassCastException while upgrading (CASSANDRA-10468)
 * Fix NPE in MVs on update (CASSANDRA-10503)
 * Only include modified cell data in indexing deltas (CASSANDRA-10438)
 * Do not load keyspace when creating sstable writer (CASSANDRA-10443)
 * If node is not yet gossiping write all MV updates to batchlog only (CASSANDRA-10413)
 * Re-populate token metadata after commit log recovery (CASSANDRA-10293)
 * Provide additional metrics for materialized views (CASSANDRA-10323)
 * Flush system schema tables after local schema changes (CASSANDRA-10429)
Merged from 2.2:
 * Reduce contention getting instances of CompositeType (CASSANDRA-10433)
 * Fix the regression when using LIMIT with aggregates (CASSANDRA-10487)
 * Avoid NoClassDefFoundError during DataDescriptor initialization on windows (CASSANDRA-10412)
 * Preserve case of quoted Role & User names (CASSANDRA-10394)
 * cqlsh pg-style-strings broken (CASSANDRA-10484)
 * cqlsh prompt includes name of keyspace after failed `use` statement (CASSANDRA-10369)
Merged from 2.1:
 * (cqlsh) Distinguish negative and positive infinity in output (CASSANDRA-10523)
 * (cqlsh) allow custom time_format for COPY TO (CASSANDRA-8970)
 * Don't allow startup if the node's rack has changed (CASSANDRA-10242)
 * (cqlsh) show partial trace if incomplete after max_trace_wait (CASSANDRA-7645)
 * Allow LOCAL_JMX to be easily overridden (CASSANDRA-10275)
 * Mark nodes as dead even if they've already left (CASSANDRA-10205)


3.0.0-rc1
 * Fix mixed version read request compatibility for compact static tables
   (CASSANDRA-10373)
 * Fix paging of DISTINCT with static and IN (CASSANDRA-10354)
 * Allow MATERIALIZED VIEW's SELECT statement to restrict primary key
   columns (CASSANDRA-9664)
 * Move crc_check_chance out of compression options (CASSANDRA-9839)
 * Fix descending iteration past end of BTreeSearchIterator (CASSANDRA-10301)
 * Transfer hints to a different node on decommission (CASSANDRA-10198)
 * Check partition keys for CAS operations during stmt validation (CASSANDRA-10338)
 * Add custom query expressions to SELECT (CASSANDRA-10217)
 * Fix minor bugs in MV handling (CASSANDRA-10362)
 * Allow custom indexes with 0,1 or multiple target columns (CASSANDRA-10124)
 * Improve MV schema representation (CASSANDRA-9921)
 * Add flag to enable/disable coordinator batchlog for MV writes (CASSANDRA-10230)
 * Update cqlsh COPY for new internal driver serialization interface (CASSANDRA-10318)
 * Give index implementations more control over rebuild operations (CASSANDRA-10312)
 * Update index file format (CASSANDRA-10314)
 * Add "shadowable" row tombstones to deal with mv timestamp issues (CASSANDRA-10261)
 * CFS.loadNewSSTables() broken for pre-3.0 sstables
 * Cache selected index in read command to reduce lookups (CASSANDRA-10215)
 * Small optimizations of sstable index serialization (CASSANDRA-10232)
 * Support for both encrypted and unencrypted native transport connections (CASSANDRA-9590)
Merged from 2.2:
 * Configurable page size in cqlsh (CASSANDRA-9855)
 * Defer default role manager setup until all nodes are on 2.2+ (CASSANDRA-9761)
 * Handle missing RoleManager in config after upgrade to 2.2 (CASSANDRA-10209)
Merged from 2.1:
 * Bulk Loader API could not tolerate even node failure (CASSANDRA-10347)
 * Avoid misleading pushed notifications when multiple nodes
   share an rpc_address (CASSANDRA-10052)
 * Fix dropping undroppable when message queue is full (CASSANDRA-10113)
 * Fix potential ClassCastException during paging (CASSANDRA-10352)
 * Prevent ALTER TYPE from creating circular references (CASSANDRA-10339)
 * Fix cache handling of 2i and base tables (CASSANDRA-10155, 10359)
 * Fix NPE in nodetool compactionhistory (CASSANDRA-9758)
 * (Pig) support BulkOutputFormat as a URL parameter (CASSANDRA-7410)
 * BATCH statement is broken in cqlsh (CASSANDRA-10272)
 * (cqlsh) Make cqlsh PEP8 Compliant (CASSANDRA-10066)
 * (cqlsh) Fix error when starting cqlsh with --debug (CASSANDRA-10282)
 * Scrub, Cleanup and Upgrade do not unmark compacting until all operations
   have completed, regardless of the occurence of exceptions (CASSANDRA-10274)


3.0.0-beta2
 * Fix columns returned by AbstractBtreePartitions (CASSANDRA-10220)
 * Fix backward compatibility issue due to AbstractBounds serialization bug (CASSANDRA-9857)
 * Fix startup error when upgrading nodes (CASSANDRA-10136)
 * Base table PRIMARY KEY can be assumed to be NOT NULL in MV creation (CASSANDRA-10147)
 * Improve batchlog write patch (CASSANDRA-9673)
 * Re-apply MaterializedView updates on commitlog replay (CASSANDRA-10164)
 * Require AbstractType.isByteOrderComparable declaration in constructor (CASSANDRA-9901)
 * Avoid digest mismatch on upgrade to 3.0 (CASSANDRA-9554)
 * Fix Materialized View builder when adding multiple MVs (CASSANDRA-10156)
 * Choose better poolingOptions for protocol v4 in cassandra-stress (CASSANDRA-10182)
 * Fix LWW bug affecting Materialized Views (CASSANDRA-10197)
 * Ensures frozen sets and maps are always sorted (CASSANDRA-10162)
 * Don't deadlock when flushing CFS backed custom indexes (CASSANDRA-10181)
 * Fix double flushing of secondary index tables (CASSANDRA-10180)
 * Fix incorrect handling of range tombstones in thrift (CASSANDRA-10046)
 * Only use batchlog when paired materialized view replica is remote (CASSANDRA-10061)
 * Reuse TemporalRow when updating multiple MaterializedViews (CASSANDRA-10060)
 * Validate gc_grace_seconds for batchlog writes and MVs (CASSANDRA-9917)
 * Fix sstablerepairedset (CASSANDRA-10132)
Merged from 2.2:
 * Cancel transaction for sstables we wont redistribute index summary
   for (CASSANDRA-10270)
 * Retry snapshot deletion after compaction and gc on Windows (CASSANDRA-10222)
 * Fix failure to start with space in directory path on Windows (CASSANDRA-10239)
 * Fix repair hang when snapshot failed (CASSANDRA-10057)
 * Fall back to 1/4 commitlog volume for commitlog_total_space on small disks
   (CASSANDRA-10199)
Merged from 2.1:
 * Added configurable warning threshold for GC duration (CASSANDRA-8907)
 * Fix handling of streaming EOF (CASSANDRA-10206)
 * Only check KeyCache when it is enabled
 * Change streaming_socket_timeout_in_ms default to 1 hour (CASSANDRA-8611)
 * (cqlsh) update list of CQL keywords (CASSANDRA-9232)
 * Add nodetool gettraceprobability command (CASSANDRA-10234)
Merged from 2.0:
 * Fix rare race where older gossip states can be shadowed (CASSANDRA-10366)
 * Fix consolidating racks violating the RF contract (CASSANDRA-10238)
 * Disallow decommission when node is in drained state (CASSANDRA-8741)


2.2.1
 * Fix race during construction of commit log (CASSANDRA-10049)
 * Fix LeveledCompactionStrategyTest (CASSANDRA-9757)
 * Fix broken UnbufferedDataOutputStreamPlus.writeUTF (CASSANDRA-10203)
 * (cqlsh) default load-from-file encoding to utf-8 (CASSANDRA-9898)
 * Avoid returning Permission.NONE when failing to query users table (CASSANDRA-10168)
 * (cqlsh) add CLEAR command (CASSANDRA-10086)
 * Support string literals as Role names for compatibility (CASSANDRA-10135)
Merged from 2.1:
 * Only check KeyCache when it is enabled
 * Change streaming_socket_timeout_in_ms default to 1 hour (CASSANDRA-8611)
 * (cqlsh) update list of CQL keywords (CASSANDRA-9232)


3.0.0-beta1
 * Redesign secondary index API (CASSANDRA-9459, 7771, 9041)
 * Fix throwing ReadFailure instead of ReadTimeout on range queries (CASSANDRA-10125)
 * Rewrite hinted handoff (CASSANDRA-6230)
 * Fix query on static compact tables (CASSANDRA-10093)
 * Fix race during construction of commit log (CASSANDRA-10049)
 * Add option to only purge repaired tombstones (CASSANDRA-6434)
 * Change authorization handling for MVs (CASSANDRA-9927)
 * Add custom JMX enabled executor for UDF sandbox (CASSANDRA-10026)
 * Fix row deletion bug for Materialized Views (CASSANDRA-10014)
 * Support mixed-version clusters with Cassandra 2.1 and 2.2 (CASSANDRA-9704)
 * Fix multiple slices on RowSearchers (CASSANDRA-10002)
 * Fix bug in merging of collections (CASSANDRA-10001)
 * Optimize batchlog replay to avoid full scans (CASSANDRA-7237)
 * Repair improvements when using vnodes (CASSANDRA-5220)
 * Disable scripted UDFs by default (CASSANDRA-9889)
 * Bytecode inspection for Java-UDFs (CASSANDRA-9890)
 * Use byte to serialize MT hash length (CASSANDRA-9792)
 * Replace usage of Adler32 with CRC32 (CASSANDRA-8684)
 * Fix migration to new format from 2.1 SSTable (CASSANDRA-10006)
 * SequentialWriter should extend BufferedDataOutputStreamPlus (CASSANDRA-9500)
 * Use the same repairedAt timestamp within incremental repair session (CASSANDRA-9111)
Merged from 2.2:
 * Allow count(*) and count(1) to be use as normal aggregation (CASSANDRA-10114)
 * An NPE is thrown if the column name is unknown for an IN relation (CASSANDRA-10043)
 * Apply commit_failure_policy to more errors on startup (CASSANDRA-9749)
 * Fix histogram overflow exception (CASSANDRA-9973)
 * Route gossip messages over dedicated socket (CASSANDRA-9237)
 * Add checksum to saved cache files (CASSANDRA-9265)
 * Log warning when using an aggregate without partition key (CASSANDRA-9737)
Merged from 2.1:
 * (cqlsh) Allow encoding to be set through command line (CASSANDRA-10004)
 * Add new JMX methods to change local compaction strategy (CASSANDRA-9965)
 * Write hints for paxos commits (CASSANDRA-7342)
 * (cqlsh) Fix timestamps before 1970 on Windows, always
   use UTC for timestamp display (CASSANDRA-10000)
 * (cqlsh) Avoid overwriting new config file with old config
   when both exist (CASSANDRA-9777)
 * Release snapshot selfRef when doing snapshot repair (CASSANDRA-9998)
 * Cannot replace token does not exist - DN node removed as Fat Client (CASSANDRA-9871)
Merged from 2.0:
 * Don't cast expected bf size to an int (CASSANDRA-9959)
 * Make getFullyExpiredSSTables less expensive (CASSANDRA-9882)


3.0.0-alpha1
 * Implement proper sandboxing for UDFs (CASSANDRA-9402)
 * Simplify (and unify) cleanup of compaction leftovers (CASSANDRA-7066)
 * Allow extra schema definitions in cassandra-stress yaml (CASSANDRA-9850)
 * Metrics should use up to date nomenclature (CASSANDRA-9448)
 * Change CREATE/ALTER TABLE syntax for compression (CASSANDRA-8384)
 * Cleanup crc and adler code for java 8 (CASSANDRA-9650)
 * Storage engine refactor (CASSANDRA-8099, 9743, 9746, 9759, 9781, 9808, 9825,
   9848, 9705, 9859, 9867, 9874, 9828, 9801)
 * Update Guava to 18.0 (CASSANDRA-9653)
 * Bloom filter false positive ratio is not honoured (CASSANDRA-8413)
 * New option for cassandra-stress to leave a ratio of columns null (CASSANDRA-9522)
 * Change hinted_handoff_enabled yaml setting, JMX (CASSANDRA-9035)
 * Add algorithmic token allocation (CASSANDRA-7032)
 * Add nodetool command to replay batchlog (CASSANDRA-9547)
 * Make file buffer cache independent of paths being read (CASSANDRA-8897)
 * Remove deprecated legacy Hadoop code (CASSANDRA-9353)
 * Decommissioned nodes will not rejoin the cluster (CASSANDRA-8801)
 * Change gossip stabilization to use endpoit size (CASSANDRA-9401)
 * Change default garbage collector to G1 (CASSANDRA-7486)
 * Populate TokenMetadata early during startup (CASSANDRA-9317)
 * Undeprecate cache recentHitRate (CASSANDRA-6591)
 * Add support for selectively varint encoding fields (CASSANDRA-9499, 9865)
 * Materialized Views (CASSANDRA-6477)
Merged from 2.2:
 * Avoid grouping sstables for anticompaction with DTCS (CASSANDRA-9900)
 * UDF / UDA execution time in trace (CASSANDRA-9723)
 * Fix broken internode SSL (CASSANDRA-9884)
Merged from 2.1:
 * Add new JMX methods to change local compaction strategy (CASSANDRA-9965)
 * Fix handling of enable/disable autocompaction (CASSANDRA-9899)
 * Add consistency level to tracing ouput (CASSANDRA-9827)
 * Remove repair snapshot leftover on startup (CASSANDRA-7357)
 * Use random nodes for batch log when only 2 racks (CASSANDRA-8735)
 * Ensure atomicity inside thrift and stream session (CASSANDRA-7757)
 * Fix nodetool info error when the node is not joined (CASSANDRA-9031)
Merged from 2.0:
 * Log when messages are dropped due to cross_node_timeout (CASSANDRA-9793)
 * Don't track hotness when opening from snapshot for validation (CASSANDRA-9382)


2.2.0
 * Allow the selection of columns together with aggregates (CASSANDRA-9767)
 * Fix cqlsh copy methods and other windows specific issues (CASSANDRA-9795)
 * Don't wrap byte arrays in SequentialWriter (CASSANDRA-9797)
 * sum() and avg() functions missing for smallint and tinyint types (CASSANDRA-9671)
 * Revert CASSANDRA-9542 (allow native functions in UDA) (CASSANDRA-9771)
Merged from 2.1:
 * Fix MarshalException when upgrading superColumn family (CASSANDRA-9582)
 * Fix broken logging for "empty" flushes in Memtable (CASSANDRA-9837)
 * Handle corrupt files on startup (CASSANDRA-9686)
 * Fix clientutil jar and tests (CASSANDRA-9760)
 * (cqlsh) Allow the SSL protocol version to be specified through the
    config file or environment variables (CASSANDRA-9544)
Merged from 2.0:
 * Add tool to find why expired sstables are not getting dropped (CASSANDRA-10015)
 * Remove erroneous pending HH tasks from tpstats/jmx (CASSANDRA-9129)
 * Don't cast expected bf size to an int (CASSANDRA-9959)
 * checkForEndpointCollision fails for legitimate collisions (CASSANDRA-9765)
 * Complete CASSANDRA-8448 fix (CASSANDRA-9519)
 * Don't include auth credentials in debug log (CASSANDRA-9682)
 * Can't transition from write survey to normal mode (CASSANDRA-9740)
 * Scrub (recover) sstables even when -Index.db is missing (CASSANDRA-9591)
 * Fix growing pending background compaction (CASSANDRA-9662)


2.2.0-rc2
 * Re-enable memory-mapped I/O on Windows (CASSANDRA-9658)
 * Warn when an extra-large partition is compacted (CASSANDRA-9643)
 * (cqlsh) Allow setting the initial connection timeout (CASSANDRA-9601)
 * BulkLoader has --transport-factory option but does not use it (CASSANDRA-9675)
 * Allow JMX over SSL directly from nodetool (CASSANDRA-9090)
 * Update cqlsh for UDFs (CASSANDRA-7556)
 * Change Windows kernel default timer resolution (CASSANDRA-9634)
 * Deprected sstable2json and json2sstable (CASSANDRA-9618)
 * Allow native functions in user-defined aggregates (CASSANDRA-9542)
 * Don't repair system_distributed by default (CASSANDRA-9621)
 * Fix mixing min, max, and count aggregates for blob type (CASSANRA-9622)
 * Rename class for DATE type in Java driver (CASSANDRA-9563)
 * Duplicate compilation of UDFs on coordinator (CASSANDRA-9475)
 * Fix connection leak in CqlRecordWriter (CASSANDRA-9576)
 * Mlockall before opening system sstables & remove boot_without_jna option (CASSANDRA-9573)
 * Add functions to convert timeuuid to date or time, deprecate dateOf and unixTimestampOf (CASSANDRA-9229)
 * Make sure we cancel non-compacting sstables from LifecycleTransaction (CASSANDRA-9566)
 * Fix deprecated repair JMX API (CASSANDRA-9570)
 * Add logback metrics (CASSANDRA-9378)
 * Update and refactor ant test/test-compression to run the tests in parallel (CASSANDRA-9583)
 * Fix upgrading to new directory for secondary index (CASSANDRA-9687)
Merged from 2.1:
 * (cqlsh) Fix bad check for CQL compatibility when DESCRIBE'ing
   COMPACT STORAGE tables with no clustering columns
 * Eliminate strong self-reference chains in sstable ref tidiers (CASSANDRA-9656)
 * Ensure StreamSession uses canonical sstable reader instances (CASSANDRA-9700) 
 * Ensure memtable book keeping is not corrupted in the event we shrink usage (CASSANDRA-9681)
 * Update internal python driver for cqlsh (CASSANDRA-9064)
 * Fix IndexOutOfBoundsException when inserting tuple with too many
   elements using the string literal notation (CASSANDRA-9559)
 * Enable describe on indices (CASSANDRA-7814)
 * Fix incorrect result for IN queries where column not found (CASSANDRA-9540)
 * ColumnFamilyStore.selectAndReference may block during compaction (CASSANDRA-9637)
 * Fix bug in cardinality check when compacting (CASSANDRA-9580)
 * Fix memory leak in Ref due to ConcurrentLinkedQueue.remove() behaviour (CASSANDRA-9549)
 * Make rebuild only run one at a time (CASSANDRA-9119)
Merged from 2.0:
 * Avoid NPE in AuthSuccess#decode (CASSANDRA-9727)
 * Add listen_address to system.local (CASSANDRA-9603)
 * Bug fixes to resultset metadata construction (CASSANDRA-9636)
 * Fix setting 'durable_writes' in ALTER KEYSPACE (CASSANDRA-9560)
 * Avoids ballot clash in Paxos (CASSANDRA-9649)
 * Improve trace messages for RR (CASSANDRA-9479)
 * Fix suboptimal secondary index selection when restricted
   clustering column is also indexed (CASSANDRA-9631)
 * (cqlsh) Add min_threshold to DTCS option autocomplete (CASSANDRA-9385)
 * Fix error message when attempting to create an index on a column
   in a COMPACT STORAGE table with clustering columns (CASSANDRA-9527)
 * 'WITH WITH' in alter keyspace statements causes NPE (CASSANDRA-9565)
 * Expose some internals of SelectStatement for inspection (CASSANDRA-9532)
 * ArrivalWindow should use primitives (CASSANDRA-9496)
 * Periodically submit background compaction tasks (CASSANDRA-9592)
 * Set HAS_MORE_PAGES flag to false when PagingState is null (CASSANDRA-9571)


2.2.0-rc1
 * Compressed commit log should measure compressed space used (CASSANDRA-9095)
 * Fix comparison bug in CassandraRoleManager#collectRoles (CASSANDRA-9551)
 * Add tinyint,smallint,time,date support for UDFs (CASSANDRA-9400)
 * Deprecates SSTableSimpleWriter and SSTableSimpleUnsortedWriter (CASSANDRA-9546)
 * Empty INITCOND treated as null in aggregate (CASSANDRA-9457)
 * Remove use of Cell in Thrift MapReduce classes (CASSANDRA-8609)
 * Integrate pre-release Java Driver 2.2-rc1, custom build (CASSANDRA-9493)
 * Clean up gossiper logic for old versions (CASSANDRA-9370)
 * Fix custom payload coding/decoding to match the spec (CASSANDRA-9515)
 * ant test-all results incomplete when parsed (CASSANDRA-9463)
 * Disallow frozen<> types in function arguments and return types for
   clarity (CASSANDRA-9411)
 * Static Analysis to warn on unsafe use of Autocloseable instances (CASSANDRA-9431)
 * Update commitlog archiving examples now that commitlog segments are
   not recycled (CASSANDRA-9350)
 * Extend Transactional API to sstable lifecycle management (CASSANDRA-8568)
 * (cqlsh) Add support for native protocol 4 (CASSANDRA-9399)
 * Ensure that UDF and UDAs are keyspace-isolated (CASSANDRA-9409)
 * Revert CASSANDRA-7807 (tracing completion client notifications) (CASSANDRA-9429)
 * Add ability to stop compaction by ID (CASSANDRA-7207)
 * Let CassandraVersion handle SNAPSHOT version (CASSANDRA-9438)
Merged from 2.1:
 * (cqlsh) Fix using COPY through SOURCE or -f (CASSANDRA-9083)
 * Fix occasional lack of `system` keyspace in schema tables (CASSANDRA-8487)
 * Use ProtocolError code instead of ServerError code for native protocol
   error responses to unsupported protocol versions (CASSANDRA-9451)
 * Default commitlog_sync_batch_window_in_ms changed to 2ms (CASSANDRA-9504)
 * Fix empty partition assertion in unsorted sstable writing tools (CASSANDRA-9071)
 * Ensure truncate without snapshot cannot produce corrupt responses (CASSANDRA-9388) 
 * Consistent error message when a table mixes counter and non-counter
   columns (CASSANDRA-9492)
 * Avoid getting unreadable keys during anticompaction (CASSANDRA-9508)
 * (cqlsh) Better float precision by default (CASSANDRA-9224)
 * Improve estimated row count (CASSANDRA-9107)
 * Optimize range tombstone memory footprint (CASSANDRA-8603)
 * Use configured gcgs in anticompaction (CASSANDRA-9397)
Merged from 2.0:
 * Don't accumulate more range than necessary in RangeTombstone.Tracker (CASSANDRA-9486)
 * Add broadcast and rpc addresses to system.local (CASSANDRA-9436)
 * Always mark sstable suspect when corrupted (CASSANDRA-9478)
 * Add database users and permissions to CQL3 documentation (CASSANDRA-7558)
 * Allow JVM_OPTS to be passed to standalone tools (CASSANDRA-5969)
 * Fix bad condition in RangeTombstoneList (CASSANDRA-9485)
 * Fix potential StackOverflow when setting CrcCheckChance over JMX (CASSANDRA-9488)
 * Fix null static columns in pages after the first, paged reversed
   queries (CASSANDRA-8502)
 * Fix counting cache serialization in request metrics (CASSANDRA-9466)
 * Add option not to validate atoms during scrub (CASSANDRA-9406)


2.2.0-beta1
 * Introduce Transactional API for internal state changes (CASSANDRA-8984)
 * Add a flag in cassandra.yaml to enable UDFs (CASSANDRA-9404)
 * Better support of null for UDF (CASSANDRA-8374)
 * Use ecj instead of javassist for UDFs (CASSANDRA-8241)
 * faster async logback configuration for tests (CASSANDRA-9376)
 * Add `smallint` and `tinyint` data types (CASSANDRA-8951)
 * Avoid thrift schema creation when native driver is used in stress tool (CASSANDRA-9374)
 * Make Functions.declared thread-safe
 * Add client warnings to native protocol v4 (CASSANDRA-8930)
 * Allow roles cache to be invalidated (CASSANDRA-8967)
 * Upgrade Snappy (CASSANDRA-9063)
 * Don't start Thrift rpc by default (CASSANDRA-9319)
 * Only stream from unrepaired sstables with incremental repair (CASSANDRA-8267)
 * Aggregate UDFs allow SFUNC return type to differ from STYPE if FFUNC specified (CASSANDRA-9321)
 * Remove Thrift dependencies in bundled tools (CASSANDRA-8358)
 * Disable memory mapping of hsperfdata file for JVM statistics (CASSANDRA-9242)
 * Add pre-startup checks to detect potential incompatibilities (CASSANDRA-8049)
 * Distinguish between null and unset in protocol v4 (CASSANDRA-7304)
 * Add user/role permissions for user-defined functions (CASSANDRA-7557)
 * Allow cassandra config to be updated to restart daemon without unloading classes (CASSANDRA-9046)
 * Don't initialize compaction writer before checking if iter is empty (CASSANDRA-9117)
 * Don't execute any functions at prepare-time (CASSANDRA-9037)
 * Share file handles between all instances of a SegmentedFile (CASSANDRA-8893)
 * Make it possible to major compact LCS (CASSANDRA-7272)
 * Make FunctionExecutionException extend RequestExecutionException
   (CASSANDRA-9055)
 * Add support for SELECT JSON, INSERT JSON syntax and new toJson(), fromJson()
   functions (CASSANDRA-7970)
 * Optimise max purgeable timestamp calculation in compaction (CASSANDRA-8920)
 * Constrain internode message buffer sizes, and improve IO class hierarchy (CASSANDRA-8670) 
 * New tool added to validate all sstables in a node (CASSANDRA-5791)
 * Push notification when tracing completes for an operation (CASSANDRA-7807)
 * Delay "node up" and "node added" notifications until native protocol server is started (CASSANDRA-8236)
 * Compressed Commit Log (CASSANDRA-6809)
 * Optimise IntervalTree (CASSANDRA-8988)
 * Add a key-value payload for third party usage (CASSANDRA-8553, 9212)
 * Bump metrics-reporter-config dependency for metrics 3.0 (CASSANDRA-8149)
 * Partition intra-cluster message streams by size, not type (CASSANDRA-8789)
 * Add WriteFailureException to native protocol, notify coordinator of
   write failures (CASSANDRA-8592)
 * Convert SequentialWriter to nio (CASSANDRA-8709)
 * Add role based access control (CASSANDRA-7653, 8650, 7216, 8760, 8849, 8761, 8850)
 * Record client ip address in tracing sessions (CASSANDRA-8162)
 * Indicate partition key columns in response metadata for prepared
   statements (CASSANDRA-7660)
 * Merge UUIDType and TimeUUIDType parse logic (CASSANDRA-8759)
 * Avoid memory allocation when searching index summary (CASSANDRA-8793)
 * Optimise (Time)?UUIDType Comparisons (CASSANDRA-8730)
 * Make CRC32Ex into a separate maven dependency (CASSANDRA-8836)
 * Use preloaded jemalloc w/ Unsafe (CASSANDRA-8714, 9197)
 * Avoid accessing partitioner through StorageProxy (CASSANDRA-8244, 8268)
 * Upgrade Metrics library and remove depricated metrics (CASSANDRA-5657)
 * Serializing Row cache alternative, fully off heap (CASSANDRA-7438)
 * Duplicate rows returned when in clause has repeated values (CASSANDRA-6706)
 * Make CassandraException unchecked, extend RuntimeException (CASSANDRA-8560)
 * Support direct buffer decompression for reads (CASSANDRA-8464)
 * DirectByteBuffer compatible LZ4 methods (CASSANDRA-7039)
 * Group sstables for anticompaction correctly (CASSANDRA-8578)
 * Add ReadFailureException to native protocol, respond
   immediately when replicas encounter errors while handling
   a read request (CASSANDRA-7886)
 * Switch CommitLogSegment from RandomAccessFile to nio (CASSANDRA-8308)
 * Allow mixing token and partition key restrictions (CASSANDRA-7016)
 * Support index key/value entries on map collections (CASSANDRA-8473)
 * Modernize schema tables (CASSANDRA-8261)
 * Support for user-defined aggregation functions (CASSANDRA-8053)
 * Fix NPE in SelectStatement with empty IN values (CASSANDRA-8419)
 * Refactor SelectStatement, return IN results in natural order instead
   of IN value list order and ignore duplicate values in partition key IN restrictions (CASSANDRA-7981)
 * Support UDTs, tuples, and collections in user-defined
   functions (CASSANDRA-7563)
 * Fix aggregate fn results on empty selection, result column name,
   and cqlsh parsing (CASSANDRA-8229)
 * Mark sstables as repaired after full repair (CASSANDRA-7586)
 * Extend Descriptor to include a format value and refactor reader/writer
   APIs (CASSANDRA-7443)
 * Integrate JMH for microbenchmarks (CASSANDRA-8151)
 * Keep sstable levels when bootstrapping (CASSANDRA-7460)
 * Add Sigar library and perform basic OS settings check on startup (CASSANDRA-7838)
 * Support for aggregation functions (CASSANDRA-4914)
 * Remove cassandra-cli (CASSANDRA-7920)
 * Accept dollar quoted strings in CQL (CASSANDRA-7769)
 * Make assassinate a first class command (CASSANDRA-7935)
 * Support IN clause on any partition key column (CASSANDRA-7855)
 * Support IN clause on any clustering column (CASSANDRA-4762)
 * Improve compaction logging (CASSANDRA-7818)
 * Remove YamlFileNetworkTopologySnitch (CASSANDRA-7917)
 * Do anticompaction in groups (CASSANDRA-6851)
 * Support user-defined functions (CASSANDRA-7395, 7526, 7562, 7740, 7781, 7929,
   7924, 7812, 8063, 7813, 7708)
 * Permit configurable timestamps with cassandra-stress (CASSANDRA-7416)
 * Move sstable RandomAccessReader to nio2, which allows using the
   FILE_SHARE_DELETE flag on Windows (CASSANDRA-4050)
 * Remove CQL2 (CASSANDRA-5918)
 * Optimize fetching multiple cells by name (CASSANDRA-6933)
 * Allow compilation in java 8 (CASSANDRA-7028)
 * Make incremental repair default (CASSANDRA-7250)
 * Enable code coverage thru JaCoCo (CASSANDRA-7226)
 * Switch external naming of 'column families' to 'tables' (CASSANDRA-4369) 
 * Shorten SSTable path (CASSANDRA-6962)
 * Use unsafe mutations for most unit tests (CASSANDRA-6969)
 * Fix race condition during calculation of pending ranges (CASSANDRA-7390)
 * Fail on very large batch sizes (CASSANDRA-8011)
 * Improve concurrency of repair (CASSANDRA-6455, 8208, 9145)
 * Select optimal CRC32 implementation at runtime (CASSANDRA-8614)
 * Evaluate MurmurHash of Token once per query (CASSANDRA-7096)
 * Generalize progress reporting (CASSANDRA-8901)
 * Resumable bootstrap streaming (CASSANDRA-8838, CASSANDRA-8942)
 * Allow scrub for secondary index (CASSANDRA-5174)
 * Save repair data to system table (CASSANDRA-5839)
 * fix nodetool names that reference column families (CASSANDRA-8872)
 Merged from 2.1:
 * Warn on misuse of unlogged batches (CASSANDRA-9282)
 * Failure detector detects and ignores local pauses (CASSANDRA-9183)
 * Add utility class to support for rate limiting a given log statement (CASSANDRA-9029)
 * Add missing consistency levels to cassandra-stess (CASSANDRA-9361)
 * Fix commitlog getCompletedTasks to not increment (CASSANDRA-9339)
 * Fix for harmless exceptions logged as ERROR (CASSANDRA-8564)
 * Delete processed sstables in sstablesplit/sstableupgrade (CASSANDRA-8606)
 * Improve sstable exclusion from partition tombstones (CASSANDRA-9298)
 * Validate the indexed column rather than the cell's contents for 2i (CASSANDRA-9057)
 * Add support for top-k custom 2i queries (CASSANDRA-8717)
 * Fix error when dropping table during compaction (CASSANDRA-9251)
 * cassandra-stress supports validation operations over user profiles (CASSANDRA-8773)
 * Add support for rate limiting log messages (CASSANDRA-9029)
 * Log the partition key with tombstone warnings (CASSANDRA-8561)
 * Reduce runWithCompactionsDisabled poll interval to 1ms (CASSANDRA-9271)
 * Fix PITR commitlog replay (CASSANDRA-9195)
 * GCInspector logs very different times (CASSANDRA-9124)
 * Fix deleting from an empty list (CASSANDRA-9198)
 * Update tuple and collection types that use a user-defined type when that UDT
   is modified (CASSANDRA-9148, CASSANDRA-9192)
 * Use higher timeout for prepair and snapshot in repair (CASSANDRA-9261)
 * Fix anticompaction blocking ANTI_ENTROPY stage (CASSANDRA-9151)
 * Repair waits for anticompaction to finish (CASSANDRA-9097)
 * Fix streaming not holding ref when stream error (CASSANDRA-9295)
 * Fix canonical view returning early opened SSTables (CASSANDRA-9396)
Merged from 2.0:
 * (cqlsh) Add LOGIN command to switch users (CASSANDRA-7212)
 * Clone SliceQueryFilter in AbstractReadCommand implementations (CASSANDRA-8940)
 * Push correct protocol notification for DROP INDEX (CASSANDRA-9310)
 * token-generator - generated tokens too long (CASSANDRA-9300)
 * Fix counting of tombstones for TombstoneOverwhelmingException (CASSANDRA-9299)
 * Fix ReconnectableSnitch reconnecting to peers during upgrade (CASSANDRA-6702)
 * Include keyspace and table name in error log for collections over the size
   limit (CASSANDRA-9286)
 * Avoid potential overlap in LCS with single-partition sstables (CASSANDRA-9322)
 * Log warning message when a table is queried before the schema has fully
   propagated (CASSANDRA-9136)
 * Overload SecondaryIndex#indexes to accept the column definition (CASSANDRA-9314)
 * (cqlsh) Add SERIAL and LOCAL_SERIAL consistency levels (CASSANDRA-8051)
 * Fix index selection during rebuild with certain table layouts (CASSANDRA-9281)
 * Fix partition-level-delete-only workload accounting (CASSANDRA-9194)
 * Allow scrub to handle corrupted compressed chunks (CASSANDRA-9140)
 * Fix assertion error when resetlocalschema is run during repair (CASSANDRA-9249)
 * Disable single sstable tombstone compactions for DTCS by default (CASSANDRA-9234)
 * IncomingTcpConnection thread is not named (CASSANDRA-9262)
 * Close incoming connections when MessagingService is stopped (CASSANDRA-9238)
 * Fix streaming hang when retrying (CASSANDRA-9132)


2.1.5
 * Re-add deprecated cold_reads_to_omit param for backwards compat (CASSANDRA-9203)
 * Make anticompaction visible in compactionstats (CASSANDRA-9098)
 * Improve nodetool getendpoints documentation about the partition
   key parameter (CASSANDRA-6458)
 * Don't check other keyspaces for schema changes when an user-defined
   type is altered (CASSANDRA-9187)
 * Add generate-idea-files target to build.xml (CASSANDRA-9123)
 * Allow takeColumnFamilySnapshot to take a list of tables (CASSANDRA-8348)
 * Limit major sstable operations to their canonical representation (CASSANDRA-8669)
 * cqlsh: Add tests for INSERT and UPDATE tab completion (CASSANDRA-9125)
 * cqlsh: quote column names when needed in COPY FROM inserts (CASSANDRA-9080)
 * Do not load read meter for offline operations (CASSANDRA-9082)
 * cqlsh: Make CompositeType data readable (CASSANDRA-8919)
 * cqlsh: Fix display of triggers (CASSANDRA-9081)
 * Fix NullPointerException when deleting or setting an element by index on
   a null list collection (CASSANDRA-9077)
 * Buffer bloom filter serialization (CASSANDRA-9066)
 * Fix anti-compaction target bloom filter size (CASSANDRA-9060)
 * Make FROZEN and TUPLE unreserved keywords in CQL (CASSANDRA-9047)
 * Prevent AssertionError from SizeEstimatesRecorder (CASSANDRA-9034)
 * Avoid overwriting index summaries for sstables with an older format that
   does not support downsampling; rebuild summaries on startup when this
   is detected (CASSANDRA-8993)
 * Fix potential data loss in CompressedSequentialWriter (CASSANDRA-8949)
 * Make PasswordAuthenticator number of hashing rounds configurable (CASSANDRA-8085)
 * Fix AssertionError when binding nested collections in DELETE (CASSANDRA-8900)
 * Check for overlap with non-early sstables in LCS (CASSANDRA-8739)
 * Only calculate max purgable timestamp if we have to (CASSANDRA-8914)
 * (cqlsh) Greatly improve performance of COPY FROM (CASSANDRA-8225)
 * IndexSummary effectiveIndexInterval is now a guideline, not a rule (CASSANDRA-8993)
 * Use correct bounds for page cache eviction of compressed files (CASSANDRA-8746)
 * SSTableScanner enforces its bounds (CASSANDRA-8946)
 * Cleanup cell equality (CASSANDRA-8947)
 * Introduce intra-cluster message coalescing (CASSANDRA-8692)
 * DatabaseDescriptor throws NPE when rpc_interface is used (CASSANDRA-8839)
 * Don't check if an sstable is live for offline compactions (CASSANDRA-8841)
 * Don't set clientMode in SSTableLoader (CASSANDRA-8238)
 * Fix SSTableRewriter with disabled early open (CASSANDRA-8535)
 * Fix cassandra-stress so it respects the CL passed in user mode (CASSANDRA-8948)
 * Fix rare NPE in ColumnDefinition#hasIndexOption() (CASSANDRA-8786)
 * cassandra-stress reports per-operation statistics, plus misc (CASSANDRA-8769)
 * Add SimpleDate (cql date) and Time (cql time) types (CASSANDRA-7523)
 * Use long for key count in cfstats (CASSANDRA-8913)
 * Make SSTableRewriter.abort() more robust to failure (CASSANDRA-8832)
 * Remove cold_reads_to_omit from STCS (CASSANDRA-8860)
 * Make EstimatedHistogram#percentile() use ceil instead of floor (CASSANDRA-8883)
 * Fix top partitions reporting wrong cardinality (CASSANDRA-8834)
 * Fix rare NPE in KeyCacheSerializer (CASSANDRA-8067)
 * Pick sstables for validation as late as possible inc repairs (CASSANDRA-8366)
 * Fix commitlog getPendingTasks to not increment (CASSANDRA-8862)
 * Fix parallelism adjustment in range and secondary index queries
   when the first fetch does not satisfy the limit (CASSANDRA-8856)
 * Check if the filtered sstables is non-empty in STCS (CASSANDRA-8843)
 * Upgrade java-driver used for cassandra-stress (CASSANDRA-8842)
 * Fix CommitLog.forceRecycleAllSegments() memory access error (CASSANDRA-8812)
 * Improve assertions in Memory (CASSANDRA-8792)
 * Fix SSTableRewriter cleanup (CASSANDRA-8802)
 * Introduce SafeMemory for CompressionMetadata.Writer (CASSANDRA-8758)
 * 'nodetool info' prints exception against older node (CASSANDRA-8796)
 * Ensure SSTableReader.last corresponds exactly with the file end (CASSANDRA-8750)
 * Make SSTableWriter.openEarly more robust and obvious (CASSANDRA-8747)
 * Enforce SSTableReader.first/last (CASSANDRA-8744)
 * Cleanup SegmentedFile API (CASSANDRA-8749)
 * Avoid overlap with early compaction replacement (CASSANDRA-8683)
 * Safer Resource Management++ (CASSANDRA-8707)
 * Write partition size estimates into a system table (CASSANDRA-7688)
 * cqlsh: Fix keys() and full() collection indexes in DESCRIBE output
   (CASSANDRA-8154)
 * Show progress of streaming in nodetool netstats (CASSANDRA-8886)
 * IndexSummaryBuilder utilises offheap memory, and shares data between
   each IndexSummary opened from it (CASSANDRA-8757)
 * markCompacting only succeeds if the exact SSTableReader instances being 
   marked are in the live set (CASSANDRA-8689)
 * cassandra-stress support for varint (CASSANDRA-8882)
 * Fix Adler32 digest for compressed sstables (CASSANDRA-8778)
 * Add nodetool statushandoff/statusbackup (CASSANDRA-8912)
 * Use stdout for progress and stats in sstableloader (CASSANDRA-8982)
 * Correctly identify 2i datadir from older versions (CASSANDRA-9116)
Merged from 2.0:
 * Ignore gossip SYNs after shutdown (CASSANDRA-9238)
 * Avoid overflow when calculating max sstable size in LCS (CASSANDRA-9235)
 * Make sstable blacklisting work with compression (CASSANDRA-9138)
 * Do not attempt to rebuild indexes if no index accepts any column (CASSANDRA-9196)
 * Don't initiate snitch reconnection for dead states (CASSANDRA-7292)
 * Fix ArrayIndexOutOfBoundsException in CQLSSTableWriter (CASSANDRA-8978)
 * Add shutdown gossip state to prevent timeouts during rolling restarts (CASSANDRA-8336)
 * Fix running with java.net.preferIPv6Addresses=true (CASSANDRA-9137)
 * Fix failed bootstrap/replace attempts being persisted in system.peers (CASSANDRA-9180)
 * Flush system.IndexInfo after marking index built (CASSANDRA-9128)
 * Fix updates to min/max_compaction_threshold through cassandra-cli
   (CASSANDRA-8102)
 * Don't include tmp files when doing offline relevel (CASSANDRA-9088)
 * Use the proper CAS WriteType when finishing a previous round during Paxos
   preparation (CASSANDRA-8672)
 * Avoid race in cancelling compactions (CASSANDRA-9070)
 * More aggressive check for expired sstables in DTCS (CASSANDRA-8359)
 * Fix ignored index_interval change in ALTER TABLE statements (CASSANDRA-7976)
 * Do more aggressive compaction in old time windows in DTCS (CASSANDRA-8360)
 * java.lang.AssertionError when reading saved cache (CASSANDRA-8740)
 * "disk full" when running cleanup (CASSANDRA-9036)
 * Lower logging level from ERROR to DEBUG when a scheduled schema pull
   cannot be completed due to a node being down (CASSANDRA-9032)
 * Fix MOVED_NODE client event (CASSANDRA-8516)
 * Allow overriding MAX_OUTSTANDING_REPLAY_COUNT (CASSANDRA-7533)
 * Fix malformed JMX ObjectName containing IPv6 addresses (CASSANDRA-9027)
 * (cqlsh) Allow increasing CSV field size limit through
   cqlshrc config option (CASSANDRA-8934)
 * Stop logging range tombstones when exceeding the threshold
   (CASSANDRA-8559)
 * Fix NullPointerException when nodetool getendpoints is run
   against invalid keyspaces or tables (CASSANDRA-8950)
 * Allow specifying the tmp dir (CASSANDRA-7712)
 * Improve compaction estimated tasks estimation (CASSANDRA-8904)
 * Fix duplicate up/down messages sent to native clients (CASSANDRA-7816)
 * Expose commit log archive status via JMX (CASSANDRA-8734)
 * Provide better exceptions for invalid replication strategy parameters
   (CASSANDRA-8909)
 * Fix regression in mixed single and multi-column relation support for
   SELECT statements (CASSANDRA-8613)
 * Add ability to limit number of native connections (CASSANDRA-8086)
 * Fix CQLSSTableWriter throwing exception and spawning threads
   (CASSANDRA-8808)
 * Fix MT mismatch between empty and GC-able data (CASSANDRA-8979)
 * Fix incorrect validation when snapshotting single table (CASSANDRA-8056)
 * Add offline tool to relevel sstables (CASSANDRA-8301)
 * Preserve stream ID for more protocol errors (CASSANDRA-8848)
 * Fix combining token() function with multi-column relations on
   clustering columns (CASSANDRA-8797)
 * Make CFS.markReferenced() resistant to bad refcounting (CASSANDRA-8829)
 * Fix StreamTransferTask abort/complete bad refcounting (CASSANDRA-8815)
 * Fix AssertionError when querying a DESC clustering ordered
   table with ASC ordering and paging (CASSANDRA-8767)
 * AssertionError: "Memory was freed" when running cleanup (CASSANDRA-8716)
 * Make it possible to set max_sstable_age to fractional days (CASSANDRA-8406)
 * Fix some multi-column relations with indexes on some clustering
   columns (CASSANDRA-8275)
 * Fix memory leak in SSTableSimple*Writer and SSTableReader.validate()
   (CASSANDRA-8748)
 * Throw OOM if allocating memory fails to return a valid pointer (CASSANDRA-8726)
 * Fix SSTableSimpleUnsortedWriter ConcurrentModificationException (CASSANDRA-8619)
 * 'nodetool info' prints exception against older node (CASSANDRA-8796)
 * Ensure SSTableSimpleUnsortedWriter.close() terminates if
   disk writer has crashed (CASSANDRA-8807)


2.1.4
 * Bind JMX to localhost unless explicitly configured otherwise (CASSANDRA-9085)


2.1.3
 * Fix HSHA/offheap_objects corruption (CASSANDRA-8719)
 * Upgrade libthrift to 0.9.2 (CASSANDRA-8685)
 * Don't use the shared ref in sstableloader (CASSANDRA-8704)
 * Purge internal prepared statements if related tables or
   keyspaces are dropped (CASSANDRA-8693)
 * (cqlsh) Handle unicode BOM at start of files (CASSANDRA-8638)
 * Stop compactions before exiting offline tools (CASSANDRA-8623)
 * Update tools/stress/README.txt to match current behaviour (CASSANDRA-7933)
 * Fix schema from Thrift conversion with empty metadata (CASSANDRA-8695)
 * Safer Resource Management (CASSANDRA-7705)
 * Make sure we compact highly overlapping cold sstables with
   STCS (CASSANDRA-8635)
 * rpc_interface and listen_interface generate NPE on startup when specified
   interface doesn't exist (CASSANDRA-8677)
 * Fix ArrayIndexOutOfBoundsException in nodetool cfhistograms (CASSANDRA-8514)
 * Switch from yammer metrics for nodetool cf/proxy histograms (CASSANDRA-8662)
 * Make sure we don't add tmplink files to the compaction
   strategy (CASSANDRA-8580)
 * (cqlsh) Handle maps with blob keys (CASSANDRA-8372)
 * (cqlsh) Handle DynamicCompositeType schemas correctly (CASSANDRA-8563)
 * Duplicate rows returned when in clause has repeated values (CASSANDRA-6706)
 * Add tooling to detect hot partitions (CASSANDRA-7974)
 * Fix cassandra-stress user-mode truncation of partition generation (CASSANDRA-8608)
 * Only stream from unrepaired sstables during inc repair (CASSANDRA-8267)
 * Don't allow starting multiple inc repairs on the same sstables (CASSANDRA-8316)
 * Invalidate prepared BATCH statements when related tables
   or keyspaces are dropped (CASSANDRA-8652)
 * Fix missing results in secondary index queries on collections
   with ALLOW FILTERING (CASSANDRA-8421)
 * Expose EstimatedHistogram metrics for range slices (CASSANDRA-8627)
 * (cqlsh) Escape clqshrc passwords properly (CASSANDRA-8618)
 * Fix NPE when passing wrong argument in ALTER TABLE statement (CASSANDRA-8355)
 * Pig: Refactor and deprecate CqlStorage (CASSANDRA-8599)
 * Don't reuse the same cleanup strategy for all sstables (CASSANDRA-8537)
 * Fix case-sensitivity of index name on CREATE and DROP INDEX
   statements (CASSANDRA-8365)
 * Better detection/logging for corruption in compressed sstables (CASSANDRA-8192)
 * Use the correct repairedAt value when closing writer (CASSANDRA-8570)
 * (cqlsh) Handle a schema mismatch being detected on startup (CASSANDRA-8512)
 * Properly calculate expected write size during compaction (CASSANDRA-8532)
 * Invalidate affected prepared statements when a table's columns
   are altered (CASSANDRA-7910)
 * Stress - user defined writes should populate sequentally (CASSANDRA-8524)
 * Fix regression in SSTableRewriter causing some rows to become unreadable 
   during compaction (CASSANDRA-8429)
 * Run major compactions for repaired/unrepaired in parallel (CASSANDRA-8510)
 * (cqlsh) Fix compression options in DESCRIBE TABLE output when compression
   is disabled (CASSANDRA-8288)
 * (cqlsh) Fix DESCRIBE output after keyspaces are altered (CASSANDRA-7623)
 * Make sure we set lastCompactedKey correctly (CASSANDRA-8463)
 * (cqlsh) Fix output of CONSISTENCY command (CASSANDRA-8507)
 * (cqlsh) Fixed the handling of LIST statements (CASSANDRA-8370)
 * Make sstablescrub check leveled manifest again (CASSANDRA-8432)
 * Check first/last keys in sstable when giving out positions (CASSANDRA-8458)
 * Disable mmap on Windows (CASSANDRA-6993)
 * Add missing ConsistencyLevels to cassandra-stress (CASSANDRA-8253)
 * Add auth support to cassandra-stress (CASSANDRA-7985)
 * Fix ArrayIndexOutOfBoundsException when generating error message
   for some CQL syntax errors (CASSANDRA-8455)
 * Scale memtable slab allocation logarithmically (CASSANDRA-7882)
 * cassandra-stress simultaneous inserts over same seed (CASSANDRA-7964)
 * Reduce cassandra-stress sampling memory requirements (CASSANDRA-7926)
 * Ensure memtable flush cannot expire commit log entries from its future (CASSANDRA-8383)
 * Make read "defrag" async to reclaim memtables (CASSANDRA-8459)
 * Remove tmplink files for offline compactions (CASSANDRA-8321)
 * Reduce maxHintsInProgress (CASSANDRA-8415)
 * BTree updates may call provided update function twice (CASSANDRA-8018)
 * Release sstable references after anticompaction (CASSANDRA-8386)
 * Handle abort() in SSTableRewriter properly (CASSANDRA-8320)
 * Centralize shared executors (CASSANDRA-8055)
 * Fix filtering for CONTAINS (KEY) relations on frozen collection
   clustering columns when the query is restricted to a single
   partition (CASSANDRA-8203)
 * Do more aggressive entire-sstable TTL expiry checks (CASSANDRA-8243)
 * Add more log info if readMeter is null (CASSANDRA-8238)
 * add check of the system wall clock time at startup (CASSANDRA-8305)
 * Support for frozen collections (CASSANDRA-7859)
 * Fix overflow on histogram computation (CASSANDRA-8028)
 * Have paxos reuse the timestamp generation of normal queries (CASSANDRA-7801)
 * Fix incremental repair not remove parent session on remote (CASSANDRA-8291)
 * Improve JBOD disk utilization (CASSANDRA-7386)
 * Log failed host when preparing incremental repair (CASSANDRA-8228)
 * Force config client mode in CQLSSTableWriter (CASSANDRA-8281)
 * Fix sstableupgrade throws exception (CASSANDRA-8688)
 * Fix hang when repairing empty keyspace (CASSANDRA-8694)
Merged from 2.0:
 * Fix IllegalArgumentException in dynamic snitch (CASSANDRA-8448)
 * Add support for UPDATE ... IF EXISTS (CASSANDRA-8610)
 * Fix reversal of list prepends (CASSANDRA-8733)
 * Prevent non-zero default_time_to_live on tables with counters
   (CASSANDRA-8678)
 * Fix SSTableSimpleUnsortedWriter ConcurrentModificationException
   (CASSANDRA-8619)
 * Round up time deltas lower than 1ms in BulkLoader (CASSANDRA-8645)
 * Add batch remove iterator to ABSC (CASSANDRA-8414, 8666)
 * Round up time deltas lower than 1ms in BulkLoader (CASSANDRA-8645)
 * Fix isClientMode check in Keyspace (CASSANDRA-8687)
 * Use more efficient slice size for querying internal secondary
   index tables (CASSANDRA-8550)
 * Fix potentially returning deleted rows with range tombstone (CASSANDRA-8558)
 * Check for available disk space before starting a compaction (CASSANDRA-8562)
 * Fix DISTINCT queries with LIMITs or paging when some partitions
   contain only tombstones (CASSANDRA-8490)
 * Introduce background cache refreshing to permissions cache
   (CASSANDRA-8194)
 * Fix race condition in StreamTransferTask that could lead to
   infinite loops and premature sstable deletion (CASSANDRA-7704)
 * Add an extra version check to MigrationTask (CASSANDRA-8462)
 * Ensure SSTableWriter cleans up properly after failure (CASSANDRA-8499)
 * Increase bf true positive count on key cache hit (CASSANDRA-8525)
 * Move MeteredFlusher to its own thread (CASSANDRA-8485)
 * Fix non-distinct results in DISTNCT queries on static columns when
   paging is enabled (CASSANDRA-8087)
 * Move all hints related tasks to hints internal executor (CASSANDRA-8285)
 * Fix paging for multi-partition IN queries (CASSANDRA-8408)
 * Fix MOVED_NODE topology event never being emitted when a node
   moves its token (CASSANDRA-8373)
 * Fix validation of indexes in COMPACT tables (CASSANDRA-8156)
 * Avoid StackOverflowError when a large list of IN values
   is used for a clustering column (CASSANDRA-8410)
 * Fix NPE when writetime() or ttl() calls are wrapped by
   another function call (CASSANDRA-8451)
 * Fix NPE after dropping a keyspace (CASSANDRA-8332)
 * Fix error message on read repair timeouts (CASSANDRA-7947)
 * Default DTCS base_time_seconds changed to 60 (CASSANDRA-8417)
 * Refuse Paxos operation with more than one pending endpoint (CASSANDRA-8346, 8640)
 * Throw correct exception when trying to bind a keyspace or table
   name (CASSANDRA-6952)
 * Make HHOM.compact synchronized (CASSANDRA-8416)
 * cancel latency-sampling task when CF is dropped (CASSANDRA-8401)
 * don't block SocketThread for MessagingService (CASSANDRA-8188)
 * Increase quarantine delay on replacement (CASSANDRA-8260)
 * Expose off-heap memory usage stats (CASSANDRA-7897)
 * Ignore Paxos commits for truncated tables (CASSANDRA-7538)
 * Validate size of indexed column values (CASSANDRA-8280)
 * Make LCS split compaction results over all data directories (CASSANDRA-8329)
 * Fix some failing queries that use multi-column relations
   on COMPACT STORAGE tables (CASSANDRA-8264)
 * Fix InvalidRequestException with ORDER BY (CASSANDRA-8286)
 * Disable SSLv3 for POODLE (CASSANDRA-8265)
 * Fix millisecond timestamps in Tracing (CASSANDRA-8297)
 * Include keyspace name in error message when there are insufficient
   live nodes to stream from (CASSANDRA-8221)
 * Avoid overlap in L1 when L0 contains many nonoverlapping
   sstables (CASSANDRA-8211)
 * Improve PropertyFileSnitch logging (CASSANDRA-8183)
 * Add DC-aware sequential repair (CASSANDRA-8193)
 * Use live sstables in snapshot repair if possible (CASSANDRA-8312)
 * Fix hints serialized size calculation (CASSANDRA-8587)


2.1.2
 * (cqlsh) parse_for_table_meta errors out on queries with undefined
   grammars (CASSANDRA-8262)
 * (cqlsh) Fix SELECT ... TOKEN() function broken in C* 2.1.1 (CASSANDRA-8258)
 * Fix Cassandra crash when running on JDK8 update 40 (CASSANDRA-8209)
 * Optimize partitioner tokens (CASSANDRA-8230)
 * Improve compaction of repaired/unrepaired sstables (CASSANDRA-8004)
 * Make cache serializers pluggable (CASSANDRA-8096)
 * Fix issues with CONTAINS (KEY) queries on secondary indexes
   (CASSANDRA-8147)
 * Fix read-rate tracking of sstables for some queries (CASSANDRA-8239)
 * Fix default timestamp in QueryOptions (CASSANDRA-8246)
 * Set socket timeout when reading remote version (CASSANDRA-8188)
 * Refactor how we track live size (CASSANDRA-7852)
 * Make sure unfinished compaction files are removed (CASSANDRA-8124)
 * Fix shutdown when run as Windows service (CASSANDRA-8136)
 * Fix DESCRIBE TABLE with custom indexes (CASSANDRA-8031)
 * Fix race in RecoveryManagerTest (CASSANDRA-8176)
 * Avoid IllegalArgumentException while sorting sstables in
   IndexSummaryManager (CASSANDRA-8182)
 * Shutdown JVM on file descriptor exhaustion (CASSANDRA-7579)
 * Add 'die' policy for commit log and disk failure (CASSANDRA-7927)
 * Fix installing as service on Windows (CASSANDRA-8115)
 * Fix CREATE TABLE for CQL2 (CASSANDRA-8144)
 * Avoid boxing in ColumnStats min/max trackers (CASSANDRA-8109)
Merged from 2.0:
 * Correctly handle non-text column names in cql3 (CASSANDRA-8178)
 * Fix deletion for indexes on primary key columns (CASSANDRA-8206)
 * Add 'nodetool statusgossip' (CASSANDRA-8125)
 * Improve client notification that nodes are ready for requests (CASSANDRA-7510)
 * Handle negative timestamp in writetime method (CASSANDRA-8139)
 * Pig: Remove errant LIMIT clause in CqlNativeStorage (CASSANDRA-8166)
 * Throw ConfigurationException when hsha is used with the default
   rpc_max_threads setting of 'unlimited' (CASSANDRA-8116)
 * Allow concurrent writing of the same table in the same JVM using
   CQLSSTableWriter (CASSANDRA-7463)
 * Fix totalDiskSpaceUsed calculation (CASSANDRA-8205)


2.1.1
 * Fix spin loop in AtomicSortedColumns (CASSANDRA-7546)
 * Dont notify when replacing tmplink files (CASSANDRA-8157)
 * Fix validation with multiple CONTAINS clause (CASSANDRA-8131)
 * Fix validation of collections in TriggerExecutor (CASSANDRA-8146)
 * Fix IllegalArgumentException when a list of IN values containing tuples
   is passed as a single arg to a prepared statement with the v1 or v2
   protocol (CASSANDRA-8062)
 * Fix ClassCastException in DISTINCT query on static columns with
   query paging (CASSANDRA-8108)
 * Fix NPE on null nested UDT inside a set (CASSANDRA-8105)
 * Fix exception when querying secondary index on set items or map keys
   when some clustering columns are specified (CASSANDRA-8073)
 * Send proper error response when there is an error during native
   protocol message decode (CASSANDRA-8118)
 * Gossip should ignore generation numbers too far in the future (CASSANDRA-8113)
 * Fix NPE when creating a table with frozen sets, lists (CASSANDRA-8104)
 * Fix high memory use due to tracking reads on incrementally opened sstable
   readers (CASSANDRA-8066)
 * Fix EXECUTE request with skipMetadata=false returning no metadata
   (CASSANDRA-8054)
 * Allow concurrent use of CQLBulkOutputFormat (CASSANDRA-7776)
 * Shutdown JVM on OOM (CASSANDRA-7507)
 * Upgrade netty version and enable epoll event loop (CASSANDRA-7761)
 * Don't duplicate sstables smaller than split size when using
   the sstablesplitter tool (CASSANDRA-7616)
 * Avoid re-parsing already prepared statements (CASSANDRA-7923)
 * Fix some Thrift slice deletions and updates of COMPACT STORAGE
   tables with some clustering columns omitted (CASSANDRA-7990)
 * Fix filtering for CONTAINS on sets (CASSANDRA-8033)
 * Properly track added size (CASSANDRA-7239)
 * Allow compilation in java 8 (CASSANDRA-7208)
 * Fix Assertion error on RangeTombstoneList diff (CASSANDRA-8013)
 * Release references to overlapping sstables during compaction (CASSANDRA-7819)
 * Send notification when opening compaction results early (CASSANDRA-8034)
 * Make native server start block until properly bound (CASSANDRA-7885)
 * (cqlsh) Fix IPv6 support (CASSANDRA-7988)
 * Ignore fat clients when checking for endpoint collision (CASSANDRA-7939)
 * Make sstablerepairedset take a list of files (CASSANDRA-7995)
 * (cqlsh) Tab completeion for indexes on map keys (CASSANDRA-7972)
 * (cqlsh) Fix UDT field selection in select clause (CASSANDRA-7891)
 * Fix resource leak in event of corrupt sstable
 * (cqlsh) Add command line option for cqlshrc file path (CASSANDRA-7131)
 * Provide visibility into prepared statements churn (CASSANDRA-7921, CASSANDRA-7930)
 * Invalidate prepared statements when their keyspace or table is
   dropped (CASSANDRA-7566)
 * cassandra-stress: fix support for NetworkTopologyStrategy (CASSANDRA-7945)
 * Fix saving caches when a table is dropped (CASSANDRA-7784)
 * Add better error checking of new stress profile (CASSANDRA-7716)
 * Use ThreadLocalRandom and remove FBUtilities.threadLocalRandom (CASSANDRA-7934)
 * Prevent operator mistakes due to simultaneous bootstrap (CASSANDRA-7069)
 * cassandra-stress supports whitelist mode for node config (CASSANDRA-7658)
 * GCInspector more closely tracks GC; cassandra-stress and nodetool report it (CASSANDRA-7916)
 * nodetool won't output bogus ownership info without a keyspace (CASSANDRA-7173)
 * Add human readable option to nodetool commands (CASSANDRA-5433)
 * Don't try to set repairedAt on old sstables (CASSANDRA-7913)
 * Add metrics for tracking PreparedStatement use (CASSANDRA-7719)
 * (cqlsh) tab-completion for triggers (CASSANDRA-7824)
 * (cqlsh) Support for query paging (CASSANDRA-7514)
 * (cqlsh) Show progress of COPY operations (CASSANDRA-7789)
 * Add syntax to remove multiple elements from a map (CASSANDRA-6599)
 * Support non-equals conditions in lightweight transactions (CASSANDRA-6839)
 * Add IF [NOT] EXISTS to create/drop triggers (CASSANDRA-7606)
 * (cqlsh) Display the current logged-in user (CASSANDRA-7785)
 * (cqlsh) Don't ignore CTRL-C during COPY FROM execution (CASSANDRA-7815)
 * (cqlsh) Order UDTs according to cross-type dependencies in DESCRIBE
   output (CASSANDRA-7659)
 * (cqlsh) Fix handling of CAS statement results (CASSANDRA-7671)
 * (cqlsh) COPY TO/FROM improvements (CASSANDRA-7405)
 * Support list index operations with conditions (CASSANDRA-7499)
 * Add max live/tombstoned cells to nodetool cfstats output (CASSANDRA-7731)
 * Validate IPv6 wildcard addresses properly (CASSANDRA-7680)
 * (cqlsh) Error when tracing query (CASSANDRA-7613)
 * Avoid IOOBE when building SyntaxError message snippet (CASSANDRA-7569)
 * SSTableExport uses correct validator to create string representation of partition
   keys (CASSANDRA-7498)
 * Avoid NPEs when receiving type changes for an unknown keyspace (CASSANDRA-7689)
 * Add support for custom 2i validation (CASSANDRA-7575)
 * Pig support for hadoop CqlInputFormat (CASSANDRA-6454)
 * Add duration mode to cassandra-stress (CASSANDRA-7468)
 * Add listen_interface and rpc_interface options (CASSANDRA-7417)
 * Improve schema merge performance (CASSANDRA-7444)
 * Adjust MT depth based on # of partition validating (CASSANDRA-5263)
 * Optimise NativeCell comparisons (CASSANDRA-6755)
 * Configurable client timeout for cqlsh (CASSANDRA-7516)
 * Include snippet of CQL query near syntax error in messages (CASSANDRA-7111)
 * Make repair -pr work with -local (CASSANDRA-7450)
 * Fix error in sstableloader with -cph > 1 (CASSANDRA-8007)
 * Fix snapshot repair error on indexed tables (CASSANDRA-8020)
 * Do not exit nodetool repair when receiving JMX NOTIF_LOST (CASSANDRA-7909)
 * Stream to private IP when available (CASSANDRA-8084)
Merged from 2.0:
 * Reject conditions on DELETE unless full PK is given (CASSANDRA-6430)
 * Properly reject the token function DELETE (CASSANDRA-7747)
 * Force batchlog replay before decommissioning a node (CASSANDRA-7446)
 * Fix hint replay with many accumulated expired hints (CASSANDRA-6998)
 * Fix duplicate results in DISTINCT queries on static columns with query
   paging (CASSANDRA-8108)
 * Add DateTieredCompactionStrategy (CASSANDRA-6602)
 * Properly validate ascii and utf8 string literals in CQL queries (CASSANDRA-8101)
 * (cqlsh) Fix autocompletion for alter keyspace (CASSANDRA-8021)
 * Create backup directories for commitlog archiving during startup (CASSANDRA-8111)
 * Reduce totalBlockFor() for LOCAL_* consistency levels (CASSANDRA-8058)
 * Fix merging schemas with re-dropped keyspaces (CASSANDRA-7256)
 * Fix counters in supercolumns during live upgrades from 1.2 (CASSANDRA-7188)
 * Notify DT subscribers when a column family is truncated (CASSANDRA-8088)
 * Add sanity check of $JAVA on startup (CASSANDRA-7676)
 * Schedule fat client schema pull on join (CASSANDRA-7993)
 * Don't reset nodes' versions when closing IncomingTcpConnections
   (CASSANDRA-7734)
 * Record the real messaging version in all cases in OutboundTcpConnection
   (CASSANDRA-8057)
 * SSL does not work in cassandra-cli (CASSANDRA-7899)
 * Fix potential exception when using ReversedType in DynamicCompositeType
   (CASSANDRA-7898)
 * Better validation of collection values (CASSANDRA-7833)
 * Track min/max timestamps correctly (CASSANDRA-7969)
 * Fix possible overflow while sorting CL segments for replay (CASSANDRA-7992)
 * Increase nodetool Xmx (CASSANDRA-7956)
 * Archive any commitlog segments present at startup (CASSANDRA-6904)
 * CrcCheckChance should adjust based on live CFMetadata not 
   sstable metadata (CASSANDRA-7978)
 * token() should only accept columns in the partitioning
   key order (CASSANDRA-6075)
 * Add method to invalidate permission cache via JMX (CASSANDRA-7977)
 * Allow propagating multiple gossip states atomically (CASSANDRA-6125)
 * Log exceptions related to unclean native protocol client disconnects
   at DEBUG or INFO (CASSANDRA-7849)
 * Allow permissions cache to be set via JMX (CASSANDRA-7698)
 * Include schema_triggers CF in readable system resources (CASSANDRA-7967)
 * Fix RowIndexEntry to report correct serializedSize (CASSANDRA-7948)
 * Make CQLSSTableWriter sync within partitions (CASSANDRA-7360)
 * Potentially use non-local replicas in CqlConfigHelper (CASSANDRA-7906)
 * Explicitly disallow mixing multi-column and single-column
   relations on clustering columns (CASSANDRA-7711)
 * Better error message when condition is set on PK column (CASSANDRA-7804)
 * Don't send schema change responses and events for no-op DDL
   statements (CASSANDRA-7600)
 * (Hadoop) fix cluster initialisation for a split fetching (CASSANDRA-7774)
 * Throw InvalidRequestException when queries contain relations on entire
   collection columns (CASSANDRA-7506)
 * (cqlsh) enable CTRL-R history search with libedit (CASSANDRA-7577)
 * (Hadoop) allow ACFRW to limit nodes to local DC (CASSANDRA-7252)
 * (cqlsh) cqlsh should automatically disable tracing when selecting
   from system_traces (CASSANDRA-7641)
 * (Hadoop) Add CqlOutputFormat (CASSANDRA-6927)
 * Don't depend on cassandra config for nodetool ring (CASSANDRA-7508)
 * (cqlsh) Fix failing cqlsh formatting tests (CASSANDRA-7703)
 * Fix IncompatibleClassChangeError from hadoop2 (CASSANDRA-7229)
 * Add 'nodetool sethintedhandoffthrottlekb' (CASSANDRA-7635)
 * (cqlsh) Add tab-completion for CREATE/DROP USER IF [NOT] EXISTS (CASSANDRA-7611)
 * Catch errors when the JVM pulls the rug out from GCInspector (CASSANDRA-5345)
 * cqlsh fails when version number parts are not int (CASSANDRA-7524)
 * Fix NPE when table dropped during streaming (CASSANDRA-7946)
 * Fix wrong progress when streaming uncompressed (CASSANDRA-7878)
 * Fix possible infinite loop in creating repair range (CASSANDRA-7983)
 * Fix unit in nodetool for streaming throughput (CASSANDRA-7375)
Merged from 1.2:
 * Don't index tombstones (CASSANDRA-7828)
 * Improve PasswordAuthenticator default super user setup (CASSANDRA-7788)


2.1.0
 * (cqlsh) Removed "ALTER TYPE <name> RENAME TO <name>" from tab-completion
   (CASSANDRA-7895)
 * Fixed IllegalStateException in anticompaction (CASSANDRA-7892)
 * cqlsh: DESCRIBE support for frozen UDTs, tuples (CASSANDRA-7863)
 * Avoid exposing internal classes over JMX (CASSANDRA-7879)
 * Add null check for keys when freezing collection (CASSANDRA-7869)
 * Improve stress workload realism (CASSANDRA-7519)
Merged from 2.0:
 * Configure system.paxos with LeveledCompactionStrategy (CASSANDRA-7753)
 * Fix ALTER clustering column type from DateType to TimestampType when
   using DESC clustering order (CASSANRDA-7797)
 * Throw EOFException if we run out of chunks in compressed datafile
   (CASSANDRA-7664)
 * Fix PRSI handling of CQL3 row markers for row cleanup (CASSANDRA-7787)
 * Fix dropping collection when it's the last regular column (CASSANDRA-7744)
 * Make StreamReceiveTask thread safe and gc friendly (CASSANDRA-7795)
 * Validate empty cell names from counter updates (CASSANDRA-7798)
Merged from 1.2:
 * Don't allow compacted sstables to be marked as compacting (CASSANDRA-7145)
 * Track expired tombstones (CASSANDRA-7810)


2.1.0-rc7
 * Add frozen keyword and require UDT to be frozen (CASSANDRA-7857)
 * Track added sstable size correctly (CASSANDRA-7239)
 * (cqlsh) Fix case insensitivity (CASSANDRA-7834)
 * Fix failure to stream ranges when moving (CASSANDRA-7836)
 * Correctly remove tmplink files (CASSANDRA-7803)
 * (cqlsh) Fix column name formatting for functions, CAS operations,
   and UDT field selections (CASSANDRA-7806)
 * (cqlsh) Fix COPY FROM handling of null/empty primary key
   values (CASSANDRA-7792)
 * Fix ordering of static cells (CASSANDRA-7763)
Merged from 2.0:
 * Forbid re-adding dropped counter columns (CASSANDRA-7831)
 * Fix CFMetaData#isThriftCompatible() for PK-only tables (CASSANDRA-7832)
 * Always reject inequality on the partition key without token()
   (CASSANDRA-7722)
 * Always send Paxos commit to all replicas (CASSANDRA-7479)
 * Make disruptor_thrift_server invocation pool configurable (CASSANDRA-7594)
 * Make repair no-op when RF=1 (CASSANDRA-7864)


2.1.0-rc6
 * Fix OOM issue from netty caching over time (CASSANDRA-7743)
 * json2sstable couldn't import JSON for CQL table (CASSANDRA-7477)
 * Invalidate all caches on table drop (CASSANDRA-7561)
 * Skip strict endpoint selection for ranges if RF == nodes (CASSANRA-7765)
 * Fix Thrift range filtering without 2ary index lookups (CASSANDRA-7741)
 * Add tracing entries about concurrent range requests (CASSANDRA-7599)
 * (cqlsh) Fix DESCRIBE for NTS keyspaces (CASSANDRA-7729)
 * Remove netty buffer ref-counting (CASSANDRA-7735)
 * Pass mutated cf to index updater for use by PRSI (CASSANDRA-7742)
 * Include stress yaml example in release and deb (CASSANDRA-7717)
 * workaround for netty issue causing corrupted data off the wire (CASSANDRA-7695)
 * cqlsh DESC CLUSTER fails retrieving ring information (CASSANDRA-7687)
 * Fix binding null values inside UDT (CASSANDRA-7685)
 * Fix UDT field selection with empty fields (CASSANDRA-7670)
 * Bogus deserialization of static cells from sstable (CASSANDRA-7684)
 * Fix NPE on compaction leftover cleanup for dropped table (CASSANDRA-7770)
Merged from 2.0:
 * Fix race condition in StreamTransferTask that could lead to
   infinite loops and premature sstable deletion (CASSANDRA-7704)
 * (cqlsh) Wait up to 10 sec for a tracing session (CASSANDRA-7222)
 * Fix NPE in FileCacheService.sizeInBytes (CASSANDRA-7756)
 * Remove duplicates from StorageService.getJoiningNodes (CASSANDRA-7478)
 * Clone token map outside of hot gossip loops (CASSANDRA-7758)
 * Fix MS expiring map timeout for Paxos messages (CASSANDRA-7752)
 * Do not flush on truncate if durable_writes is false (CASSANDRA-7750)
 * Give CRR a default input_cql Statement (CASSANDRA-7226)
 * Better error message when adding a collection with the same name
   than a previously dropped one (CASSANDRA-6276)
 * Fix validation when adding static columns (CASSANDRA-7730)
 * (Thrift) fix range deletion of supercolumns (CASSANDRA-7733)
 * Fix potential AssertionError in RangeTombstoneList (CASSANDRA-7700)
 * Validate arguments of blobAs* functions (CASSANDRA-7707)
 * Fix potential AssertionError with 2ndary indexes (CASSANDRA-6612)
 * Avoid logging CompactionInterrupted at ERROR (CASSANDRA-7694)
 * Minor leak in sstable2jon (CASSANDRA-7709)
 * Add cassandra.auto_bootstrap system property (CASSANDRA-7650)
 * Update java driver (for hadoop) (CASSANDRA-7618)
 * Remove CqlPagingRecordReader/CqlPagingInputFormat (CASSANDRA-7570)
 * Support connecting to ipv6 jmx with nodetool (CASSANDRA-7669)


2.1.0-rc5
 * Reject counters inside user types (CASSANDRA-7672)
 * Switch to notification-based GCInspector (CASSANDRA-7638)
 * (cqlsh) Handle nulls in UDTs and tuples correctly (CASSANDRA-7656)
 * Don't use strict consistency when replacing (CASSANDRA-7568)
 * Fix min/max cell name collection on 2.0 SSTables with range
   tombstones (CASSANDRA-7593)
 * Tolerate min/max cell names of different lengths (CASSANDRA-7651)
 * Filter cached results correctly (CASSANDRA-7636)
 * Fix tracing on the new SEPExecutor (CASSANDRA-7644)
 * Remove shuffle and taketoken (CASSANDRA-7601)
 * Clean up Windows batch scripts (CASSANDRA-7619)
 * Fix native protocol drop user type notification (CASSANDRA-7571)
 * Give read access to system.schema_usertypes to all authenticated users
   (CASSANDRA-7578)
 * (cqlsh) Fix cqlsh display when zero rows are returned (CASSANDRA-7580)
 * Get java version correctly when JAVA_TOOL_OPTIONS is set (CASSANDRA-7572)
 * Fix NPE when dropping index from non-existent keyspace, AssertionError when
   dropping non-existent index with IF EXISTS (CASSANDRA-7590)
 * Fix sstablelevelresetter hang (CASSANDRA-7614)
 * (cqlsh) Fix deserialization of blobs (CASSANDRA-7603)
 * Use "keyspace updated" schema change message for UDT changes in v1 and
   v2 protocols (CASSANDRA-7617)
 * Fix tracing of range slices and secondary index lookups that are local
   to the coordinator (CASSANDRA-7599)
 * Set -Dcassandra.storagedir for all tool shell scripts (CASSANDRA-7587)
 * Don't swap max/min col names when mutating sstable metadata (CASSANDRA-7596)
 * (cqlsh) Correctly handle paged result sets (CASSANDRA-7625)
 * (cqlsh) Improve waiting for a trace to complete (CASSANDRA-7626)
 * Fix tracing of concurrent range slices and 2ary index queries (CASSANDRA-7626)
 * Fix scrub against collection type (CASSANDRA-7665)
Merged from 2.0:
 * Set gc_grace_seconds to seven days for system schema tables (CASSANDRA-7668)
 * SimpleSeedProvider no longer caches seeds forever (CASSANDRA-7663)
 * Always flush on truncate (CASSANDRA-7511)
 * Fix ReversedType(DateType) mapping to native protocol (CASSANDRA-7576)
 * Always merge ranges owned by a single node (CASSANDRA-6930)
 * Track max/min timestamps for range tombstones (CASSANDRA-7647)
 * Fix NPE when listing saved caches dir (CASSANDRA-7632)


2.1.0-rc4
 * Fix word count hadoop example (CASSANDRA-7200)
 * Updated memtable_cleanup_threshold and memtable_flush_writers defaults 
   (CASSANDRA-7551)
 * (Windows) fix startup when WMI memory query fails (CASSANDRA-7505)
 * Anti-compaction proceeds if any part of the repair failed (CASSANDRA-7521)
 * Add missing table name to DROP INDEX responses and notifications (CASSANDRA-7539)
 * Bump CQL version to 3.2.0 and update CQL documentation (CASSANDRA-7527)
 * Fix configuration error message when running nodetool ring (CASSANDRA-7508)
 * Support conditional updates, tuple type, and the v3 protocol in cqlsh (CASSANDRA-7509)
 * Handle queries on multiple secondary index types (CASSANDRA-7525)
 * Fix cqlsh authentication with v3 native protocol (CASSANDRA-7564)
 * Fix NPE when unknown prepared statement ID is used (CASSANDRA-7454)
Merged from 2.0:
 * (Windows) force range-based repair to non-sequential mode (CASSANDRA-7541)
 * Fix range merging when DES scores are zero (CASSANDRA-7535)
 * Warn when SSL certificates have expired (CASSANDRA-7528)
 * Fix error when doing reversed queries with static columns (CASSANDRA-7490)
Merged from 1.2:
 * Set correct stream ID on responses when non-Exception Throwables
   are thrown while handling native protocol messages (CASSANDRA-7470)


2.1.0-rc3
 * Consider expiry when reconciling otherwise equal cells (CASSANDRA-7403)
 * Introduce CQL support for stress tool (CASSANDRA-6146)
 * Fix ClassCastException processing expired messages (CASSANDRA-7496)
 * Fix prepared marker for collections inside UDT (CASSANDRA-7472)
 * Remove left-over populate_io_cache_on_flush and replicate_on_write
   uses (CASSANDRA-7493)
 * (Windows) handle spaces in path names (CASSANDRA-7451)
 * Ensure writes have completed after dropping a table, before recycling
   commit log segments (CASSANDRA-7437)
 * Remove left-over rows_per_partition_to_cache (CASSANDRA-7493)
 * Fix error when CONTAINS is used with a bind marker (CASSANDRA-7502)
 * Properly reject unknown UDT field (CASSANDRA-7484)
Merged from 2.0:
 * Fix CC#collectTimeOrderedData() tombstone optimisations (CASSANDRA-7394)
 * Support DISTINCT for static columns and fix behaviour when DISTINC is
   not use (CASSANDRA-7305).
 * Workaround JVM NPE on JMX bind failure (CASSANDRA-7254)
 * Fix race in FileCacheService RemovalListener (CASSANDRA-7278)
 * Fix inconsistent use of consistencyForCommit that allowed LOCAL_QUORUM
   operations to incorrect become full QUORUM (CASSANDRA-7345)
 * Properly handle unrecognized opcodes and flags (CASSANDRA-7440)
 * (Hadoop) close CqlRecordWriter clients when finished (CASSANDRA-7459)
 * Commit disk failure policy (CASSANDRA-7429)
 * Make sure high level sstables get compacted (CASSANDRA-7414)
 * Fix AssertionError when using empty clustering columns and static columns
   (CASSANDRA-7455)
 * Add option to disable STCS in L0 (CASSANDRA-6621)
 * Upgrade to snappy-java 1.0.5.2 (CASSANDRA-7476)


2.1.0-rc2
 * Fix heap size calculation for CompoundSparseCellName and 
   CompoundSparseCellName.WithCollection (CASSANDRA-7421)
 * Allow counter mutations in UNLOGGED batches (CASSANDRA-7351)
 * Modify reconcile logic to always pick a tombstone over a counter cell
   (CASSANDRA-7346)
 * Avoid incremental compaction on Windows (CASSANDRA-7365)
 * Fix exception when querying a composite-keyed table with a collection index
   (CASSANDRA-7372)
 * Use node's host id in place of counter ids (CASSANDRA-7366)
 * Fix error when doing reversed queries with static columns (CASSANDRA-7490)
 * Backport CASSANDRA-6747 (CASSANDRA-7560)
 * Track max/min timestamps for range tombstones (CASSANDRA-7647)
 * Fix NPE when listing saved caches dir (CASSANDRA-7632)
 * Fix sstableloader unable to connect encrypted node (CASSANDRA-7585)
Merged from 1.2:
 * Clone token map outside of hot gossip loops (CASSANDRA-7758)
 * Add stop method to EmbeddedCassandraService (CASSANDRA-7595)
 * Support connecting to ipv6 jmx with nodetool (CASSANDRA-7669)
 * Set gc_grace_seconds to seven days for system schema tables (CASSANDRA-7668)
 * SimpleSeedProvider no longer caches seeds forever (CASSANDRA-7663)
 * Set correct stream ID on responses when non-Exception Throwables
   are thrown while handling native protocol messages (CASSANDRA-7470)
 * Fix row size miscalculation in LazilyCompactedRow (CASSANDRA-7543)
 * Fix race in background compaction check (CASSANDRA-7745)
 * Don't clear out range tombstones during compaction (CASSANDRA-7808)


2.1.0-rc1
 * Revert flush directory (CASSANDRA-6357)
 * More efficient executor service for fast operations (CASSANDRA-4718)
 * Move less common tools into a new cassandra-tools package (CASSANDRA-7160)
 * Support more concurrent requests in native protocol (CASSANDRA-7231)
 * Add tab-completion to debian nodetool packaging (CASSANDRA-6421)
 * Change concurrent_compactors defaults (CASSANDRA-7139)
 * Add PowerShell Windows launch scripts (CASSANDRA-7001)
 * Make commitlog archive+restore more robust (CASSANDRA-6974)
 * Fix marking commitlogsegments clean (CASSANDRA-6959)
 * Add snapshot "manifest" describing files included (CASSANDRA-6326)
 * Parallel streaming for sstableloader (CASSANDRA-3668)
 * Fix bugs in supercolumns handling (CASSANDRA-7138)
 * Fix ClassClassException on composite dense tables (CASSANDRA-7112)
 * Cleanup and optimize collation and slice iterators (CASSANDRA-7107)
 * Upgrade NBHM lib (CASSANDRA-7128)
 * Optimize netty server (CASSANDRA-6861)
 * Fix repair hang when given CF does not exist (CASSANDRA-7189)
 * Allow c* to be shutdown in an embedded mode (CASSANDRA-5635)
 * Add server side batching to native transport (CASSANDRA-5663)
 * Make batchlog replay asynchronous (CASSANDRA-6134)
 * remove unused classes (CASSANDRA-7197)
 * Limit user types to the keyspace they are defined in (CASSANDRA-6643)
 * Add validate method to CollectionType (CASSANDRA-7208)
 * New serialization format for UDT values (CASSANDRA-7209, CASSANDRA-7261)
 * Fix nodetool netstats (CASSANDRA-7270)
 * Fix potential ClassCastException in HintedHandoffManager (CASSANDRA-7284)
 * Use prepared statements internally (CASSANDRA-6975)
 * Fix broken paging state with prepared statement (CASSANDRA-7120)
 * Fix IllegalArgumentException in CqlStorage (CASSANDRA-7287)
 * Allow nulls/non-existant fields in UDT (CASSANDRA-7206)
 * Add Thrift MultiSliceRequest (CASSANDRA-6757, CASSANDRA-7027)
 * Handle overlapping MultiSlices (CASSANDRA-7279)
 * Fix DataOutputTest on Windows (CASSANDRA-7265)
 * Embedded sets in user defined data-types are not updating (CASSANDRA-7267)
 * Add tuple type to CQL/native protocol (CASSANDRA-7248)
 * Fix CqlPagingRecordReader on tables with few rows (CASSANDRA-7322)
Merged from 2.0:
 * Copy compaction options to make sure they are reloaded (CASSANDRA-7290)
 * Add option to do more aggressive tombstone compactions (CASSANDRA-6563)
 * Don't try to compact already-compacting files in HHOM (CASSANDRA-7288)
 * Always reallocate buffers in HSHA (CASSANDRA-6285)
 * (Hadoop) support authentication in CqlRecordReader (CASSANDRA-7221)
 * (Hadoop) Close java driver Cluster in CQLRR.close (CASSANDRA-7228)
 * Warn when 'USING TIMESTAMP' is used on a CAS BATCH (CASSANDRA-7067)
 * return all cpu values from BackgroundActivityMonitor.readAndCompute (CASSANDRA-7183)
 * Correctly delete scheduled range xfers (CASSANDRA-7143)
 * return all cpu values from BackgroundActivityMonitor.readAndCompute (CASSANDRA-7183)  
 * reduce garbage creation in calculatePendingRanges (CASSANDRA-7191)
 * fix c* launch issues on Russian os's due to output of linux 'free' cmd (CASSANDRA-6162)
 * Fix disabling autocompaction (CASSANDRA-7187)
 * Fix potential NumberFormatException when deserializing IntegerType (CASSANDRA-7088)
 * cqlsh can't tab-complete disabling compaction (CASSANDRA-7185)
 * cqlsh: Accept and execute CQL statement(s) from command-line parameter (CASSANDRA-7172)
 * Fix IllegalStateException in CqlPagingRecordReader (CASSANDRA-7198)
 * Fix the InvertedIndex trigger example (CASSANDRA-7211)
 * Add --resolve-ip option to 'nodetool ring' (CASSANDRA-7210)
 * reduce garbage on codec flag deserialization (CASSANDRA-7244) 
 * Fix duplicated error messages on directory creation error at startup (CASSANDRA-5818)
 * Proper null handle for IF with map element access (CASSANDRA-7155)
 * Improve compaction visibility (CASSANDRA-7242)
 * Correctly delete scheduled range xfers (CASSANDRA-7143)
 * Make batchlog replica selection rack-aware (CASSANDRA-6551)
 * Fix CFMetaData#getColumnDefinitionFromColumnName() (CASSANDRA-7074)
 * Fix writetime/ttl functions for static columns (CASSANDRA-7081)
 * Suggest CTRL-C or semicolon after three blank lines in cqlsh (CASSANDRA-7142)
 * Fix 2ndary index queries with DESC clustering order (CASSANDRA-6950)
 * Invalid key cache entries on DROP (CASSANDRA-6525)
 * Fix flapping RecoveryManagerTest (CASSANDRA-7084)
 * Add missing iso8601 patterns for date strings (CASSANDRA-6973)
 * Support selecting multiple rows in a partition using IN (CASSANDRA-6875)
 * Add authentication support to shuffle (CASSANDRA-6484)
 * Swap local and global default read repair chances (CASSANDRA-7320)
 * Add conditional CREATE/DROP USER support (CASSANDRA-7264)
 * Cqlsh counts non-empty lines for "Blank lines" warning (CASSANDRA-7325)
Merged from 1.2:
 * Add Cloudstack snitch (CASSANDRA-7147)
 * Update system.peers correctly when relocating tokens (CASSANDRA-7126)
 * Add Google Compute Engine snitch (CASSANDRA-7132)
 * remove duplicate query for local tokens (CASSANDRA-7182)
 * exit CQLSH with error status code if script fails (CASSANDRA-6344)
 * Fix bug with some IN queries missig results (CASSANDRA-7105)
 * Fix availability validation for LOCAL_ONE CL (CASSANDRA-7319)
 * Hint streaming can cause decommission to fail (CASSANDRA-7219)


2.1.0-beta2
 * Increase default CL space to 8GB (CASSANDRA-7031)
 * Add range tombstones to read repair digests (CASSANDRA-6863)
 * Fix BTree.clear for large updates (CASSANDRA-6943)
 * Fail write instead of logging a warning when unable to append to CL
   (CASSANDRA-6764)
 * Eliminate possibility of CL segment appearing twice in active list 
   (CASSANDRA-6557)
 * Apply DONTNEED fadvise to commitlog segments (CASSANDRA-6759)
 * Switch CRC component to Adler and include it for compressed sstables 
   (CASSANDRA-4165)
 * Allow cassandra-stress to set compaction strategy options (CASSANDRA-6451)
 * Add broadcast_rpc_address option to cassandra.yaml (CASSANDRA-5899)
 * Auto reload GossipingPropertyFileSnitch config (CASSANDRA-5897)
 * Fix overflow of memtable_total_space_in_mb (CASSANDRA-6573)
 * Fix ABTC NPE and apply update function correctly (CASSANDRA-6692)
 * Allow nodetool to use a file or prompt for password (CASSANDRA-6660)
 * Fix AIOOBE when concurrently accessing ABSC (CASSANDRA-6742)
 * Fix assertion error in ALTER TYPE RENAME (CASSANDRA-6705)
 * Scrub should not always clear out repaired status (CASSANDRA-5351)
 * Improve handling of range tombstone for wide partitions (CASSANDRA-6446)
 * Fix ClassCastException for compact table with composites (CASSANDRA-6738)
 * Fix potentially repairing with wrong nodes (CASSANDRA-6808)
 * Change caching option syntax (CASSANDRA-6745)
 * Fix stress to do proper counter reads (CASSANDRA-6835)
 * Fix help message for stress counter_write (CASSANDRA-6824)
 * Fix stress smart Thrift client to pick servers correctly (CASSANDRA-6848)
 * Add logging levels (minimal, normal or verbose) to stress tool (CASSANDRA-6849)
 * Fix race condition in Batch CLE (CASSANDRA-6860)
 * Improve cleanup/scrub/upgradesstables failure handling (CASSANDRA-6774)
 * ByteBuffer write() methods for serializing sstables (CASSANDRA-6781)
 * Proper compare function for CollectionType (CASSANDRA-6783)
 * Update native server to Netty 4 (CASSANDRA-6236)
 * Fix off-by-one error in stress (CASSANDRA-6883)
 * Make OpOrder AutoCloseable (CASSANDRA-6901)
 * Remove sync repair JMX interface (CASSANDRA-6900)
 * Add multiple memory allocation options for memtables (CASSANDRA-6689, 6694)
 * Remove adjusted op rate from stress output (CASSANDRA-6921)
 * Add optimized CF.hasColumns() implementations (CASSANDRA-6941)
 * Serialize batchlog mutations with the version of the target node
   (CASSANDRA-6931)
 * Optimize CounterColumn#reconcile() (CASSANDRA-6953)
 * Properly remove 1.2 sstable support in 2.1 (CASSANDRA-6869)
 * Lock counter cells, not partitions (CASSANDRA-6880)
 * Track presence of legacy counter shards in sstables (CASSANDRA-6888)
 * Ensure safe resource cleanup when replacing sstables (CASSANDRA-6912)
 * Add failure handler to async callback (CASSANDRA-6747)
 * Fix AE when closing SSTable without releasing reference (CASSANDRA-7000)
 * Clean up IndexInfo on keyspace/table drops (CASSANDRA-6924)
 * Only snapshot relative SSTables when sequential repair (CASSANDRA-7024)
 * Require nodetool rebuild_index to specify index names (CASSANDRA-7038)
 * fix cassandra stress errors on reads with native protocol (CASSANDRA-7033)
 * Use OpOrder to guard sstable references for reads (CASSANDRA-6919)
 * Preemptive opening of compaction result (CASSANDRA-6916)
 * Multi-threaded scrub/cleanup/upgradesstables (CASSANDRA-5547)
 * Optimize cellname comparison (CASSANDRA-6934)
 * Native protocol v3 (CASSANDRA-6855)
 * Optimize Cell liveness checks and clean up Cell (CASSANDRA-7119)
 * Support consistent range movements (CASSANDRA-2434)
 * Display min timestamp in sstablemetadata viewer (CASSANDRA-6767)
Merged from 2.0:
 * Avoid race-prone second "scrub" of system keyspace (CASSANDRA-6797)
 * Pool CqlRecordWriter clients by inetaddress rather than Range
   (CASSANDRA-6665)
 * Fix compaction_history timestamps (CASSANDRA-6784)
 * Compare scores of full replica ordering in DES (CASSANDRA-6683)
 * fix CME in SessionInfo updateProgress affecting netstats (CASSANDRA-6577)
 * Allow repairing between specific replicas (CASSANDRA-6440)
 * Allow per-dc enabling of hints (CASSANDRA-6157)
 * Add compatibility for Hadoop 0.2.x (CASSANDRA-5201)
 * Fix EstimatedHistogram races (CASSANDRA-6682)
 * Failure detector correctly converts initial value to nanos (CASSANDRA-6658)
 * Add nodetool taketoken to relocate vnodes (CASSANDRA-4445)
 * Expose bulk loading progress over JMX (CASSANDRA-4757)
 * Correctly handle null with IF conditions and TTL (CASSANDRA-6623)
 * Account for range/row tombstones in tombstone drop
   time histogram (CASSANDRA-6522)
 * Stop CommitLogSegment.close() from calling sync() (CASSANDRA-6652)
 * Make commitlog failure handling configurable (CASSANDRA-6364)
 * Avoid overlaps in LCS (CASSANDRA-6688)
 * Improve support for paginating over composites (CASSANDRA-4851)
 * Fix count(*) queries in a mixed cluster (CASSANDRA-6707)
 * Improve repair tasks(snapshot, differencing) concurrency (CASSANDRA-6566)
 * Fix replaying pre-2.0 commit logs (CASSANDRA-6714)
 * Add static columns to CQL3 (CASSANDRA-6561)
 * Optimize single partition batch statements (CASSANDRA-6737)
 * Disallow post-query re-ordering when paging (CASSANDRA-6722)
 * Fix potential paging bug with deleted columns (CASSANDRA-6748)
 * Fix NPE on BulkLoader caused by losing StreamEvent (CASSANDRA-6636)
 * Fix truncating compression metadata (CASSANDRA-6791)
 * Add CMSClassUnloadingEnabled JVM option (CASSANDRA-6541)
 * Catch memtable flush exceptions during shutdown (CASSANDRA-6735)
 * Fix upgradesstables NPE for non-CF-based indexes (CASSANDRA-6645)
 * Fix UPDATE updating PRIMARY KEY columns implicitly (CASSANDRA-6782)
 * Fix IllegalArgumentException when updating from 1.2 with SuperColumns
   (CASSANDRA-6733)
 * FBUtilities.singleton() should use the CF comparator (CASSANDRA-6778)
 * Fix CQLSStableWriter.addRow(Map<String, Object>) (CASSANDRA-6526)
 * Fix HSHA server introducing corrupt data (CASSANDRA-6285)
 * Fix CAS conditions for COMPACT STORAGE tables (CASSANDRA-6813)
 * Starting threads in OutboundTcpConnectionPool constructor causes race conditions (CASSANDRA-7177)
 * Allow overriding cassandra-rackdc.properties file (CASSANDRA-7072)
 * Set JMX RMI port to 7199 (CASSANDRA-7087)
 * Use LOCAL_QUORUM for data reads at LOCAL_SERIAL (CASSANDRA-6939)
 * Log a warning for large batches (CASSANDRA-6487)
 * Put nodes in hibernate when join_ring is false (CASSANDRA-6961)
 * Avoid early loading of non-system keyspaces before compaction-leftovers 
   cleanup at startup (CASSANDRA-6913)
 * Restrict Windows to parallel repairs (CASSANDRA-6907)
 * (Hadoop) Allow manually specifying start/end tokens in CFIF (CASSANDRA-6436)
 * Fix NPE in MeteredFlusher (CASSANDRA-6820)
 * Fix race processing range scan responses (CASSANDRA-6820)
 * Allow deleting snapshots from dropped keyspaces (CASSANDRA-6821)
 * Add uuid() function (CASSANDRA-6473)
 * Omit tombstones from schema digests (CASSANDRA-6862)
 * Include correct consistencyLevel in LWT timeout (CASSANDRA-6884)
 * Lower chances for losing new SSTables during nodetool refresh and
   ColumnFamilyStore.loadNewSSTables (CASSANDRA-6514)
 * Add support for DELETE ... IF EXISTS to CQL3 (CASSANDRA-5708)
 * Update hadoop_cql3_word_count example (CASSANDRA-6793)
 * Fix handling of RejectedExecution in sync Thrift server (CASSANDRA-6788)
 * Log more information when exceeding tombstone_warn_threshold (CASSANDRA-6865)
 * Fix truncate to not abort due to unreachable fat clients (CASSANDRA-6864)
 * Fix schema concurrency exceptions (CASSANDRA-6841)
 * Fix leaking validator FH in StreamWriter (CASSANDRA-6832)
 * Fix saving triggers to schema (CASSANDRA-6789)
 * Fix trigger mutations when base mutation list is immutable (CASSANDRA-6790)
 * Fix accounting in FileCacheService to allow re-using RAR (CASSANDRA-6838)
 * Fix static counter columns (CASSANDRA-6827)
 * Restore expiring->deleted (cell) compaction optimization (CASSANDRA-6844)
 * Fix CompactionManager.needsCleanup (CASSANDRA-6845)
 * Correctly compare BooleanType values other than 0 and 1 (CASSANDRA-6779)
 * Read message id as string from earlier versions (CASSANDRA-6840)
 * Properly use the Paxos consistency for (non-protocol) batch (CASSANDRA-6837)
 * Add paranoid disk failure option (CASSANDRA-6646)
 * Improve PerRowSecondaryIndex performance (CASSANDRA-6876)
 * Extend triggers to support CAS updates (CASSANDRA-6882)
 * Static columns with IF NOT EXISTS don't always work as expected (CASSANDRA-6873)
 * Fix paging with SELECT DISTINCT (CASSANDRA-6857)
 * Fix UnsupportedOperationException on CAS timeout (CASSANDRA-6923)
 * Improve MeteredFlusher handling of MF-unaffected column families
   (CASSANDRA-6867)
 * Add CqlRecordReader using native pagination (CASSANDRA-6311)
 * Add QueryHandler interface (CASSANDRA-6659)
 * Track liveRatio per-memtable, not per-CF (CASSANDRA-6945)
 * Make sure upgradesstables keeps sstable level (CASSANDRA-6958)
 * Fix LIMIT with static columns (CASSANDRA-6956)
 * Fix clash with CQL column name in thrift validation (CASSANDRA-6892)
 * Fix error with super columns in mixed 1.2-2.0 clusters (CASSANDRA-6966)
 * Fix bad skip of sstables on slice query with composite start/finish (CASSANDRA-6825)
 * Fix unintended update with conditional statement (CASSANDRA-6893)
 * Fix map element access in IF (CASSANDRA-6914)
 * Avoid costly range calculations for range queries on system keyspaces
   (CASSANDRA-6906)
 * Fix SSTable not released if stream session fails (CASSANDRA-6818)
 * Avoid build failure due to ANTLR timeout (CASSANDRA-6991)
 * Queries on compact tables can return more rows that requested (CASSANDRA-7052)
 * USING TIMESTAMP for batches does not work (CASSANDRA-7053)
 * Fix performance regression from CASSANDRA-5614 (CASSANDRA-6949)
 * Ensure that batchlog and hint timeouts do not produce hints (CASSANDRA-7058)
 * Merge groupable mutations in TriggerExecutor#execute() (CASSANDRA-7047)
 * Plug holes in resource release when wiring up StreamSession (CASSANDRA-7073)
 * Re-add parameter columns to tracing session (CASSANDRA-6942)
 * Preserves CQL metadata when updating table from thrift (CASSANDRA-6831)
Merged from 1.2:
 * Fix nodetool display with vnodes (CASSANDRA-7082)
 * Add UNLOGGED, COUNTER options to BATCH documentation (CASSANDRA-6816)
 * add extra SSL cipher suites (CASSANDRA-6613)
 * fix nodetool getsstables for blob PK (CASSANDRA-6803)
 * Fix BatchlogManager#deleteBatch() use of millisecond timestamps
   (CASSANDRA-6822)
 * Continue assassinating even if the endpoint vanishes (CASSANDRA-6787)
 * Schedule schema pulls on change (CASSANDRA-6971)
 * Non-droppable verbs shouldn't be dropped from OTC (CASSANDRA-6980)
 * Shutdown batchlog executor in SS#drain() (CASSANDRA-7025)
 * Fix batchlog to account for CF truncation records (CASSANDRA-6999)
 * Fix CQLSH parsing of functions and BLOB literals (CASSANDRA-7018)
 * Properly load trustore in the native protocol (CASSANDRA-6847)
 * Always clean up references in SerializingCache (CASSANDRA-6994)
 * Don't shut MessagingService down when replacing a node (CASSANDRA-6476)
 * fix npe when doing -Dcassandra.fd_initial_value_ms (CASSANDRA-6751)


2.1.0-beta1
 * Add flush directory distinct from compaction directories (CASSANDRA-6357)
 * Require JNA by default (CASSANDRA-6575)
 * add listsnapshots command to nodetool (CASSANDRA-5742)
 * Introduce AtomicBTreeColumns (CASSANDRA-6271, 6692)
 * Multithreaded commitlog (CASSANDRA-3578)
 * allocate fixed index summary memory pool and resample cold index summaries 
   to use less memory (CASSANDRA-5519)
 * Removed multithreaded compaction (CASSANDRA-6142)
 * Parallelize fetching rows for low-cardinality indexes (CASSANDRA-1337)
 * change logging from log4j to logback (CASSANDRA-5883)
 * switch to LZ4 compression for internode communication (CASSANDRA-5887)
 * Stop using Thrift-generated Index* classes internally (CASSANDRA-5971)
 * Remove 1.2 network compatibility code (CASSANDRA-5960)
 * Remove leveled json manifest migration code (CASSANDRA-5996)
 * Remove CFDefinition (CASSANDRA-6253)
 * Use AtomicIntegerFieldUpdater in RefCountedMemory (CASSANDRA-6278)
 * User-defined types for CQL3 (CASSANDRA-5590)
 * Use of o.a.c.metrics in nodetool (CASSANDRA-5871, 6406)
 * Batch read from OTC's queue and cleanup (CASSANDRA-1632)
 * Secondary index support for collections (CASSANDRA-4511, 6383)
 * SSTable metadata(Stats.db) format change (CASSANDRA-6356)
 * Push composites support in the storage engine
   (CASSANDRA-5417, CASSANDRA-6520)
 * Add snapshot space used to cfstats (CASSANDRA-6231)
 * Add cardinality estimator for key count estimation (CASSANDRA-5906)
 * CF id is changed to be non-deterministic. Data dir/key cache are created
   uniquely for CF id (CASSANDRA-5202)
 * New counters implementation (CASSANDRA-6504)
 * Replace UnsortedColumns, EmptyColumns, TreeMapBackedSortedColumns with new
   ArrayBackedSortedColumns (CASSANDRA-6630, CASSANDRA-6662, CASSANDRA-6690)
 * Add option to use row cache with a given amount of rows (CASSANDRA-5357)
 * Avoid repairing already repaired data (CASSANDRA-5351)
 * Reject counter updates with USING TTL/TIMESTAMP (CASSANDRA-6649)
 * Replace index_interval with min/max_index_interval (CASSANDRA-6379)
 * Lift limitation that order by columns must be selected for IN queries (CASSANDRA-4911)


2.0.5
 * Reduce garbage generated by bloom filter lookups (CASSANDRA-6609)
 * Add ks.cf names to tombstone logging (CASSANDRA-6597)
 * Use LOCAL_QUORUM for LWT operations at LOCAL_SERIAL (CASSANDRA-6495)
 * Wait for gossip to settle before accepting client connections (CASSANDRA-4288)
 * Delete unfinished compaction incrementally (CASSANDRA-6086)
 * Allow specifying custom secondary index options in CQL3 (CASSANDRA-6480)
 * Improve replica pinning for cache efficiency in DES (CASSANDRA-6485)
 * Fix LOCAL_SERIAL from thrift (CASSANDRA-6584)
 * Don't special case received counts in CAS timeout exceptions (CASSANDRA-6595)
 * Add support for 2.1 global counter shards (CASSANDRA-6505)
 * Fix NPE when streaming connection is not yet established (CASSANDRA-6210)
 * Avoid rare duplicate read repair triggering (CASSANDRA-6606)
 * Fix paging discardFirst (CASSANDRA-6555)
 * Fix ArrayIndexOutOfBoundsException in 2ndary index query (CASSANDRA-6470)
 * Release sstables upon rebuilding 2i (CASSANDRA-6635)
 * Add AbstractCompactionStrategy.startup() method (CASSANDRA-6637)
 * SSTableScanner may skip rows during cleanup (CASSANDRA-6638)
 * sstables from stalled repair sessions can resurrect deleted data (CASSANDRA-6503)
 * Switch stress to use ITransportFactory (CASSANDRA-6641)
 * Fix IllegalArgumentException during prepare (CASSANDRA-6592)
 * Fix possible loss of 2ndary index entries during compaction (CASSANDRA-6517)
 * Fix direct Memory on architectures that do not support unaligned long access
   (CASSANDRA-6628)
 * Let scrub optionally skip broken counter partitions (CASSANDRA-5930)
Merged from 1.2:
 * fsync compression metadata (CASSANDRA-6531)
 * Validate CF existence on execution for prepared statement (CASSANDRA-6535)
 * Add ability to throttle batchlog replay (CASSANDRA-6550)
 * Fix executing LOCAL_QUORUM with SimpleStrategy (CASSANDRA-6545)
 * Avoid StackOverflow when using large IN queries (CASSANDRA-6567)
 * Nodetool upgradesstables includes secondary indexes (CASSANDRA-6598)
 * Paginate batchlog replay (CASSANDRA-6569)
 * skip blocking on streaming during drain (CASSANDRA-6603)
 * Improve error message when schema doesn't match loaded sstable (CASSANDRA-6262)
 * Add properties to adjust FD initial value and max interval (CASSANDRA-4375)
 * Fix preparing with batch and delete from collection (CASSANDRA-6607)
 * Fix ABSC reverse iterator's remove() method (CASSANDRA-6629)
 * Handle host ID conflicts properly (CASSANDRA-6615)
 * Move handling of migration event source to solve bootstrap race. (CASSANDRA-6648)
 * Make sure compaction throughput value doesn't overflow with int math (CASSANDRA-6647)


2.0.4
 * Allow removing snapshots of no-longer-existing CFs (CASSANDRA-6418)
 * add StorageService.stopDaemon() (CASSANDRA-4268)
 * add IRE for invalid CF supplied to get_count (CASSANDRA-5701)
 * add client encryption support to sstableloader (CASSANDRA-6378)
 * Fix accept() loop for SSL sockets post-shutdown (CASSANDRA-6468)
 * Fix size-tiered compaction in LCS L0 (CASSANDRA-6496)
 * Fix assertion failure in filterColdSSTables (CASSANDRA-6483)
 * Fix row tombstones in larger-than-memory compactions (CASSANDRA-6008)
 * Fix cleanup ClassCastException (CASSANDRA-6462)
 * Reduce gossip memory use by interning VersionedValue strings (CASSANDRA-6410)
 * Allow specifying datacenters to participate in a repair (CASSANDRA-6218)
 * Fix divide-by-zero in PCI (CASSANDRA-6403)
 * Fix setting last compacted key in the wrong level for LCS (CASSANDRA-6284)
 * Add millisecond precision formats to the timestamp parser (CASSANDRA-6395)
 * Expose a total memtable size metric for a CF (CASSANDRA-6391)
 * cqlsh: handle symlinks properly (CASSANDRA-6425)
 * Fix potential infinite loop when paging query with IN (CASSANDRA-6464)
 * Fix assertion error in AbstractQueryPager.discardFirst (CASSANDRA-6447)
 * Fix streaming older SSTable yields unnecessary tombstones (CASSANDRA-6527)
Merged from 1.2:
 * Improved error message on bad properties in DDL queries (CASSANDRA-6453)
 * Randomize batchlog candidates selection (CASSANDRA-6481)
 * Fix thundering herd on endpoint cache invalidation (CASSANDRA-6345, 6485)
 * Improve batchlog write performance with vnodes (CASSANDRA-6488)
 * cqlsh: quote single quotes in strings inside collections (CASSANDRA-6172)
 * Improve gossip performance for typical messages (CASSANDRA-6409)
 * Throw IRE if a prepared statement has more markers than supported 
   (CASSANDRA-5598)
 * Expose Thread metrics for the native protocol server (CASSANDRA-6234)
 * Change snapshot response message verb to INTERNAL to avoid dropping it 
   (CASSANDRA-6415)
 * Warn when collection read has > 65K elements (CASSANDRA-5428)
 * Fix cache persistence when both row and key cache are enabled 
   (CASSANDRA-6413)
 * (Hadoop) add describe_local_ring (CASSANDRA-6268)
 * Fix handling of concurrent directory creation failure (CASSANDRA-6459)
 * Allow executing CREATE statements multiple times (CASSANDRA-6471)
 * Don't send confusing info with timeouts (CASSANDRA-6491)
 * Don't resubmit counter mutation runnables internally (CASSANDRA-6427)
 * Don't drop local mutations without a hint (CASSANDRA-6510)
 * Don't allow null max_hint_window_in_ms (CASSANDRA-6419)
 * Validate SliceRange start and finish lengths (CASSANDRA-6521)


2.0.3
 * Fix FD leak on slice read path (CASSANDRA-6275)
 * Cancel read meter task when closing SSTR (CASSANDRA-6358)
 * free off-heap IndexSummary during bulk (CASSANDRA-6359)
 * Recover from IOException in accept() thread (CASSANDRA-6349)
 * Improve Gossip tolerance of abnormally slow tasks (CASSANDRA-6338)
 * Fix trying to hint timed out counter writes (CASSANDRA-6322)
 * Allow restoring specific columnfamilies from archived CL (CASSANDRA-4809)
 * Avoid flushing compaction_history after each operation (CASSANDRA-6287)
 * Fix repair assertion error when tombstones expire (CASSANDRA-6277)
 * Skip loading corrupt key cache (CASSANDRA-6260)
 * Fixes for compacting larger-than-memory rows (CASSANDRA-6274)
 * Compact hottest sstables first and optionally omit coldest from
   compaction entirely (CASSANDRA-6109)
 * Fix modifying column_metadata from thrift (CASSANDRA-6182)
 * cqlsh: fix LIST USERS output (CASSANDRA-6242)
 * Add IRequestSink interface (CASSANDRA-6248)
 * Update memtable size while flushing (CASSANDRA-6249)
 * Provide hooks around CQL2/CQL3 statement execution (CASSANDRA-6252)
 * Require Permission.SELECT for CAS updates (CASSANDRA-6247)
 * New CQL-aware SSTableWriter (CASSANDRA-5894)
 * Reject CAS operation when the protocol v1 is used (CASSANDRA-6270)
 * Correctly throw error when frame too large (CASSANDRA-5981)
 * Fix serialization bug in PagedRange with 2ndary indexes (CASSANDRA-6299)
 * Fix CQL3 table validation in Thrift (CASSANDRA-6140)
 * Fix bug missing results with IN clauses (CASSANDRA-6327)
 * Fix paging with reversed slices (CASSANDRA-6343)
 * Set minTimestamp correctly to be able to drop expired sstables (CASSANDRA-6337)
 * Support NaN and Infinity as float literals (CASSANDRA-6003)
 * Remove RF from nodetool ring output (CASSANDRA-6289)
 * Fix attempting to flush empty rows (CASSANDRA-6374)
 * Fix potential out of bounds exception when paging (CASSANDRA-6333)
Merged from 1.2:
 * Optimize FD phi calculation (CASSANDRA-6386)
 * Improve initial FD phi estimate when starting up (CASSANDRA-6385)
 * Don't list CQL3 table in CLI describe even if named explicitely 
   (CASSANDRA-5750)
 * Invalidate row cache when dropping CF (CASSANDRA-6351)
 * add non-jamm path for cached statements (CASSANDRA-6293)
 * add windows bat files for shell commands (CASSANDRA-6145)
 * Require logging in for Thrift CQL2/3 statement preparation (CASSANDRA-6254)
 * restrict max_num_tokens to 1536 (CASSANDRA-6267)
 * Nodetool gets default JMX port from cassandra-env.sh (CASSANDRA-6273)
 * make calculatePendingRanges asynchronous (CASSANDRA-6244)
 * Remove blocking flushes in gossip thread (CASSANDRA-6297)
 * Fix potential socket leak in connectionpool creation (CASSANDRA-6308)
 * Allow LOCAL_ONE/LOCAL_QUORUM to work with SimpleStrategy (CASSANDRA-6238)
 * cqlsh: handle 'null' as session duration (CASSANDRA-6317)
 * Fix json2sstable handling of range tombstones (CASSANDRA-6316)
 * Fix missing one row in reverse query (CASSANDRA-6330)
 * Fix reading expired row value from row cache (CASSANDRA-6325)
 * Fix AssertionError when doing set element deletion (CASSANDRA-6341)
 * Make CL code for the native protocol match the one in C* 2.0
   (CASSANDRA-6347)
 * Disallow altering CQL3 table from thrift (CASSANDRA-6370)
 * Fix size computation of prepared statement (CASSANDRA-6369)


2.0.2
 * Update FailureDetector to use nanontime (CASSANDRA-4925)
 * Fix FileCacheService regressions (CASSANDRA-6149)
 * Never return WriteTimeout for CL.ANY (CASSANDRA-6132)
 * Fix race conditions in bulk loader (CASSANDRA-6129)
 * Add configurable metrics reporting (CASSANDRA-4430)
 * drop queries exceeding a configurable number of tombstones (CASSANDRA-6117)
 * Track and persist sstable read activity (CASSANDRA-5515)
 * Fixes for speculative retry (CASSANDRA-5932, CASSANDRA-6194)
 * Improve memory usage of metadata min/max column names (CASSANDRA-6077)
 * Fix thrift validation refusing row markers on CQL3 tables (CASSANDRA-6081)
 * Fix insertion of collections with CAS (CASSANDRA-6069)
 * Correctly send metadata on SELECT COUNT (CASSANDRA-6080)
 * Track clients' remote addresses in ClientState (CASSANDRA-6070)
 * Create snapshot dir if it does not exist when migrating
   leveled manifest (CASSANDRA-6093)
 * make sequential nodetool repair the default (CASSANDRA-5950)
 * Add more hooks for compaction strategy implementations (CASSANDRA-6111)
 * Fix potential NPE on composite 2ndary indexes (CASSANDRA-6098)
 * Delete can potentially be skipped in batch (CASSANDRA-6115)
 * Allow alter keyspace on system_traces (CASSANDRA-6016)
 * Disallow empty column names in cql (CASSANDRA-6136)
 * Use Java7 file-handling APIs and fix file moving on Windows (CASSANDRA-5383)
 * Save compaction history to system keyspace (CASSANDRA-5078)
 * Fix NPE if StorageService.getOperationMode() is executed before full startup (CASSANDRA-6166)
 * CQL3: support pre-epoch longs for TimestampType (CASSANDRA-6212)
 * Add reloadtriggers command to nodetool (CASSANDRA-4949)
 * cqlsh: ignore empty 'value alias' in DESCRIBE (CASSANDRA-6139)
 * Fix sstable loader (CASSANDRA-6205)
 * Reject bootstrapping if the node already exists in gossip (CASSANDRA-5571)
 * Fix NPE while loading paxos state (CASSANDRA-6211)
 * cqlsh: add SHOW SESSION <tracing-session> command (CASSANDRA-6228)
Merged from 1.2:
 * (Hadoop) Require CFRR batchSize to be at least 2 (CASSANDRA-6114)
 * Add a warning for small LCS sstable size (CASSANDRA-6191)
 * Add ability to list specific KS/CF combinations in nodetool cfstats (CASSANDRA-4191)
 * Mark CF clean if a mutation raced the drop and got it marked dirty (CASSANDRA-5946)
 * Add a LOCAL_ONE consistency level (CASSANDRA-6202)
 * Limit CQL prepared statement cache by size instead of count (CASSANDRA-6107)
 * Tracing should log write failure rather than raw exceptions (CASSANDRA-6133)
 * lock access to TM.endpointToHostIdMap (CASSANDRA-6103)
 * Allow estimated memtable size to exceed slab allocator size (CASSANDRA-6078)
 * Start MeteredFlusher earlier to prevent OOM during CL replay (CASSANDRA-6087)
 * Avoid sending Truncate command to fat clients (CASSANDRA-6088)
 * Allow where clause conditions to be in parenthesis (CASSANDRA-6037)
 * Do not open non-ssl storage port if encryption option is all (CASSANDRA-3916)
 * Move batchlog replay to its own executor (CASSANDRA-6079)
 * Add tombstone debug threshold and histogram (CASSANDRA-6042, 6057)
 * Enable tcp keepalive on incoming connections (CASSANDRA-4053)
 * Fix fat client schema pull NPE (CASSANDRA-6089)
 * Fix memtable flushing for indexed tables (CASSANDRA-6112)
 * Fix skipping columns with multiple slices (CASSANDRA-6119)
 * Expose connected thrift + native client counts (CASSANDRA-5084)
 * Optimize auth setup (CASSANDRA-6122)
 * Trace index selection (CASSANDRA-6001)
 * Update sstablesPerReadHistogram to use biased sampling (CASSANDRA-6164)
 * Log UnknownColumnfamilyException when closing socket (CASSANDRA-5725)
 * Properly error out on CREATE INDEX for counters table (CASSANDRA-6160)
 * Handle JMX notification failure for repair (CASSANDRA-6097)
 * (Hadoop) Fetch no more than 128 splits in parallel (CASSANDRA-6169)
 * stress: add username/password authentication support (CASSANDRA-6068)
 * Fix indexed queries with row cache enabled on parent table (CASSANDRA-5732)
 * Fix compaction race during columnfamily drop (CASSANDRA-5957)
 * Fix validation of empty column names for compact tables (CASSANDRA-6152)
 * Skip replaying mutations that pass CRC but fail to deserialize (CASSANDRA-6183)
 * Rework token replacement to use replace_address (CASSANDRA-5916)
 * Fix altering column types (CASSANDRA-6185)
 * cqlsh: fix CREATE/ALTER WITH completion (CASSANDRA-6196)
 * add windows bat files for shell commands (CASSANDRA-6145)
 * Fix potential stack overflow during range tombstones insertion (CASSANDRA-6181)
 * (Hadoop) Make LOCAL_ONE the default consistency level (CASSANDRA-6214)


2.0.1
 * Fix bug that could allow reading deleted data temporarily (CASSANDRA-6025)
 * Improve memory use defaults (CASSANDRA-6059)
 * Make ThriftServer more easlly extensible (CASSANDRA-6058)
 * Remove Hadoop dependency from ITransportFactory (CASSANDRA-6062)
 * add file_cache_size_in_mb setting (CASSANDRA-5661)
 * Improve error message when yaml contains invalid properties (CASSANDRA-5958)
 * Improve leveled compaction's ability to find non-overlapping L0 compactions
   to work on concurrently (CASSANDRA-5921)
 * Notify indexer of columns shadowed by range tombstones (CASSANDRA-5614)
 * Log Merkle tree stats (CASSANDRA-2698)
 * Switch from crc32 to adler32 for compressed sstable checksums (CASSANDRA-5862)
 * Improve offheap memcpy performance (CASSANDRA-5884)
 * Use a range aware scanner for cleanup (CASSANDRA-2524)
 * Cleanup doesn't need to inspect sstables that contain only local data
   (CASSANDRA-5722)
 * Add ability for CQL3 to list partition keys (CASSANDRA-4536)
 * Improve native protocol serialization (CASSANDRA-5664)
 * Upgrade Thrift to 0.9.1 (CASSANDRA-5923)
 * Require superuser status for adding triggers (CASSANDRA-5963)
 * Make standalone scrubber handle old and new style leveled manifest
   (CASSANDRA-6005)
 * Fix paxos bugs (CASSANDRA-6012, 6013, 6023)
 * Fix paged ranges with multiple replicas (CASSANDRA-6004)
 * Fix potential AssertionError during tracing (CASSANDRA-6041)
 * Fix NPE in sstablesplit (CASSANDRA-6027)
 * Migrate pre-2.0 key/value/column aliases to system.schema_columns
   (CASSANDRA-6009)
 * Paging filter empty rows too agressively (CASSANDRA-6040)
 * Support variadic parameters for IN clauses (CASSANDRA-4210)
 * cqlsh: return the result of CAS writes (CASSANDRA-5796)
 * Fix validation of IN clauses with 2ndary indexes (CASSANDRA-6050)
 * Support named bind variables in CQL (CASSANDRA-6033)
Merged from 1.2:
 * Allow cache-keys-to-save to be set at runtime (CASSANDRA-5980)
 * Avoid second-guessing out-of-space state (CASSANDRA-5605)
 * Tuning knobs for dealing with large blobs and many CFs (CASSANDRA-5982)
 * (Hadoop) Fix CQLRW for thrift tables (CASSANDRA-6002)
 * Fix possible divide-by-zero in HHOM (CASSANDRA-5990)
 * Allow local batchlog writes for CL.ANY (CASSANDRA-5967)
 * Upgrade metrics-core to version 2.2.0 (CASSANDRA-5947)
 * Fix CqlRecordWriter with composite keys (CASSANDRA-5949)
 * Add snitch, schema version, cluster, partitioner to JMX (CASSANDRA-5881)
 * Allow disabling SlabAllocator (CASSANDRA-5935)
 * Make user-defined compaction JMX blocking (CASSANDRA-4952)
 * Fix streaming does not transfer wrapped range (CASSANDRA-5948)
 * Fix loading index summary containing empty key (CASSANDRA-5965)
 * Correctly handle limits in CompositesSearcher (CASSANDRA-5975)
 * Pig: handle CQL collections (CASSANDRA-5867)
 * Pass the updated cf to the PRSI index() method (CASSANDRA-5999)
 * Allow empty CQL3 batches (as no-op) (CASSANDRA-5994)
 * Support null in CQL3 functions (CASSANDRA-5910)
 * Replace the deprecated MapMaker with CacheLoader (CASSANDRA-6007)
 * Add SSTableDeletingNotification to DataTracker (CASSANDRA-6010)
 * Fix snapshots in use get deleted during snapshot repair (CASSANDRA-6011)
 * Move hints and exception count to o.a.c.metrics (CASSANDRA-6017)
 * Fix memory leak in snapshot repair (CASSANDRA-6047)
 * Fix sstable2sjon for CQL3 tables (CASSANDRA-5852)


2.0.0
 * Fix thrift validation when inserting into CQL3 tables (CASSANDRA-5138)
 * Fix periodic memtable flushing behavior with clean memtables (CASSANDRA-5931)
 * Fix dateOf() function for pre-2.0 timestamp columns (CASSANDRA-5928)
 * Fix SSTable unintentionally loads BF when opened for batch (CASSANDRA-5938)
 * Add stream session progress to JMX (CASSANDRA-4757)
 * Fix NPE during CAS operation (CASSANDRA-5925)
Merged from 1.2:
 * Fix getBloomFilterDiskSpaceUsed for AlwaysPresentFilter (CASSANDRA-5900)
 * Don't announce schema version until we've loaded the changes locally
   (CASSANDRA-5904)
 * Fix to support off heap bloom filters size greater than 2 GB (CASSANDRA-5903)
 * Properly handle parsing huge map and set literals (CASSANDRA-5893)


2.0.0-rc2
 * enable vnodes by default (CASSANDRA-5869)
 * fix CAS contention timeout (CASSANDRA-5830)
 * fix HsHa to respect max frame size (CASSANDRA-4573)
 * Fix (some) 2i on composite components omissions (CASSANDRA-5851)
 * cqlsh: add DESCRIBE FULL SCHEMA variant (CASSANDRA-5880)
Merged from 1.2:
 * Correctly validate sparse composite cells in scrub (CASSANDRA-5855)
 * Add KeyCacheHitRate metric to CF metrics (CASSANDRA-5868)
 * cqlsh: add support for multiline comments (CASSANDRA-5798)
 * Handle CQL3 SELECT duplicate IN restrictions on clustering columns
   (CASSANDRA-5856)


2.0.0-rc1
 * improve DecimalSerializer performance (CASSANDRA-5837)
 * fix potential spurious wakeup in AsyncOneResponse (CASSANDRA-5690)
 * fix schema-related trigger issues (CASSANDRA-5774)
 * Better validation when accessing CQL3 table from thrift (CASSANDRA-5138)
 * Fix assertion error during repair (CASSANDRA-5801)
 * Fix range tombstone bug (CASSANDRA-5805)
 * DC-local CAS (CASSANDRA-5797)
 * Add a native_protocol_version column to the system.local table (CASSANRDA-5819)
 * Use index_interval from cassandra.yaml when upgraded (CASSANDRA-5822)
 * Fix buffer underflow on socket close (CASSANDRA-5792)
Merged from 1.2:
 * Fix reading DeletionTime from 1.1-format sstables (CASSANDRA-5814)
 * cqlsh: add collections support to COPY (CASSANDRA-5698)
 * retry important messages for any IOException (CASSANDRA-5804)
 * Allow empty IN relations in SELECT/UPDATE/DELETE statements (CASSANDRA-5626)
 * cqlsh: fix crashing on Windows due to libedit detection (CASSANDRA-5812)
 * fix bulk-loading compressed sstables (CASSANDRA-5820)
 * (Hadoop) fix quoting in CqlPagingRecordReader and CqlRecordWriter 
   (CASSANDRA-5824)
 * update default LCS sstable size to 160MB (CASSANDRA-5727)
 * Allow compacting 2Is via nodetool (CASSANDRA-5670)
 * Hex-encode non-String keys in OPP (CASSANDRA-5793)
 * nodetool history logging (CASSANDRA-5823)
 * (Hadoop) fix support for Thrift tables in CqlPagingRecordReader 
   (CASSANDRA-5752)
 * add "all time blocked" to StatusLogger output (CASSANDRA-5825)
 * Future-proof inter-major-version schema migrations (CASSANDRA-5845)
 * (Hadoop) add CqlPagingRecordReader support for ReversedType in Thrift table
   (CASSANDRA-5718)
 * Add -no-snapshot option to scrub (CASSANDRA-5891)
 * Fix to support off heap bloom filters size greater than 2 GB (CASSANDRA-5903)
 * Properly handle parsing huge map and set literals (CASSANDRA-5893)
 * Fix LCS L0 compaction may overlap in L1 (CASSANDRA-5907)
 * New sstablesplit tool to split large sstables offline (CASSANDRA-4766)
 * Fix potential deadlock in native protocol server (CASSANDRA-5926)
 * Disallow incompatible type change in CQL3 (CASSANDRA-5882)
Merged from 1.1:
 * Correctly validate sparse composite cells in scrub (CASSANDRA-5855)


2.0.0-beta2
 * Replace countPendingHints with Hints Created metric (CASSANDRA-5746)
 * Allow nodetool with no args, and with help to run without a server (CASSANDRA-5734)
 * Cleanup AbstractType/TypeSerializer classes (CASSANDRA-5744)
 * Remove unimplemented cli option schema-mwt (CASSANDRA-5754)
 * Support range tombstones in thrift (CASSANDRA-5435)
 * Normalize table-manipulating CQL3 statements' class names (CASSANDRA-5759)
 * cqlsh: add missing table options to DESCRIBE output (CASSANDRA-5749)
 * Fix assertion error during repair (CASSANDRA-5757)
 * Fix bulkloader (CASSANDRA-5542)
 * Add LZ4 compression to the native protocol (CASSANDRA-5765)
 * Fix bugs in the native protocol v2 (CASSANDRA-5770)
 * CAS on 'primary key only' table (CASSANDRA-5715)
 * Support streaming SSTables of old versions (CASSANDRA-5772)
 * Always respect protocol version in native protocol (CASSANDRA-5778)
 * Fix ConcurrentModificationException during streaming (CASSANDRA-5782)
 * Update deletion timestamp in Commit#updatesWithPaxosTime (CASSANDRA-5787)
 * Thrift cas() method crashes if input columns are not sorted (CASSANDRA-5786)
 * Order columns names correctly when querying for CAS (CASSANDRA-5788)
 * Fix streaming retry (CASSANDRA-5775)
Merged from 1.2:
 * if no seeds can be a reached a node won't start in a ring by itself (CASSANDRA-5768)
 * add cassandra.unsafesystem property (CASSANDRA-5704)
 * (Hadoop) quote identifiers in CqlPagingRecordReader (CASSANDRA-5763)
 * Add replace_node functionality for vnodes (CASSANDRA-5337)
 * Add timeout events to query traces (CASSANDRA-5520)
 * Fix serialization of the LEFT gossip value (CASSANDRA-5696)
 * Pig: support for cql3 tables (CASSANDRA-5234)
 * Fix skipping range tombstones with reverse queries (CASSANDRA-5712)
 * Expire entries out of ThriftSessionManager (CASSANDRA-5719)
 * Don't keep ancestor information in memory (CASSANDRA-5342)
 * Expose native protocol server status in nodetool info (CASSANDRA-5735)
 * Fix pathetic performance of range tombstones (CASSANDRA-5677)
 * Fix querying with an empty (impossible) range (CASSANDRA-5573)
 * cqlsh: handle CUSTOM 2i in DESCRIBE output (CASSANDRA-5760)
 * Fix minor bug in Range.intersects(Bound) (CASSANDRA-5771)
 * cqlsh: handle disabled compression in DESCRIBE output (CASSANDRA-5766)
 * Ensure all UP events are notified on the native protocol (CASSANDRA-5769)
 * Fix formatting of sstable2json with multiple -k arguments (CASSANDRA-5781)
 * Don't rely on row marker for queries in general to hide lost markers
   after TTL expires (CASSANDRA-5762)
 * Sort nodetool help output (CASSANDRA-5776)
 * Fix column expiring during 2 phases compaction (CASSANDRA-5799)
 * now() is being rejected in INSERTs when inside collections (CASSANDRA-5795)


2.0.0-beta1
 * Add support for indexing clustered columns (CASSANDRA-5125)
 * Removed on-heap row cache (CASSANDRA-5348)
 * use nanotime consistently for node-local timeouts (CASSANDRA-5581)
 * Avoid unnecessary second pass on name-based queries (CASSANDRA-5577)
 * Experimental triggers (CASSANDRA-1311)
 * JEMalloc support for off-heap allocation (CASSANDRA-3997)
 * Single-pass compaction (CASSANDRA-4180)
 * Removed token range bisection (CASSANDRA-5518)
 * Removed compatibility with pre-1.2.5 sstables and network messages
   (CASSANDRA-5511)
 * removed PBSPredictor (CASSANDRA-5455)
 * CAS support (CASSANDRA-5062, 5441, 5442, 5443, 5619, 5667)
 * Leveled compaction performs size-tiered compactions in L0 
   (CASSANDRA-5371, 5439)
 * Add yaml network topology snitch for mixed ec2/other envs (CASSANDRA-5339)
 * Log when a node is down longer than the hint window (CASSANDRA-4554)
 * Optimize tombstone creation for ExpiringColumns (CASSANDRA-4917)
 * Improve LeveledScanner work estimation (CASSANDRA-5250, 5407)
 * Replace compaction lock with runWithCompactionsDisabled (CASSANDRA-3430)
 * Change Message IDs to ints (CASSANDRA-5307)
 * Move sstable level information into the Stats component, removing the
   need for a separate Manifest file (CASSANDRA-4872)
 * avoid serializing to byte[] on commitlog append (CASSANDRA-5199)
 * make index_interval configurable per columnfamily (CASSANDRA-3961, CASSANDRA-5650)
 * add default_time_to_live (CASSANDRA-3974)
 * add memtable_flush_period_in_ms (CASSANDRA-4237)
 * replace supercolumns internally by composites (CASSANDRA-3237, 5123)
 * upgrade thrift to 0.9.0 (CASSANDRA-3719)
 * drop unnecessary keyspace parameter from user-defined compaction API 
   (CASSANDRA-5139)
 * more robust solution to incomplete compactions + counters (CASSANDRA-5151)
 * Change order of directory searching for c*.in.sh (CASSANDRA-3983)
 * Add tool to reset SSTable compaction level for LCS (CASSANDRA-5271)
 * Allow custom configuration loader (CASSANDRA-5045)
 * Remove memory emergency pressure valve logic (CASSANDRA-3534)
 * Reduce request latency with eager retry (CASSANDRA-4705)
 * cqlsh: Remove ASSUME command (CASSANDRA-5331)
 * Rebuild BF when loading sstables if bloom_filter_fp_chance
   has changed since compaction (CASSANDRA-5015)
 * remove row-level bloom filters (CASSANDRA-4885)
 * Change Kernel Page Cache skipping into row preheating (disabled by default)
   (CASSANDRA-4937)
 * Improve repair by deciding on a gcBefore before sending
   out TreeRequests (CASSANDRA-4932)
 * Add an official way to disable compactions (CASSANDRA-5074)
 * Reenable ALTER TABLE DROP with new semantics (CASSANDRA-3919)
 * Add binary protocol versioning (CASSANDRA-5436)
 * Swap THshaServer for TThreadedSelectorServer (CASSANDRA-5530)
 * Add alias support to SELECT statement (CASSANDRA-5075)
 * Don't create empty RowMutations in CommitLogReplayer (CASSANDRA-5541)
 * Use range tombstones when dropping cfs/columns from schema (CASSANDRA-5579)
 * cqlsh: drop CQL2/CQL3-beta support (CASSANDRA-5585)
 * Track max/min column names in sstables to be able to optimize slice
   queries (CASSANDRA-5514, CASSANDRA-5595, CASSANDRA-5600)
 * Binary protocol: allow batching already prepared statements (CASSANDRA-4693)
 * Allow preparing timestamp, ttl and limit in CQL3 queries (CASSANDRA-4450)
 * Support native link w/o JNA in Java7 (CASSANDRA-3734)
 * Use SASL authentication in binary protocol v2 (CASSANDRA-5545)
 * Replace Thrift HsHa with LMAX Disruptor based implementation (CASSANDRA-5582)
 * cqlsh: Add row count to SELECT output (CASSANDRA-5636)
 * Include a timestamp with all read commands to determine column expiration
   (CASSANDRA-5149)
 * Streaming 2.0 (CASSANDRA-5286, 5699)
 * Conditional create/drop ks/table/index statements in CQL3 (CASSANDRA-2737)
 * more pre-table creation property validation (CASSANDRA-5693)
 * Redesign repair messages (CASSANDRA-5426)
 * Fix ALTER RENAME post-5125 (CASSANDRA-5702)
 * Disallow renaming a 2ndary indexed column (CASSANDRA-5705)
 * Rename Table to Keyspace (CASSANDRA-5613)
 * Ensure changing column_index_size_in_kb on different nodes don't corrupt the
   sstable (CASSANDRA-5454)
 * Move resultset type information into prepare, not execute (CASSANDRA-5649)
 * Auto paging in binary protocol (CASSANDRA-4415, 5714)
 * Don't tie client side use of AbstractType to JDBC (CASSANDRA-4495)
 * Adds new TimestampType to replace DateType (CASSANDRA-5723, CASSANDRA-5729)
Merged from 1.2:
 * make starting native protocol server idempotent (CASSANDRA-5728)
 * Fix loading key cache when a saved entry is no longer valid (CASSANDRA-5706)
 * Fix serialization of the LEFT gossip value (CASSANDRA-5696)
 * cqlsh: Don't show 'null' in place of empty values (CASSANDRA-5675)
 * Race condition in detecting version on a mixed 1.1/1.2 cluster
   (CASSANDRA-5692)
 * Fix skipping range tombstones with reverse queries (CASSANDRA-5712)
 * Expire entries out of ThriftSessionManager (CASSANRDA-5719)
 * Don't keep ancestor information in memory (CASSANDRA-5342)
 * cqlsh: fix handling of semicolons inside BATCH queries (CASSANDRA-5697)


1.2.6
 * Fix tracing when operation completes before all responses arrive 
   (CASSANDRA-5668)
 * Fix cross-DC mutation forwarding (CASSANDRA-5632)
 * Reduce SSTableLoader memory usage (CASSANDRA-5555)
 * Scale hinted_handoff_throttle_in_kb to cluster size (CASSANDRA-5272)
 * (Hadoop) Add CQL3 input/output formats (CASSANDRA-4421, 5622)
 * (Hadoop) Fix InputKeyRange in CFIF (CASSANDRA-5536)
 * Fix dealing with ridiculously large max sstable sizes in LCS (CASSANDRA-5589)
 * Ignore pre-truncate hints (CASSANDRA-4655)
 * Move System.exit on OOM into a separate thread (CASSANDRA-5273)
 * Write row markers when serializing schema (CASSANDRA-5572)
 * Check only SSTables for the requested range when streaming (CASSANDRA-5569)
 * Improve batchlog replay behavior and hint ttl handling (CASSANDRA-5314)
 * Exclude localTimestamp from validation for tombstones (CASSANDRA-5398)
 * cqlsh: add custom prompt support (CASSANDRA-5539)
 * Reuse prepared statements in hot auth queries (CASSANDRA-5594)
 * cqlsh: add vertical output option (see EXPAND) (CASSANDRA-5597)
 * Add a rate limit option to stress (CASSANDRA-5004)
 * have BulkLoader ignore snapshots directories (CASSANDRA-5587) 
 * fix SnitchProperties logging context (CASSANDRA-5602)
 * Expose whether jna is enabled and memory is locked via JMX (CASSANDRA-5508)
 * cqlsh: fix COPY FROM with ReversedType (CASSANDRA-5610)
 * Allow creating CUSTOM indexes on collections (CASSANDRA-5615)
 * Evaluate now() function at execution time (CASSANDRA-5616)
 * Expose detailed read repair metrics (CASSANDRA-5618)
 * Correct blob literal + ReversedType parsing (CASSANDRA-5629)
 * Allow GPFS to prefer the internal IP like EC2MRS (CASSANDRA-5630)
 * fix help text for -tspw cassandra-cli (CASSANDRA-5643)
 * don't throw away initial causes exceptions for internode encryption issues 
   (CASSANDRA-5644)
 * Fix message spelling errors for cql select statements (CASSANDRA-5647)
 * Suppress custom exceptions thru jmx (CASSANDRA-5652)
 * Update CREATE CUSTOM INDEX syntax (CASSANDRA-5639)
 * Fix PermissionDetails.equals() method (CASSANDRA-5655)
 * Never allow partition key ranges in CQL3 without token() (CASSANDRA-5666)
 * Gossiper incorrectly drops AppState for an upgrading node (CASSANDRA-5660)
 * Connection thrashing during multi-region ec2 during upgrade, due to 
   messaging version (CASSANDRA-5669)
 * Avoid over reconnecting in EC2MRS (CASSANDRA-5678)
 * Fix ReadResponseSerializer.serializedSize() for digest reads (CASSANDRA-5476)
 * allow sstable2json on 2i CFs (CASSANDRA-5694)
Merged from 1.1:
 * Remove buggy thrift max message length option (CASSANDRA-5529)
 * Fix NPE in Pig's widerow mode (CASSANDRA-5488)
 * Add split size parameter to Pig and disable split combination (CASSANDRA-5544)


1.2.5
 * make BytesToken.toString only return hex bytes (CASSANDRA-5566)
 * Ensure that submitBackground enqueues at least one task (CASSANDRA-5554)
 * fix 2i updates with identical values and timestamps (CASSANDRA-5540)
 * fix compaction throttling bursty-ness (CASSANDRA-4316)
 * reduce memory consumption of IndexSummary (CASSANDRA-5506)
 * remove per-row column name bloom filters (CASSANDRA-5492)
 * Include fatal errors in trace events (CASSANDRA-5447)
 * Ensure that PerRowSecondaryIndex is notified of row-level deletes
   (CASSANDRA-5445)
 * Allow empty blob literals in CQL3 (CASSANDRA-5452)
 * Fix streaming RangeTombstones at column index boundary (CASSANDRA-5418)
 * Fix preparing statements when current keyspace is not set (CASSANDRA-5468)
 * Fix SemanticVersion.isSupportedBy minor/patch handling (CASSANDRA-5496)
 * Don't provide oldCfId for post-1.1 system cfs (CASSANDRA-5490)
 * Fix primary range ignores replication strategy (CASSANDRA-5424)
 * Fix shutdown of binary protocol server (CASSANDRA-5507)
 * Fix repair -snapshot not working (CASSANDRA-5512)
 * Set isRunning flag later in binary protocol server (CASSANDRA-5467)
 * Fix use of CQL3 functions with descending clustering order (CASSANDRA-5472)
 * Disallow renaming columns one at a time for thrift table in CQL3
   (CASSANDRA-5531)
 * cqlsh: add CLUSTERING ORDER BY support to DESCRIBE (CASSANDRA-5528)
 * Add custom secondary index support to CQL3 (CASSANDRA-5484)
 * Fix repair hanging silently on unexpected error (CASSANDRA-5229)
 * Fix Ec2Snitch regression introduced by CASSANDRA-5171 (CASSANDRA-5432)
 * Add nodetool enablebackup/disablebackup (CASSANDRA-5556)
 * cqlsh: fix DESCRIBE after case insensitive USE (CASSANDRA-5567)
Merged from 1.1
 * Add retry mechanism to OTC for non-droppable_verbs (CASSANDRA-5393)
 * Use allocator information to improve memtable memory usage estimate
   (CASSANDRA-5497)
 * Fix trying to load deleted row into row cache on startup (CASSANDRA-4463)
 * fsync leveled manifest to avoid corruption (CASSANDRA-5535)
 * Fix Bound intersection computation (CASSANDRA-5551)
 * sstablescrub now respects max memory size in cassandra.in.sh (CASSANDRA-5562)


1.2.4
 * Ensure that PerRowSecondaryIndex updates see the most recent values
   (CASSANDRA-5397)
 * avoid duplicate index entries ind PrecompactedRow and 
   ParallelCompactionIterable (CASSANDRA-5395)
 * remove the index entry on oldColumn when new column is a tombstone 
   (CASSANDRA-5395)
 * Change default stream throughput from 400 to 200 mbps (CASSANDRA-5036)
 * Gossiper logs DOWN for symmetry with UP (CASSANDRA-5187)
 * Fix mixing prepared statements between keyspaces (CASSANDRA-5352)
 * Fix consistency level during bootstrap - strike 3 (CASSANDRA-5354)
 * Fix transposed arguments in AlreadyExistsException (CASSANDRA-5362)
 * Improve asynchronous hint delivery (CASSANDRA-5179)
 * Fix Guava dependency version (12.0 -> 13.0.1) for Maven (CASSANDRA-5364)
 * Validate that provided CQL3 collection value are < 64K (CASSANDRA-5355)
 * Make upgradeSSTable skip current version sstables by default (CASSANDRA-5366)
 * Optimize min/max timestamp collection (CASSANDRA-5373)
 * Invalid streamId in cql binary protocol when using invalid CL 
   (CASSANDRA-5164)
 * Fix validation for IN where clauses with collections (CASSANDRA-5376)
 * Copy resultSet on count query to avoid ConcurrentModificationException 
   (CASSANDRA-5382)
 * Correctly typecheck in CQL3 even with ReversedType (CASSANDRA-5386)
 * Fix streaming compressed files when using encryption (CASSANDRA-5391)
 * cassandra-all 1.2.0 pom missing netty dependency (CASSANDRA-5392)
 * Fix writetime/ttl functions on null values (CASSANDRA-5341)
 * Fix NPE during cql3 select with token() (CASSANDRA-5404)
 * IndexHelper.skipBloomFilters won't skip non-SHA filters (CASSANDRA-5385)
 * cqlsh: Print maps ordered by key, sort sets (CASSANDRA-5413)
 * Add null syntax support in CQL3 for inserts (CASSANDRA-3783)
 * Allow unauthenticated set_keyspace() calls (CASSANDRA-5423)
 * Fix potential incremental backups race (CASSANDRA-5410)
 * Fix prepared BATCH statements with batch-level timestamps (CASSANDRA-5415)
 * Allow overriding superuser setup delay (CASSANDRA-5430)
 * cassandra-shuffle with JMX usernames and passwords (CASSANDRA-5431)
Merged from 1.1:
 * cli: Quote ks and cf names in schema output when needed (CASSANDRA-5052)
 * Fix bad default for min/max timestamp in SSTableMetadata (CASSANDRA-5372)
 * Fix cf name extraction from manifest in Directories.migrateFile() 
   (CASSANDRA-5242)
 * Support pluggable internode authentication (CASSANDRA-5401)


1.2.3
 * add check for sstable overlap within a level on startup (CASSANDRA-5327)
 * replace ipv6 colons in jmx object names (CASSANDRA-5298, 5328)
 * Avoid allocating SSTableBoundedScanner during repair when the range does 
   not intersect the sstable (CASSANDRA-5249)
 * Don't lowercase property map keys (this breaks NTS) (CASSANDRA-5292)
 * Fix composite comparator with super columns (CASSANDRA-5287)
 * Fix insufficient validation of UPDATE queries against counter cfs
   (CASSANDRA-5300)
 * Fix PropertyFileSnitch default DC/Rack behavior (CASSANDRA-5285)
 * Handle null values when executing prepared statement (CASSANDRA-5081)
 * Add netty to pom dependencies (CASSANDRA-5181)
 * Include type arguments in Thrift CQLPreparedResult (CASSANDRA-5311)
 * Fix compaction not removing columns when bf_fp_ratio is 1 (CASSANDRA-5182)
 * cli: Warn about missing CQL3 tables in schema descriptions (CASSANDRA-5309)
 * Re-enable unknown option in replication/compaction strategies option for
   backward compatibility (CASSANDRA-4795)
 * Add binary protocol support to stress (CASSANDRA-4993)
 * cqlsh: Fix COPY FROM value quoting and null handling (CASSANDRA-5305)
 * Fix repair -pr for vnodes (CASSANDRA-5329)
 * Relax CL for auth queries for non-default users (CASSANDRA-5310)
 * Fix AssertionError during repair (CASSANDRA-5245)
 * Don't announce migrations to pre-1.2 nodes (CASSANDRA-5334)
Merged from 1.1:
 * Update offline scrub for 1.0 -> 1.1 directory structure (CASSANDRA-5195)
 * add tmp flag to Descriptor hashcode (CASSANDRA-4021)
 * fix logging of "Found table data in data directories" when only system tables
   are present (CASSANDRA-5289)
 * cli: Add JMX authentication support (CASSANDRA-5080)
 * nodetool: ability to repair specific range (CASSANDRA-5280)
 * Fix possible assertion triggered in SliceFromReadCommand (CASSANDRA-5284)
 * cqlsh: Add inet type support on Windows (ipv4-only) (CASSANDRA-4801)
 * Fix race when initializing ColumnFamilyStore (CASSANDRA-5350)
 * Add UseTLAB JVM flag (CASSANDRA-5361)


1.2.2
 * fix potential for multiple concurrent compactions of the same sstables
   (CASSANDRA-5256)
 * avoid no-op caching of byte[] on commitlog append (CASSANDRA-5199)
 * fix symlinks under data dir not working (CASSANDRA-5185)
 * fix bug in compact storage metadata handling (CASSANDRA-5189)
 * Validate login for USE queries (CASSANDRA-5207)
 * cli: remove default username and password (CASSANDRA-5208)
 * configure populate_io_cache_on_flush per-CF (CASSANDRA-4694)
 * allow configuration of internode socket buffer (CASSANDRA-3378)
 * Make sstable directory picking blacklist-aware again (CASSANDRA-5193)
 * Correctly expire gossip states for edge cases (CASSANDRA-5216)
 * Improve handling of directory creation failures (CASSANDRA-5196)
 * Expose secondary indicies to the rest of nodetool (CASSANDRA-4464)
 * Binary protocol: avoid sending notification for 0.0.0.0 (CASSANDRA-5227)
 * add UseCondCardMark XX jvm settings on jdk 1.7 (CASSANDRA-4366)
 * CQL3 refactor to allow conversion function (CASSANDRA-5226)
 * Fix drop of sstables in some circumstance (CASSANDRA-5232)
 * Implement caching of authorization results (CASSANDRA-4295)
 * Add support for LZ4 compression (CASSANDRA-5038)
 * Fix missing columns in wide rows queries (CASSANDRA-5225)
 * Simplify auth setup and make system_auth ks alterable (CASSANDRA-5112)
 * Stop compactions from hanging during bootstrap (CASSANDRA-5244)
 * fix compressed streaming sending extra chunk (CASSANDRA-5105)
 * Add CQL3-based implementations of IAuthenticator and IAuthorizer
   (CASSANDRA-4898)
 * Fix timestamp-based tomstone removal logic (CASSANDRA-5248)
 * cli: Add JMX authentication support (CASSANDRA-5080)
 * Fix forceFlush behavior (CASSANDRA-5241)
 * cqlsh: Add username autocompletion (CASSANDRA-5231)
 * Fix CQL3 composite partition key error (CASSANDRA-5240)
 * Allow IN clause on last clustering key (CASSANDRA-5230)
Merged from 1.1:
 * fix start key/end token validation for wide row iteration (CASSANDRA-5168)
 * add ConfigHelper support for Thrift frame and max message sizes (CASSANDRA-5188)
 * fix nodetool repair not fail on node down (CASSANDRA-5203)
 * always collect tombstone hints (CASSANDRA-5068)
 * Fix error when sourcing file in cqlsh (CASSANDRA-5235)


1.2.1
 * stream undelivered hints on decommission (CASSANDRA-5128)
 * GossipingPropertyFileSnitch loads saved dc/rack info if needed (CASSANDRA-5133)
 * drain should flush system CFs too (CASSANDRA-4446)
 * add inter_dc_tcp_nodelay setting (CASSANDRA-5148)
 * re-allow wrapping ranges for start_token/end_token range pairitspwng (CASSANDRA-5106)
 * fix validation compaction of empty rows (CASSANDRA-5136)
 * nodetool methods to enable/disable hint storage/delivery (CASSANDRA-4750)
 * disallow bloom filter false positive chance of 0 (CASSANDRA-5013)
 * add threadpool size adjustment methods to JMXEnabledThreadPoolExecutor and 
   CompactionManagerMBean (CASSANDRA-5044)
 * fix hinting for dropped local writes (CASSANDRA-4753)
 * off-heap cache doesn't need mutable column container (CASSANDRA-5057)
 * apply disk_failure_policy to bad disks on initial directory creation 
   (CASSANDRA-4847)
 * Optimize name-based queries to use ArrayBackedSortedColumns (CASSANDRA-5043)
 * Fall back to old manifest if most recent is unparseable (CASSANDRA-5041)
 * pool [Compressed]RandomAccessReader objects on the partitioned read path
   (CASSANDRA-4942)
 * Add debug logging to list filenames processed by Directories.migrateFile 
   method (CASSANDRA-4939)
 * Expose black-listed directories via JMX (CASSANDRA-4848)
 * Log compaction merge counts (CASSANDRA-4894)
 * Minimize byte array allocation by AbstractData{Input,Output} (CASSANDRA-5090)
 * Add SSL support for the binary protocol (CASSANDRA-5031)
 * Allow non-schema system ks modification for shuffle to work (CASSANDRA-5097)
 * cqlsh: Add default limit to SELECT statements (CASSANDRA-4972)
 * cqlsh: fix DESCRIBE for 1.1 cfs in CQL3 (CASSANDRA-5101)
 * Correctly gossip with nodes >= 1.1.7 (CASSANDRA-5102)
 * Ensure CL guarantees on digest mismatch (CASSANDRA-5113)
 * Validate correctly selects on composite partition key (CASSANDRA-5122)
 * Fix exception when adding collection (CASSANDRA-5117)
 * Handle states for non-vnode clusters correctly (CASSANDRA-5127)
 * Refuse unrecognized replication and compaction strategy options (CASSANDRA-4795)
 * Pick the correct value validator in sstable2json for cql3 tables (CASSANDRA-5134)
 * Validate login for describe_keyspace, describe_keyspaces and set_keyspace
   (CASSANDRA-5144)
 * Fix inserting empty maps (CASSANDRA-5141)
 * Don't remove tokens from System table for node we know (CASSANDRA-5121)
 * fix streaming progress report for compresed files (CASSANDRA-5130)
 * Coverage analysis for low-CL queries (CASSANDRA-4858)
 * Stop interpreting dates as valid timeUUID value (CASSANDRA-4936)
 * Adds E notation for floating point numbers (CASSANDRA-4927)
 * Detect (and warn) unintentional use of the cql2 thrift methods when cql3 was
   intended (CASSANDRA-5172)
 * cli: Quote ks and cf names in schema output when needed (CASSANDRA-5052)
 * Fix cf name extraction from manifest in Directories.migrateFile() (CASSANDRA-5242)
 * Replace mistaken usage of commons-logging with slf4j (CASSANDRA-5464)
 * Ensure Jackson dependency matches lib (CASSANDRA-5126)
 * Expose droppable tombstone ratio stats over JMX (CASSANDRA-5159)
Merged from 1.1:
 * Simplify CompressedRandomAccessReader to work around JDK FD bug (CASSANDRA-5088)
 * Improve handling a changing target throttle rate mid-compaction (CASSANDRA-5087)
 * Pig: correctly decode row keys in widerow mode (CASSANDRA-5098)
 * nodetool repair command now prints progress (CASSANDRA-4767)
 * fix user defined compaction to run against 1.1 data directory (CASSANDRA-5118)
 * Fix CQL3 BATCH authorization caching (CASSANDRA-5145)
 * fix get_count returns incorrect value with TTL (CASSANDRA-5099)
 * better handling for mid-compaction failure (CASSANDRA-5137)
 * convert default marshallers list to map for better readability (CASSANDRA-5109)
 * fix ConcurrentModificationException in getBootstrapSource (CASSANDRA-5170)
 * fix sstable maxtimestamp for row deletes and pre-1.1.1 sstables (CASSANDRA-5153)
 * Fix thread growth on node removal (CASSANDRA-5175)
 * Make Ec2Region's datacenter name configurable (CASSANDRA-5155)


1.2.0
 * Disallow counters in collections (CASSANDRA-5082)
 * cqlsh: add unit tests (CASSANDRA-3920)
 * fix default bloom_filter_fp_chance for LeveledCompactionStrategy (CASSANDRA-5093)
Merged from 1.1:
 * add validation for get_range_slices with start_key and end_token (CASSANDRA-5089)


1.2.0-rc2
 * fix nodetool ownership display with vnodes (CASSANDRA-5065)
 * cqlsh: add DESCRIBE KEYSPACES command (CASSANDRA-5060)
 * Fix potential infinite loop when reloading CFS (CASSANDRA-5064)
 * Fix SimpleAuthorizer example (CASSANDRA-5072)
 * cqlsh: force CL.ONE for tracing and system.schema* queries (CASSANDRA-5070)
 * Includes cassandra-shuffle in the debian package (CASSANDRA-5058)
Merged from 1.1:
 * fix multithreaded compaction deadlock (CASSANDRA-4492)
 * fix temporarily missing schema after upgrade from pre-1.1.5 (CASSANDRA-5061)
 * Fix ALTER TABLE overriding compression options with defaults
   (CASSANDRA-4996, 5066)
 * fix specifying and altering crc_check_chance (CASSANDRA-5053)
 * fix Murmur3Partitioner ownership% calculation (CASSANDRA-5076)
 * Don't expire columns sooner than they should in 2ndary indexes (CASSANDRA-5079)


1.2-rc1
 * rename rpc_timeout settings to request_timeout (CASSANDRA-5027)
 * add BF with 0.1 FP to LCS by default (CASSANDRA-5029)
 * Fix preparing insert queries (CASSANDRA-5016)
 * Fix preparing queries with counter increment (CASSANDRA-5022)
 * Fix preparing updates with collections (CASSANDRA-5017)
 * Don't generate UUID based on other node address (CASSANDRA-5002)
 * Fix message when trying to alter a clustering key type (CASSANDRA-5012)
 * Update IAuthenticator to match the new IAuthorizer (CASSANDRA-5003)
 * Fix inserting only a key in CQL3 (CASSANDRA-5040)
 * Fix CQL3 token() function when used with strings (CASSANDRA-5050)
Merged from 1.1:
 * reduce log spam from invalid counter shards (CASSANDRA-5026)
 * Improve schema propagation performance (CASSANDRA-5025)
 * Fix for IndexHelper.IndexFor throws OOB Exception (CASSANDRA-5030)
 * cqlsh: make it possible to describe thrift CFs (CASSANDRA-4827)
 * cqlsh: fix timestamp formatting on some platforms (CASSANDRA-5046)


1.2-beta3
 * make consistency level configurable in cqlsh (CASSANDRA-4829)
 * fix cqlsh rendering of blob fields (CASSANDRA-4970)
 * fix cqlsh DESCRIBE command (CASSANDRA-4913)
 * save truncation position in system table (CASSANDRA-4906)
 * Move CompressionMetadata off-heap (CASSANDRA-4937)
 * allow CLI to GET cql3 columnfamily data (CASSANDRA-4924)
 * Fix rare race condition in getExpireTimeForEndpoint (CASSANDRA-4402)
 * acquire references to overlapping sstables during compaction so bloom filter
   doesn't get free'd prematurely (CASSANDRA-4934)
 * Don't share slice query filter in CQL3 SelectStatement (CASSANDRA-4928)
 * Separate tracing from Log4J (CASSANDRA-4861)
 * Exclude gcable tombstones from merkle-tree computation (CASSANDRA-4905)
 * Better printing of AbstractBounds for tracing (CASSANDRA-4931)
 * Optimize mostRecentTombstone check in CC.collectAllData (CASSANDRA-4883)
 * Change stream session ID to UUID to avoid collision from same node (CASSANDRA-4813)
 * Use Stats.db when bulk loading if present (CASSANDRA-4957)
 * Skip repair on system_trace and keyspaces with RF=1 (CASSANDRA-4956)
 * (cql3) Remove arbitrary SELECT limit (CASSANDRA-4918)
 * Correctly handle prepared operation on collections (CASSANDRA-4945)
 * Fix CQL3 LIMIT (CASSANDRA-4877)
 * Fix Stress for CQL3 (CASSANDRA-4979)
 * Remove cassandra specific exceptions from JMX interface (CASSANDRA-4893)
 * (CQL3) Force using ALLOW FILTERING on potentially inefficient queries (CASSANDRA-4915)
 * (cql3) Fix adding column when the table has collections (CASSANDRA-4982)
 * (cql3) Fix allowing collections with compact storage (CASSANDRA-4990)
 * (cql3) Refuse ttl/writetime function on collections (CASSANDRA-4992)
 * Replace IAuthority with new IAuthorizer (CASSANDRA-4874)
 * clqsh: fix KEY pseudocolumn escaping when describing Thrift tables
   in CQL3 mode (CASSANDRA-4955)
 * add basic authentication support for Pig CassandraStorage (CASSANDRA-3042)
 * fix CQL2 ALTER TABLE compaction_strategy_class altering (CASSANDRA-4965)
Merged from 1.1:
 * Fall back to old describe_splits if d_s_ex is not available (CASSANDRA-4803)
 * Improve error reporting when streaming ranges fail (CASSANDRA-5009)
 * Fix cqlsh timestamp formatting of timezone info (CASSANDRA-4746)
 * Fix assertion failure with leveled compaction (CASSANDRA-4799)
 * Check for null end_token in get_range_slice (CASSANDRA-4804)
 * Remove all remnants of removed nodes (CASSANDRA-4840)
 * Add aut-reloading of the log4j file in debian package (CASSANDRA-4855)
 * Fix estimated row cache entry size (CASSANDRA-4860)
 * reset getRangeSlice filter after finishing a row for get_paged_slice
   (CASSANDRA-4919)
 * expunge row cache post-truncate (CASSANDRA-4940)
 * Allow static CF definition with compact storage (CASSANDRA-4910)
 * Fix endless loop/compaction of schema_* CFs due to broken timestamps (CASSANDRA-4880)
 * Fix 'wrong class type' assertion in CounterColumn (CASSANDRA-4976)


1.2-beta2
 * fp rate of 1.0 disables BF entirely; LCS defaults to 1.0 (CASSANDRA-4876)
 * off-heap bloom filters for row keys (CASSANDRA_4865)
 * add extension point for sstable components (CASSANDRA-4049)
 * improve tracing output (CASSANDRA-4852, 4862)
 * make TRACE verb droppable (CASSANDRA-4672)
 * fix BulkLoader recognition of CQL3 columnfamilies (CASSANDRA-4755)
 * Sort commitlog segments for replay by id instead of mtime (CASSANDRA-4793)
 * Make hint delivery asynchronous (CASSANDRA-4761)
 * Pluggable Thrift transport factories for CLI and cqlsh (CASSANDRA-4609, 4610)
 * cassandra-cli: allow Double value type to be inserted to a column (CASSANDRA-4661)
 * Add ability to use custom TServerFactory implementations (CASSANDRA-4608)
 * optimize batchlog flushing to skip successful batches (CASSANDRA-4667)
 * include metadata for system keyspace itself in schema tables (CASSANDRA-4416)
 * add check to PropertyFileSnitch to verify presence of location for
   local node (CASSANDRA-4728)
 * add PBSPredictor consistency modeler (CASSANDRA-4261)
 * remove vestiges of Thrift unframed mode (CASSANDRA-4729)
 * optimize single-row PK lookups (CASSANDRA-4710)
 * adjust blockFor calculation to account for pending ranges due to node 
   movement (CASSANDRA-833)
 * Change CQL version to 3.0.0 and stop accepting 3.0.0-beta1 (CASSANDRA-4649)
 * (CQL3) Make prepared statement global instead of per connection 
   (CASSANDRA-4449)
 * Fix scrubbing of CQL3 created tables (CASSANDRA-4685)
 * (CQL3) Fix validation when using counter and regular columns in the same 
   table (CASSANDRA-4706)
 * Fix bug starting Cassandra with simple authentication (CASSANDRA-4648)
 * Add support for batchlog in CQL3 (CASSANDRA-4545, 4738)
 * Add support for multiple column family outputs in CFOF (CASSANDRA-4208)
 * Support repairing only the local DC nodes (CASSANDRA-4747)
 * Use rpc_address for binary protocol and change default port (CASSANDRA-4751)
 * Fix use of collections in prepared statements (CASSANDRA-4739)
 * Store more information into peers table (CASSANDRA-4351, 4814)
 * Configurable bucket size for size tiered compaction (CASSANDRA-4704)
 * Run leveled compaction in parallel (CASSANDRA-4310)
 * Fix potential NPE during CFS reload (CASSANDRA-4786)
 * Composite indexes may miss results (CASSANDRA-4796)
 * Move consistency level to the protocol level (CASSANDRA-4734, 4824)
 * Fix Subcolumn slice ends not respected (CASSANDRA-4826)
 * Fix Assertion error in cql3 select (CASSANDRA-4783)
 * Fix list prepend logic (CQL3) (CASSANDRA-4835)
 * Add booleans as literals in CQL3 (CASSANDRA-4776)
 * Allow renaming PK columns in CQL3 (CASSANDRA-4822)
 * Fix binary protocol NEW_NODE event (CASSANDRA-4679)
 * Fix potential infinite loop in tombstone compaction (CASSANDRA-4781)
 * Remove system tables accounting from schema (CASSANDRA-4850)
 * (cql3) Force provided columns in clustering key order in 
   'CLUSTERING ORDER BY' (CASSANDRA-4881)
 * Fix composite index bug (CASSANDRA-4884)
 * Fix short read protection for CQL3 (CASSANDRA-4882)
 * Add tracing support to the binary protocol (CASSANDRA-4699)
 * (cql3) Don't allow prepared marker inside collections (CASSANDRA-4890)
 * Re-allow order by on non-selected columns (CASSANDRA-4645)
 * Bug when composite index is created in a table having collections (CASSANDRA-4909)
 * log index scan subject in CompositesSearcher (CASSANDRA-4904)
Merged from 1.1:
 * add get[Row|Key]CacheEntries to CacheServiceMBean (CASSANDRA-4859)
 * fix get_paged_slice to wrap to next row correctly (CASSANDRA-4816)
 * fix indexing empty column values (CASSANDRA-4832)
 * allow JdbcDate to compose null Date objects (CASSANDRA-4830)
 * fix possible stackoverflow when compacting 1000s of sstables
   (CASSANDRA-4765)
 * fix wrong leveled compaction progress calculation (CASSANDRA-4807)
 * add a close() method to CRAR to prevent leaking file descriptors (CASSANDRA-4820)
 * fix potential infinite loop in get_count (CASSANDRA-4833)
 * fix compositeType.{get/from}String methods (CASSANDRA-4842)
 * (CQL) fix CREATE COLUMNFAMILY permissions check (CASSANDRA-4864)
 * Fix DynamicCompositeType same type comparison (CASSANDRA-4711)
 * Fix duplicate SSTable reference when stream session failed (CASSANDRA-3306)
 * Allow static CF definition with compact storage (CASSANDRA-4910)
 * Fix endless loop/compaction of schema_* CFs due to broken timestamps (CASSANDRA-4880)
 * Fix 'wrong class type' assertion in CounterColumn (CASSANDRA-4976)


1.2-beta1
 * add atomic_batch_mutate (CASSANDRA-4542, -4635)
 * increase default max_hint_window_in_ms to 3h (CASSANDRA-4632)
 * include message initiation time to replicas so they can more
   accurately drop timed-out requests (CASSANDRA-2858)
 * fix clientutil.jar dependencies (CASSANDRA-4566)
 * optimize WriteResponse (CASSANDRA-4548)
 * new metrics (CASSANDRA-4009)
 * redesign KEYS indexes to avoid read-before-write (CASSANDRA-2897)
 * debug tracing (CASSANDRA-1123)
 * parallelize row cache loading (CASSANDRA-4282)
 * Make compaction, flush JBOD-aware (CASSANDRA-4292)
 * run local range scans on the read stage (CASSANDRA-3687)
 * clean up ioexceptions (CASSANDRA-2116)
 * add disk_failure_policy (CASSANDRA-2118)
 * Introduce new json format with row level deletion (CASSANDRA-4054)
 * remove redundant "name" column from schema_keyspaces (CASSANDRA-4433)
 * improve "nodetool ring" handling of multi-dc clusters (CASSANDRA-3047)
 * update NTS calculateNaturalEndpoints to be O(N log N) (CASSANDRA-3881)
 * split up rpc timeout by operation type (CASSANDRA-2819)
 * rewrite key cache save/load to use only sequential i/o (CASSANDRA-3762)
 * update MS protocol with a version handshake + broadcast address id
   (CASSANDRA-4311)
 * multithreaded hint replay (CASSANDRA-4189)
 * add inter-node message compression (CASSANDRA-3127)
 * remove COPP (CASSANDRA-2479)
 * Track tombstone expiration and compact when tombstone content is
   higher than a configurable threshold, default 20% (CASSANDRA-3442, 4234)
 * update MurmurHash to version 3 (CASSANDRA-2975)
 * (CLI) track elapsed time for `delete' operation (CASSANDRA-4060)
 * (CLI) jline version is bumped to 1.0 to properly  support
   'delete' key function (CASSANDRA-4132)
 * Save IndexSummary into new SSTable 'Summary' component (CASSANDRA-2392, 4289)
 * Add support for range tombstones (CASSANDRA-3708)
 * Improve MessagingService efficiency (CASSANDRA-3617)
 * Avoid ID conflicts from concurrent schema changes (CASSANDRA-3794)
 * Set thrift HSHA server thread limit to unlimited by default (CASSANDRA-4277)
 * Avoids double serialization of CF id in RowMutation messages
   (CASSANDRA-4293)
 * stream compressed sstables directly with java nio (CASSANDRA-4297)
 * Support multiple ranges in SliceQueryFilter (CASSANDRA-3885)
 * Add column metadata to system column families (CASSANDRA-4018)
 * (cql3) Always use composite types by default (CASSANDRA-4329)
 * (cql3) Add support for set, map and list (CASSANDRA-3647)
 * Validate date type correctly (CASSANDRA-4441)
 * (cql3) Allow definitions with only a PK (CASSANDRA-4361)
 * (cql3) Add support for row key composites (CASSANDRA-4179)
 * improve DynamicEndpointSnitch by using reservoir sampling (CASSANDRA-4038)
 * (cql3) Add support for 2ndary indexes (CASSANDRA-3680)
 * (cql3) fix defining more than one PK to be invalid (CASSANDRA-4477)
 * remove schema agreement checking from all external APIs (Thrift, CQL and CQL3) (CASSANDRA-4487)
 * add Murmur3Partitioner and make it default for new installations (CASSANDRA-3772, 4621)
 * (cql3) update pseudo-map syntax to use map syntax (CASSANDRA-4497)
 * Finer grained exceptions hierarchy and provides error code with exceptions (CASSANDRA-3979)
 * Adds events push to binary protocol (CASSANDRA-4480)
 * Rewrite nodetool help (CASSANDRA-2293)
 * Make CQL3 the default for CQL (CASSANDRA-4640)
 * update stress tool to be able to use CQL3 (CASSANDRA-4406)
 * Accept all thrift update on CQL3 cf but don't expose their metadata (CASSANDRA-4377)
 * Replace Throttle with Guava's RateLimiter for HintedHandOff (CASSANDRA-4541)
 * fix counter add/get using CQL2 and CQL3 in stress tool (CASSANDRA-4633)
 * Add sstable count per level to cfstats (CASSANDRA-4537)
 * (cql3) Add ALTER KEYSPACE statement (CASSANDRA-4611)
 * (cql3) Allow defining default consistency levels (CASSANDRA-4448)
 * (cql3) Fix queries using LIMIT missing results (CASSANDRA-4579)
 * fix cross-version gossip messaging (CASSANDRA-4576)
 * added inet data type (CASSANDRA-4627)


1.1.6
 * Wait for writes on synchronous read digest mismatch (CASSANDRA-4792)
 * fix commitlog replay for nanotime-infected sstables (CASSANDRA-4782)
 * preflight check ttl for maximum of 20 years (CASSANDRA-4771)
 * (Pig) fix widerow input with single column rows (CASSANDRA-4789)
 * Fix HH to compact with correct gcBefore, which avoids wiping out
   undelivered hints (CASSANDRA-4772)
 * LCS will merge up to 32 L0 sstables as intended (CASSANDRA-4778)
 * NTS will default unconfigured DC replicas to zero (CASSANDRA-4675)
 * use default consistency level in counter validation if none is
   explicitly provide (CASSANDRA-4700)
 * Improve IAuthority interface by introducing fine-grained
   access permissions and grant/revoke commands (CASSANDRA-4490, 4644)
 * fix assumption error in CLI when updating/describing keyspace 
   (CASSANDRA-4322)
 * Adds offline sstablescrub to debian packaging (CASSANDRA-4642)
 * Automatic fixing of overlapping leveled sstables (CASSANDRA-4644)
 * fix error when using ORDER BY with extended selections (CASSANDRA-4689)
 * (CQL3) Fix validation for IN queries for non-PK cols (CASSANDRA-4709)
 * fix re-created keyspace disappering after 1.1.5 upgrade 
   (CASSANDRA-4698, 4752)
 * (CLI) display elapsed time in 2 fraction digits (CASSANDRA-3460)
 * add authentication support to sstableloader (CASSANDRA-4712)
 * Fix CQL3 'is reversed' logic (CASSANDRA-4716, 4759)
 * (CQL3) Don't return ReversedType in result set metadata (CASSANDRA-4717)
 * Backport adding AlterKeyspace statement (CASSANDRA-4611)
 * (CQL3) Correcty accept upper-case data types (CASSANDRA-4770)
 * Add binary protocol events for schema changes (CASSANDRA-4684)
Merged from 1.0:
 * Switch from NBHM to CHM in MessagingService's callback map, which
   prevents OOM in long-running instances (CASSANDRA-4708)


1.1.5
 * add SecondaryIndex.reload API (CASSANDRA-4581)
 * use millis + atomicint for commitlog segment creation instead of
   nanotime, which has issues under some hypervisors (CASSANDRA-4601)
 * fix FD leak in slice queries (CASSANDRA-4571)
 * avoid recursion in leveled compaction (CASSANDRA-4587)
 * increase stack size under Java7 to 180K
 * Log(info) schema changes (CASSANDRA-4547)
 * Change nodetool setcachecapcity to manipulate global caches (CASSANDRA-4563)
 * (cql3) fix setting compaction strategy (CASSANDRA-4597)
 * fix broken system.schema_* timestamps on system startup (CASSANDRA-4561)
 * fix wrong skip of cache saving (CASSANDRA-4533)
 * Avoid NPE when lost+found is in data dir (CASSANDRA-4572)
 * Respect five-minute flush moratorium after initial CL replay (CASSANDRA-4474)
 * Adds ntp as recommended in debian packaging (CASSANDRA-4606)
 * Configurable transport in CF Record{Reader|Writer} (CASSANDRA-4558)
 * (cql3) fix potential NPE with both equal and unequal restriction (CASSANDRA-4532)
 * (cql3) improves ORDER BY validation (CASSANDRA-4624)
 * Fix potential deadlock during counter writes (CASSANDRA-4578)
 * Fix cql error with ORDER BY when using IN (CASSANDRA-4612)
Merged from 1.0:
 * increase Xss to 160k to accomodate latest 1.6 JVMs (CASSANDRA-4602)
 * fix toString of hint destination tokens (CASSANDRA-4568)
 * Fix multiple values for CurrentLocal NodeID (CASSANDRA-4626)


1.1.4
 * fix offline scrub to catch >= out of order rows (CASSANDRA-4411)
 * fix cassandra-env.sh on RHEL and other non-dash-based systems 
   (CASSANDRA-4494)
Merged from 1.0:
 * (Hadoop) fix setting key length for old-style mapred api (CASSANDRA-4534)
 * (Hadoop) fix iterating through a resultset consisting entirely
   of tombstoned rows (CASSANDRA-4466)


1.1.3
 * (cqlsh) add COPY TO (CASSANDRA-4434)
 * munmap commitlog segments before rename (CASSANDRA-4337)
 * (JMX) rename getRangeKeySample to sampleKeyRange to avoid returning
   multi-MB results as an attribute (CASSANDRA-4452)
 * flush based on data size, not throughput; overwritten columns no 
   longer artificially inflate liveRatio (CASSANDRA-4399)
 * update default commitlog segment size to 32MB and total commitlog
   size to 32/1024 MB for 32/64 bit JVMs, respectively (CASSANDRA-4422)
 * avoid using global partitioner to estimate ranges in index sstables
   (CASSANDRA-4403)
 * restore pre-CASSANDRA-3862 approach to removing expired tombstones
   from row cache during compaction (CASSANDRA-4364)
 * (stress) support for CQL prepared statements (CASSANDRA-3633)
 * Correctly catch exception when Snappy cannot be loaded (CASSANDRA-4400)
 * (cql3) Support ORDER BY when IN condition is given in WHERE clause (CASSANDRA-4327)
 * (cql3) delete "component_index" column on DROP TABLE call (CASSANDRA-4420)
 * change nanoTime() to currentTimeInMillis() in schema related code (CASSANDRA-4432)
 * add a token generation tool (CASSANDRA-3709)
 * Fix LCS bug with sstable containing only 1 row (CASSANDRA-4411)
 * fix "Can't Modify Index Name" problem on CF update (CASSANDRA-4439)
 * Fix assertion error in getOverlappingSSTables during repair (CASSANDRA-4456)
 * fix nodetool's setcompactionthreshold command (CASSANDRA-4455)
 * Ensure compacted files are never used, to avoid counter overcount (CASSANDRA-4436)
Merged from 1.0:
 * Push the validation of secondary index values to the SecondaryIndexManager (CASSANDRA-4240)
 * allow dropping columns shadowed by not-yet-expired supercolumn or row
   tombstones in PrecompactedRow (CASSANDRA-4396)


1.1.2
 * Fix cleanup not deleting index entries (CASSANDRA-4379)
 * Use correct partitioner when saving + loading caches (CASSANDRA-4331)
 * Check schema before trying to export sstable (CASSANDRA-2760)
 * Raise a meaningful exception instead of NPE when PFS encounters
   an unconfigured node + no default (CASSANDRA-4349)
 * fix bug in sstable blacklisting with LCS (CASSANDRA-4343)
 * LCS no longer promotes tiny sstables out of L0 (CASSANDRA-4341)
 * skip tombstones during hint replay (CASSANDRA-4320)
 * fix NPE in compactionstats (CASSANDRA-4318)
 * enforce 1m min keycache for auto (CASSANDRA-4306)
 * Have DeletedColumn.isMFD always return true (CASSANDRA-4307)
 * (cql3) exeption message for ORDER BY constraints said primary filter can be
    an IN clause, which is misleading (CASSANDRA-4319)
 * (cql3) Reject (not yet supported) creation of 2ndardy indexes on tables with
   composite primary keys (CASSANDRA-4328)
 * Set JVM stack size to 160k for java 7 (CASSANDRA-4275)
 * cqlsh: add COPY command to load data from CSV flat files (CASSANDRA-4012)
 * CFMetaData.fromThrift to throw ConfigurationException upon error (CASSANDRA-4353)
 * Use CF comparator to sort indexed columns in SecondaryIndexManager
   (CASSANDRA-4365)
 * add strategy_options to the KSMetaData.toString() output (CASSANDRA-4248)
 * (cql3) fix range queries containing unqueried results (CASSANDRA-4372)
 * (cql3) allow updating column_alias types (CASSANDRA-4041)
 * (cql3) Fix deletion bug (CASSANDRA-4193)
 * Fix computation of overlapping sstable for leveled compaction (CASSANDRA-4321)
 * Improve scrub and allow to run it offline (CASSANDRA-4321)
 * Fix assertionError in StorageService.bulkLoad (CASSANDRA-4368)
 * (cqlsh) add option to authenticate to a keyspace at startup (CASSANDRA-4108)
 * (cqlsh) fix ASSUME functionality (CASSANDRA-4352)
 * Fix ColumnFamilyRecordReader to not return progress > 100% (CASSANDRA-3942)
Merged from 1.0:
 * Set gc_grace on index CF to 0 (CASSANDRA-4314)


1.1.1
 * add populate_io_cache_on_flush option (CASSANDRA-2635)
 * allow larger cache capacities than 2GB (CASSANDRA-4150)
 * add getsstables command to nodetool (CASSANDRA-4199)
 * apply parent CF compaction settings to secondary index CFs (CASSANDRA-4280)
 * preserve commitlog size cap when recycling segments at startup
   (CASSANDRA-4201)
 * (Hadoop) fix split generation regression (CASSANDRA-4259)
 * ignore min/max compactions settings in LCS, while preserving
   behavior that min=max=0 disables autocompaction (CASSANDRA-4233)
 * log number of rows read from saved cache (CASSANDRA-4249)
 * calculate exact size required for cleanup operations (CASSANDRA-1404)
 * avoid blocking additional writes during flush when the commitlog
   gets behind temporarily (CASSANDRA-1991)
 * enable caching on index CFs based on data CF cache setting (CASSANDRA-4197)
 * warn on invalid replication strategy creation options (CASSANDRA-4046)
 * remove [Freeable]Memory finalizers (CASSANDRA-4222)
 * include tombstone size in ColumnFamily.size, which can prevent OOM
   during sudden mass delete operations by yielding a nonzero liveRatio
   (CASSANDRA-3741)
 * Open 1 sstableScanner per level for leveled compaction (CASSANDRA-4142)
 * Optimize reads when row deletion timestamps allow us to restrict
   the set of sstables we check (CASSANDRA-4116)
 * add support for commitlog archiving and point-in-time recovery
   (CASSANDRA-3690)
 * avoid generating redundant compaction tasks during streaming
   (CASSANDRA-4174)
 * add -cf option to nodetool snapshot, and takeColumnFamilySnapshot to
   StorageService mbean (CASSANDRA-556)
 * optimize cleanup to drop entire sstables where possible (CASSANDRA-4079)
 * optimize truncate when autosnapshot is disabled (CASSANDRA-4153)
 * update caches to use byte[] keys to reduce memory overhead (CASSANDRA-3966)
 * add column limit to cli (CASSANDRA-3012, 4098)
 * clean up and optimize DataOutputBuffer, used by CQL compression and
   CompositeType (CASSANDRA-4072)
 * optimize commitlog checksumming (CASSANDRA-3610)
 * identify and blacklist corrupted SSTables from future compactions 
   (CASSANDRA-2261)
 * Move CfDef and KsDef validation out of thrift (CASSANDRA-4037)
 * Expose API to repair a user provided range (CASSANDRA-3912)
 * Add way to force the cassandra-cli to refresh its schema (CASSANDRA-4052)
 * Avoid having replicate on write tasks stacking up at CL.ONE (CASSANDRA-2889)
 * (cql3) Backwards compatibility for composite comparators in non-cql3-aware
   clients (CASSANDRA-4093)
 * (cql3) Fix order by for reversed queries (CASSANDRA-4160)
 * (cql3) Add ReversedType support (CASSANDRA-4004)
 * (cql3) Add timeuuid type (CASSANDRA-4194)
 * (cql3) Minor fixes (CASSANDRA-4185)
 * (cql3) Fix prepared statement in BATCH (CASSANDRA-4202)
 * (cql3) Reduce the list of reserved keywords (CASSANDRA-4186)
 * (cql3) Move max/min compaction thresholds to compaction strategy options
   (CASSANDRA-4187)
 * Fix exception during move when localhost is the only source (CASSANDRA-4200)
 * (cql3) Allow paging through non-ordered partitioner results (CASSANDRA-3771)
 * (cql3) Fix drop index (CASSANDRA-4192)
 * (cql3) Don't return range ghosts anymore (CASSANDRA-3982)
 * fix re-creating Keyspaces/ColumnFamilies with the same name as dropped
   ones (CASSANDRA-4219)
 * fix SecondaryIndex LeveledManifest save upon snapshot (CASSANDRA-4230)
 * fix missing arrayOffset in FBUtilities.hash (CASSANDRA-4250)
 * (cql3) Add name of parameters in CqlResultSet (CASSANDRA-4242)
 * (cql3) Correctly validate order by queries (CASSANDRA-4246)
 * rename stress to cassandra-stress for saner packaging (CASSANDRA-4256)
 * Fix exception on colum metadata with non-string comparator (CASSANDRA-4269)
 * Check for unknown/invalid compression options (CASSANDRA-4266)
 * (cql3) Adds simple access to column timestamp and ttl (CASSANDRA-4217)
 * (cql3) Fix range queries with secondary indexes (CASSANDRA-4257)
 * Better error messages from improper input in cli (CASSANDRA-3865)
 * Try to stop all compaction upon Keyspace or ColumnFamily drop (CASSANDRA-4221)
 * (cql3) Allow keyspace properties to contain hyphens (CASSANDRA-4278)
 * (cql3) Correctly validate keyspace access in create table (CASSANDRA-4296)
 * Avoid deadlock in migration stage (CASSANDRA-3882)
 * Take supercolumn names and deletion info into account in memtable throughput
   (CASSANDRA-4264)
 * Add back backward compatibility for old style replication factor (CASSANDRA-4294)
 * Preserve compatibility with pre-1.1 index queries (CASSANDRA-4262)
Merged from 1.0:
 * Fix super columns bug where cache is not updated (CASSANDRA-4190)
 * fix maxTimestamp to include row tombstones (CASSANDRA-4116)
 * (CLI) properly handle quotes in create/update keyspace commands (CASSANDRA-4129)
 * Avoids possible deadlock during bootstrap (CASSANDRA-4159)
 * fix stress tool that hangs forever on timeout or error (CASSANDRA-4128)
 * stress tool to return appropriate exit code on failure (CASSANDRA-4188)
 * fix compaction NPE when out of disk space and assertions disabled
   (CASSANDRA-3985)
 * synchronize LCS getEstimatedTasks to avoid CME (CASSANDRA-4255)
 * ensure unique streaming session id's (CASSANDRA-4223)
 * kick off background compaction when min/max thresholds change 
   (CASSANDRA-4279)
 * improve ability of STCS.getBuckets to deal with 100s of 1000s of
   sstables, such as when convertinb back from LCS (CASSANDRA-4287)
 * Oversize integer in CQL throws NumberFormatException (CASSANDRA-4291)
 * fix 1.0.x node join to mixed version cluster, other nodes >= 1.1 (CASSANDRA-4195)
 * Fix LCS splitting sstable base on uncompressed size (CASSANDRA-4419)
 * Push the validation of secondary index values to the SecondaryIndexManager (CASSANDRA-4240)
 * Don't purge columns during upgradesstables (CASSANDRA-4462)
 * Make cqlsh work with piping (CASSANDRA-4113)
 * Validate arguments for nodetool decommission (CASSANDRA-4061)
 * Report thrift status in nodetool info (CASSANDRA-4010)


1.1.0-final
 * average a reduced liveRatio estimate with the previous one (CASSANDRA-4065)
 * Allow KS and CF names up to 48 characters (CASSANDRA-4157)
 * fix stress build (CASSANDRA-4140)
 * add time remaining estimate to nodetool compactionstats (CASSANDRA-4167)
 * (cql) fix NPE in cql3 ALTER TABLE (CASSANDRA-4163)
 * (cql) Add support for CL.TWO and CL.THREE in CQL (CASSANDRA-4156)
 * (cql) Fix type in CQL3 ALTER TABLE preventing update (CASSANDRA-4170)
 * (cql) Throw invalid exception from CQL3 on obsolete options (CASSANDRA-4171)
 * (cqlsh) fix recognizing uppercase SELECT keyword (CASSANDRA-4161)
 * Pig: wide row support (CASSANDRA-3909)
Merged from 1.0:
 * avoid streaming empty files with bulk loader if sstablewriter errors out
   (CASSANDRA-3946)


1.1-rc1
 * Include stress tool in binary builds (CASSANDRA-4103)
 * (Hadoop) fix wide row iteration when last row read was deleted
   (CASSANDRA-4154)
 * fix read_repair_chance to really default to 0.1 in the cli (CASSANDRA-4114)
 * Adds caching and bloomFilterFpChange to CQL options (CASSANDRA-4042)
 * Adds posibility to autoconfigure size of the KeyCache (CASSANDRA-4087)
 * fix KEYS index from skipping results (CASSANDRA-3996)
 * Remove sliced_buffer_size_in_kb dead option (CASSANDRA-4076)
 * make loadNewSStable preserve sstable version (CASSANDRA-4077)
 * Respect 1.0 cache settings as much as possible when upgrading 
   (CASSANDRA-4088)
 * relax path length requirement for sstable files when upgrading on 
   non-Windows platforms (CASSANDRA-4110)
 * fix terminination of the stress.java when errors were encountered
   (CASSANDRA-4128)
 * Move CfDef and KsDef validation out of thrift (CASSANDRA-4037)
 * Fix get_paged_slice (CASSANDRA-4136)
 * CQL3: Support slice with exclusive start and stop (CASSANDRA-3785)
Merged from 1.0:
 * support PropertyFileSnitch in bulk loader (CASSANDRA-4145)
 * add auto_snapshot option allowing disabling snapshot before drop/truncate
   (CASSANDRA-3710)
 * allow short snitch names (CASSANDRA-4130)


1.1-beta2
 * rename loaded sstables to avoid conflicts with local snapshots
   (CASSANDRA-3967)
 * start hint replay as soon as FD notifies that the target is back up
   (CASSANDRA-3958)
 * avoid unproductive deserializing of cached rows during compaction
   (CASSANDRA-3921)
 * fix concurrency issues with CQL keyspace creation (CASSANDRA-3903)
 * Show Effective Owership via Nodetool ring <keyspace> (CASSANDRA-3412)
 * Update ORDER BY syntax for CQL3 (CASSANDRA-3925)
 * Fix BulkRecordWriter to not throw NPE if reducer gets no map data from Hadoop (CASSANDRA-3944)
 * Fix bug with counters in super columns (CASSANDRA-3821)
 * Remove deprecated merge_shard_chance (CASSANDRA-3940)
 * add a convenient way to reset a node's schema (CASSANDRA-2963)
 * fix for intermittent SchemaDisagreementException (CASSANDRA-3884)
 * CLI `list <CF>` to limit number of columns and their order (CASSANDRA-3012)
 * ignore deprecated KsDef/CfDef/ColumnDef fields in native schema (CASSANDRA-3963)
 * CLI to report when unsupported column_metadata pair was given (CASSANDRA-3959)
 * reincarnate removed and deprecated KsDef/CfDef attributes (CASSANDRA-3953)
 * Fix race between writes and read for cache (CASSANDRA-3862)
 * perform static initialization of StorageProxy on start-up (CASSANDRA-3797)
 * support trickling fsync() on writes (CASSANDRA-3950)
 * expose counters for unavailable/timeout exceptions given to thrift clients (CASSANDRA-3671)
 * avoid quadratic startup time in LeveledManifest (CASSANDRA-3952)
 * Add type information to new schema_ columnfamilies and remove thrift
   serialization for schema (CASSANDRA-3792)
 * add missing column validator options to the CLI help (CASSANDRA-3926)
 * skip reading saved key cache if CF's caching strategy is NONE or ROWS_ONLY (CASSANDRA-3954)
 * Unify migration code (CASSANDRA-4017)
Merged from 1.0:
 * cqlsh: guess correct version of Python for Arch Linux (CASSANDRA-4090)
 * (CLI) properly handle quotes in create/update keyspace commands (CASSANDRA-4129)
 * Avoids possible deadlock during bootstrap (CASSANDRA-4159)
 * fix stress tool that hangs forever on timeout or error (CASSANDRA-4128)
 * Fix super columns bug where cache is not updated (CASSANDRA-4190)
 * stress tool to return appropriate exit code on failure (CASSANDRA-4188)


1.0.9
 * improve index sampling performance (CASSANDRA-4023)
 * always compact away deleted hints immediately after handoff (CASSANDRA-3955)
 * delete hints from dropped ColumnFamilies on handoff instead of
   erroring out (CASSANDRA-3975)
 * add CompositeType ref to the CLI doc for create/update column family (CASSANDRA-3980)
 * Pig: support Counter ColumnFamilies (CASSANDRA-3973)
 * Pig: Composite column support (CASSANDRA-3684)
 * Avoid NPE during repair when a keyspace has no CFs (CASSANDRA-3988)
 * Fix division-by-zero error on get_slice (CASSANDRA-4000)
 * don't change manifest level for cleanup, scrub, and upgradesstables
   operations under LeveledCompactionStrategy (CASSANDRA-3989, 4112)
 * fix race leading to super columns assertion failure (CASSANDRA-3957)
 * fix NPE on invalid CQL delete command (CASSANDRA-3755)
 * allow custom types in CLI's assume command (CASSANDRA-4081)
 * fix totalBytes count for parallel compactions (CASSANDRA-3758)
 * fix intermittent NPE in get_slice (CASSANDRA-4095)
 * remove unnecessary asserts in native code interfaces (CASSANDRA-4096)
 * Validate blank keys in CQL to avoid assertion errors (CASSANDRA-3612)
 * cqlsh: fix bad decoding of some column names (CASSANDRA-4003)
 * cqlsh: fix incorrect padding with unicode chars (CASSANDRA-4033)
 * Fix EC2 snitch incorrectly reporting region (CASSANDRA-4026)
 * Shut down thrift during decommission (CASSANDRA-4086)
 * Expose nodetool cfhistograms for 2ndary indexes (CASSANDRA-4063)
Merged from 0.8:
 * Fix ConcurrentModificationException in gossiper (CASSANDRA-4019)


1.1-beta1
 * (cqlsh)
   + add SOURCE and CAPTURE commands, and --file option (CASSANDRA-3479)
   + add ALTER COLUMNFAMILY WITH (CASSANDRA-3523)
   + bundle Python dependencies with Cassandra (CASSANDRA-3507)
   + added to Debian package (CASSANDRA-3458)
   + display byte data instead of erroring out on decode failure 
     (CASSANDRA-3874)
 * add nodetool rebuild_index (CASSANDRA-3583)
 * add nodetool rangekeysample (CASSANDRA-2917)
 * Fix streaming too much data during move operations (CASSANDRA-3639)
 * Nodetool and CLI connect to localhost by default (CASSANDRA-3568)
 * Reduce memory used by primary index sample (CASSANDRA-3743)
 * (Hadoop) separate input/output configurations (CASSANDRA-3197, 3765)
 * avoid returning internal Cassandra classes over JMX (CASSANDRA-2805)
 * add row-level isolation via SnapTree (CASSANDRA-2893)
 * Optimize key count estimation when opening sstable on startup
   (CASSANDRA-2988)
 * multi-dc replication optimization supporting CL > ONE (CASSANDRA-3577)
 * add command to stop compactions (CASSANDRA-1740, 3566, 3582)
 * multithreaded streaming (CASSANDRA-3494)
 * removed in-tree redhat spec (CASSANDRA-3567)
 * "defragment" rows for name-based queries under STCS, again (CASSANDRA-2503)
 * Recycle commitlog segments for improved performance 
   (CASSANDRA-3411, 3543, 3557, 3615)
 * update size-tiered compaction to prioritize small tiers (CASSANDRA-2407)
 * add message expiration logic to OutboundTcpConnection (CASSANDRA-3005)
 * off-heap cache to use sun.misc.Unsafe instead of JNA (CASSANDRA-3271)
 * EACH_QUORUM is only supported for writes (CASSANDRA-3272)
 * replace compactionlock use in schema migration by checking CFS.isValid
   (CASSANDRA-3116)
 * recognize that "SELECT first ... *" isn't really "SELECT *" (CASSANDRA-3445)
 * Use faster bytes comparison (CASSANDRA-3434)
 * Bulk loader is no longer a fat client, (HADOOP) bulk load output format
   (CASSANDRA-3045)
 * (Hadoop) add support for KeyRange.filter
 * remove assumption that keys and token are in bijection
   (CASSANDRA-1034, 3574, 3604)
 * always remove endpoints from delevery queue in HH (CASSANDRA-3546)
 * fix race between cf flush and its 2ndary indexes flush (CASSANDRA-3547)
 * fix potential race in AES when a repair fails (CASSANDRA-3548)
 * Remove columns shadowed by a deleted container even when we cannot purge
   (CASSANDRA-3538)
 * Improve memtable slice iteration performance (CASSANDRA-3545)
 * more efficient allocation of small bloom filters (CASSANDRA-3618)
 * Use separate writer thread in SSTableSimpleUnsortedWriter (CASSANDRA-3619)
 * fsync the directory after new sstable or commitlog segment are created (CASSANDRA-3250)
 * fix minor issues reported by FindBugs (CASSANDRA-3658)
 * global key/row caches (CASSANDRA-3143, 3849)
 * optimize memtable iteration during range scan (CASSANDRA-3638)
 * introduce 'crc_check_chance' in CompressionParameters to support
   a checksum percentage checking chance similarly to read-repair (CASSANDRA-3611)
 * a way to deactivate global key/row cache on per-CF basis (CASSANDRA-3667)
 * fix LeveledCompactionStrategy broken because of generation pre-allocation
   in LeveledManifest (CASSANDRA-3691)
 * finer-grained control over data directories (CASSANDRA-2749)
 * Fix ClassCastException during hinted handoff (CASSANDRA-3694)
 * Upgrade Thrift to 0.7 (CASSANDRA-3213)
 * Make stress.java insert operation to use microseconds (CASSANDRA-3725)
 * Allows (internally) doing a range query with a limit of columns instead of
   rows (CASSANDRA-3742)
 * Allow rangeSlice queries to be start/end inclusive/exclusive (CASSANDRA-3749)
 * Fix BulkLoader to support new SSTable layout and add stream
   throttling to prevent an NPE when there is no yaml config (CASSANDRA-3752)
 * Allow concurrent schema migrations (CASSANDRA-1391, 3832)
 * Add SnapshotCommand to trigger snapshot on remote node (CASSANDRA-3721)
 * Make CFMetaData conversions to/from thrift/native schema inverses
   (CASSANDRA_3559)
 * Add initial code for CQL 3.0-beta (CASSANDRA-2474, 3781, 3753)
 * Add wide row support for ColumnFamilyInputFormat (CASSANDRA-3264)
 * Allow extending CompositeType comparator (CASSANDRA-3657)
 * Avoids over-paging during get_count (CASSANDRA-3798)
 * Add new command to rebuild a node without (repair) merkle tree calculations
   (CASSANDRA-3483, 3922)
 * respect not only row cache capacity but caching mode when
   trying to read data (CASSANDRA-3812)
 * fix system tests (CASSANDRA-3827)
 * CQL support for altering row key type in ALTER TABLE (CASSANDRA-3781)
 * turn compression on by default (CASSANDRA-3871)
 * make hexToBytes refuse invalid input (CASSANDRA-2851)
 * Make secondary indexes CF inherit compression and compaction from their
   parent CF (CASSANDRA-3877)
 * Finish cleanup up tombstone purge code (CASSANDRA-3872)
 * Avoid NPE on aboarted stream-out sessions (CASSANDRA-3904)
 * BulkRecordWriter throws NPE for counter columns (CASSANDRA-3906)
 * Support compression using BulkWriter (CASSANDRA-3907)


1.0.8
 * fix race between cleanup and flush on secondary index CFSes (CASSANDRA-3712)
 * avoid including non-queried nodes in rangeslice read repair
   (CASSANDRA-3843)
 * Only snapshot CF being compacted for snapshot_before_compaction 
   (CASSANDRA-3803)
 * Log active compactions in StatusLogger (CASSANDRA-3703)
 * Compute more accurate compaction score per level (CASSANDRA-3790)
 * Return InvalidRequest when using a keyspace that doesn't exist
   (CASSANDRA-3764)
 * disallow user modification of System keyspace (CASSANDRA-3738)
 * allow using sstable2json on secondary index data (CASSANDRA-3738)
 * (cqlsh) add DESCRIBE COLUMNFAMILIES (CASSANDRA-3586)
 * (cqlsh) format blobs correctly and use colors to improve output
   readability (CASSANDRA-3726)
 * synchronize BiMap of bootstrapping tokens (CASSANDRA-3417)
 * show index options in CLI (CASSANDRA-3809)
 * add optional socket timeout for streaming (CASSANDRA-3838)
 * fix truncate not to leave behind non-CFS backed secondary indexes
   (CASSANDRA-3844)
 * make CLI `show schema` to use output stream directly instead
   of StringBuilder (CASSANDRA-3842)
 * remove the wait on hint future during write (CASSANDRA-3870)
 * (cqlsh) ignore missing CfDef opts (CASSANDRA-3933)
 * (cqlsh) look for cqlshlib relative to realpath (CASSANDRA-3767)
 * Fix short read protection (CASSANDRA-3934)
 * Make sure infered and actual schema match (CASSANDRA-3371)
 * Fix NPE during HH delivery (CASSANDRA-3677)
 * Don't put boostrapping node in 'hibernate' status (CASSANDRA-3737)
 * Fix double quotes in windows bat files (CASSANDRA-3744)
 * Fix bad validator lookup (CASSANDRA-3789)
 * Fix soft reset in EC2MultiRegionSnitch (CASSANDRA-3835)
 * Don't leave zombie connections with THSHA thrift server (CASSANDRA-3867)
 * (cqlsh) fix deserialization of data (CASSANDRA-3874)
 * Fix removetoken force causing an inconsistent state (CASSANDRA-3876)
 * Fix ahndling of some types with Pig (CASSANDRA-3886)
 * Don't allow to drop the system keyspace (CASSANDRA-3759)
 * Make Pig deletes disabled by default and configurable (CASSANDRA-3628)
Merged from 0.8:
 * (Pig) fix CassandraStorage to use correct comparator in Super ColumnFamily
   case (CASSANDRA-3251)
 * fix thread safety issues in commitlog replay, primarily affecting
   systems with many (100s) of CF definitions (CASSANDRA-3751)
 * Fix relevant tombstone ignored with super columns (CASSANDRA-3875)


1.0.7
 * fix regression in HH page size calculation (CASSANDRA-3624)
 * retry failed stream on IOException (CASSANDRA-3686)
 * allow configuring bloom_filter_fp_chance (CASSANDRA-3497)
 * attempt hint delivery every ten minutes, or when failure detector
   notifies us that a node is back up, whichever comes first.  hint
   handoff throttle delay default changed to 1ms, from 50 (CASSANDRA-3554)
 * add nodetool setstreamthroughput (CASSANDRA-3571)
 * fix assertion when dropping a columnfamily with no sstables (CASSANDRA-3614)
 * more efficient allocation of small bloom filters (CASSANDRA-3618)
 * CLibrary.createHardLinkWithExec() to check for errors (CASSANDRA-3101)
 * Avoid creating empty and non cleaned writer during compaction (CASSANDRA-3616)
 * stop thrift service in shutdown hook so we can quiesce MessagingService
   (CASSANDRA-3335)
 * (CQL) compaction_strategy_options and compression_parameters for
   CREATE COLUMNFAMILY statement (CASSANDRA-3374)
 * Reset min/max compaction threshold when creating size tiered compaction
   strategy (CASSANDRA-3666)
 * Don't ignore IOException during compaction (CASSANDRA-3655)
 * Fix assertion error for CF with gc_grace=0 (CASSANDRA-3579)
 * Shutdown ParallelCompaction reducer executor after use (CASSANDRA-3711)
 * Avoid < 0 value for pending tasks in leveled compaction (CASSANDRA-3693)
 * (Hadoop) Support TimeUUID in Pig CassandraStorage (CASSANDRA-3327)
 * Check schema is ready before continuing boostrapping (CASSANDRA-3629)
 * Catch overflows during parsing of chunk_length_kb (CASSANDRA-3644)
 * Improve stream protocol mismatch errors (CASSANDRA-3652)
 * Avoid multiple thread doing HH to the same target (CASSANDRA-3681)
 * Add JMX property for rp_timeout_in_ms (CASSANDRA-2940)
 * Allow DynamicCompositeType to compare component of different types
   (CASSANDRA-3625)
 * Flush non-cfs backed secondary indexes (CASSANDRA-3659)
 * Secondary Indexes should report memory consumption (CASSANDRA-3155)
 * fix for SelectStatement start/end key are not set correctly
   when a key alias is involved (CASSANDRA-3700)
 * fix CLI `show schema` command insert of an extra comma in
   column_metadata (CASSANDRA-3714)
Merged from 0.8:
 * avoid logging (harmless) exception when GC takes < 1ms (CASSANDRA-3656)
 * prevent new nodes from thinking down nodes are up forever (CASSANDRA-3626)
 * use correct list of replicas for LOCAL_QUORUM reads when read repair
   is disabled (CASSANDRA-3696)
 * block on flush before compacting hints (may prevent OOM) (CASSANDRA-3733)


1.0.6
 * (CQL) fix cqlsh support for replicate_on_write (CASSANDRA-3596)
 * fix adding to leveled manifest after streaming (CASSANDRA-3536)
 * filter out unavailable cipher suites when using encryption (CASSANDRA-3178)
 * (HADOOP) add old-style api support for CFIF and CFRR (CASSANDRA-2799)
 * Support TimeUUIDType column names in Stress.java tool (CASSANDRA-3541)
 * (CQL) INSERT/UPDATE/DELETE/TRUNCATE commands should allow CF names to
   be qualified by keyspace (CASSANDRA-3419)
 * always remove endpoints from delevery queue in HH (CASSANDRA-3546)
 * fix race between cf flush and its 2ndary indexes flush (CASSANDRA-3547)
 * fix potential race in AES when a repair fails (CASSANDRA-3548)
 * fix default value validation usage in CLI SET command (CASSANDRA-3553)
 * Optimize componentsFor method for compaction and startup time
   (CASSANDRA-3532)
 * (CQL) Proper ColumnFamily metadata validation on CREATE COLUMNFAMILY 
   (CASSANDRA-3565)
 * fix compression "chunk_length_kb" option to set correct kb value for 
   thrift/avro (CASSANDRA-3558)
 * fix missing response during range slice repair (CASSANDRA-3551)
 * 'describe ring' moved from CLI to nodetool and available through JMX (CASSANDRA-3220)
 * add back partitioner to sstable metadata (CASSANDRA-3540)
 * fix NPE in get_count for counters (CASSANDRA-3601)
Merged from 0.8:
 * remove invalid assertion that table was opened before dropping it
   (CASSANDRA-3580)
 * range and index scans now only send requests to enough replicas to
   satisfy requested CL + RR (CASSANDRA-3598)
 * use cannonical host for local node in nodetool info (CASSANDRA-3556)
 * remove nonlocal DC write optimization since it only worked with
   CL.ONE or CL.LOCAL_QUORUM (CASSANDRA-3577, 3585)
 * detect misuses of CounterColumnType (CASSANDRA-3422)
 * turn off string interning in json2sstable, take 2 (CASSANDRA-2189)
 * validate compression parameters on add/update of the ColumnFamily 
   (CASSANDRA-3573)
 * Check for 0.0.0.0 is incorrect in CFIF (CASSANDRA-3584)
 * Increase vm.max_map_count in debian packaging (CASSANDRA-3563)
 * gossiper will never add itself to saved endpoints (CASSANDRA-3485)


1.0.5
 * revert CASSANDRA-3407 (see CASSANDRA-3540)
 * fix assertion error while forwarding writes to local nodes (CASSANDRA-3539)


1.0.4
 * fix self-hinting of timed out read repair updates and make hinted handoff
   less prone to OOMing a coordinator (CASSANDRA-3440)
 * expose bloom filter sizes via JMX (CASSANDRA-3495)
 * enforce RP tokens 0..2**127 (CASSANDRA-3501)
 * canonicalize paths exposed through JMX (CASSANDRA-3504)
 * fix "liveSize" stat when sstables are removed (CASSANDRA-3496)
 * add bloom filter FP rates to nodetool cfstats (CASSANDRA-3347)
 * record partitioner in sstable metadata component (CASSANDRA-3407)
 * add new upgradesstables nodetool command (CASSANDRA-3406)
 * skip --debug requirement to see common exceptions in CLI (CASSANDRA-3508)
 * fix incorrect query results due to invalid max timestamp (CASSANDRA-3510)
 * make sstableloader recognize compressed sstables (CASSANDRA-3521)
 * avoids race in OutboundTcpConnection in multi-DC setups (CASSANDRA-3530)
 * use SETLOCAL in cassandra.bat (CASSANDRA-3506)
 * fix ConcurrentModificationException in Table.all() (CASSANDRA-3529)
Merged from 0.8:
 * fix concurrence issue in the FailureDetector (CASSANDRA-3519)
 * fix array out of bounds error in counter shard removal (CASSANDRA-3514)
 * avoid dropping tombstones when they might still be needed to shadow
   data in a different sstable (CASSANDRA-2786)


1.0.3
 * revert name-based query defragmentation aka CASSANDRA-2503 (CASSANDRA-3491)
 * fix invalidate-related test failures (CASSANDRA-3437)
 * add next-gen cqlsh to bin/ (CASSANDRA-3188, 3131, 3493)
 * (CQL) fix handling of rows with no columns (CASSANDRA-3424, 3473)
 * fix querying supercolumns by name returning only a subset of
   subcolumns or old subcolumn versions (CASSANDRA-3446)
 * automatically compute sha1 sum for uncompressed data files (CASSANDRA-3456)
 * fix reading metadata/statistics component for version < h (CASSANDRA-3474)
 * add sstable forward-compatibility (CASSANDRA-3478)
 * report compression ratio in CFSMBean (CASSANDRA-3393)
 * fix incorrect size exception during streaming of counters (CASSANDRA-3481)
 * (CQL) fix for counter decrement syntax (CASSANDRA-3418)
 * Fix race introduced by CASSANDRA-2503 (CASSANDRA-3482)
 * Fix incomplete deletion of delivered hints (CASSANDRA-3466)
 * Avoid rescheduling compactions when no compaction was executed 
   (CASSANDRA-3484)
 * fix handling of the chunk_length_kb compression options (CASSANDRA-3492)
Merged from 0.8:
 * fix updating CF row_cache_provider (CASSANDRA-3414)
 * CFMetaData.convertToThrift method to set RowCacheProvider (CASSANDRA-3405)
 * acquire compactionlock during truncate (CASSANDRA-3399)
 * fix displaying cfdef entries for super columnfamilies (CASSANDRA-3415)
 * Make counter shard merging thread safe (CASSANDRA-3178)
 * Revert CASSANDRA-2855
 * Fix bug preventing the use of efficient cross-DC writes (CASSANDRA-3472)
 * `describe ring` command for CLI (CASSANDRA-3220)
 * (Hadoop) skip empty rows when entire row is requested, redux (CASSANDRA-2855)


1.0.2
 * "defragment" rows for name-based queries under STCS (CASSANDRA-2503)
 * Add timing information to cassandra-cli GET/SET/LIST queries (CASSANDRA-3326)
 * Only create one CompressionMetadata object per sstable (CASSANDRA-3427)
 * cleanup usage of StorageService.setMode() (CASSANDRA-3388)
 * Avoid large array allocation for compressed chunk offsets (CASSANDRA-3432)
 * fix DecimalType bytebuffer marshalling (CASSANDRA-3421)
 * fix bug that caused first column in per row indexes to be ignored 
   (CASSANDRA-3441)
 * add JMX call to clean (failed) repair sessions (CASSANDRA-3316)
 * fix sstableloader reference acquisition bug (CASSANDRA-3438)
 * fix estimated row size regression (CASSANDRA-3451)
 * make sure we don't return more columns than asked (CASSANDRA-3303, 3395)
Merged from 0.8:
 * acquire compactionlock during truncate (CASSANDRA-3399)
 * fix displaying cfdef entries for super columnfamilies (CASSANDRA-3415)


1.0.1
 * acquire references during index build to prevent delete problems
   on Windows (CASSANDRA-3314)
 * describe_ring should include datacenter/topology information (CASSANDRA-2882)
 * Thrift sockets are not properly buffered (CASSANDRA-3261)
 * performance improvement for bytebufferutil compare function (CASSANDRA-3286)
 * add system.versions ColumnFamily (CASSANDRA-3140)
 * reduce network copies (CASSANDRA-3333, 3373)
 * limit nodetool to 32MB of heap (CASSANDRA-3124)
 * (CQL) update parser to accept "timestamp" instead of "date" (CASSANDRA-3149)
 * Fix CLI `show schema` to include "compression_options" (CASSANDRA-3368)
 * Snapshot to include manifest under LeveledCompactionStrategy (CASSANDRA-3359)
 * (CQL) SELECT query should allow CF name to be qualified by keyspace (CASSANDRA-3130)
 * (CQL) Fix internal application error specifying 'using consistency ...'
   in lower case (CASSANDRA-3366)
 * fix Deflate compression when compression actually makes the data bigger
   (CASSANDRA-3370)
 * optimize UUIDGen to avoid lock contention on InetAddress.getLocalHost 
   (CASSANDRA-3387)
 * tolerate index being dropped mid-mutation (CASSANDRA-3334, 3313)
 * CompactionManager is now responsible for checking for new candidates
   post-task execution, enabling more consistent leveled compaction 
   (CASSANDRA-3391)
 * Cache HSHA threads (CASSANDRA-3372)
 * use CF/KS names as snapshot prefix for drop + truncate operations
   (CASSANDRA-2997)
 * Break bloom filters up to avoid heap fragmentation (CASSANDRA-2466)
 * fix cassandra hanging on jsvc stop (CASSANDRA-3302)
 * Avoid leveled compaction getting blocked on errors (CASSANDRA-3408)
 * Make reloading the compaction strategy safe (CASSANDRA-3409)
 * ignore 0.8 hints even if compaction begins before we try to purge
   them (CASSANDRA-3385)
 * remove procrun (bin\daemon) from Cassandra source tree and 
   artifacts (CASSANDRA-3331)
 * make cassandra compile under JDK7 (CASSANDRA-3275)
 * remove dependency of clientutil.jar to FBUtilities (CASSANDRA-3299)
 * avoid truncation errors by using long math on long values (CASSANDRA-3364)
 * avoid clock drift on some Windows machine (CASSANDRA-3375)
 * display cache provider in cli 'describe keyspace' command (CASSANDRA-3384)
 * fix incomplete topology information in describe_ring (CASSANDRA-3403)
 * expire dead gossip states based on time (CASSANDRA-2961)
 * improve CompactionTask extensibility (CASSANDRA-3330)
 * Allow one leveled compaction task to kick off another (CASSANDRA-3363)
 * allow encryption only between datacenters (CASSANDRA-2802)
Merged from 0.8:
 * fix truncate allowing data to be replayed post-restart (CASSANDRA-3297)
 * make iwriter final in IndexWriter to avoid NPE (CASSANDRA-2863)
 * (CQL) update grammar to require key clause in DELETE statement
   (CASSANDRA-3349)
 * (CQL) allow numeric keyspace names in USE statement (CASSANDRA-3350)
 * (Hadoop) skip empty rows when slicing the entire row (CASSANDRA-2855)
 * Fix handling of tombstone by SSTableExport/Import (CASSANDRA-3357)
 * fix ColumnIndexer to use long offsets (CASSANDRA-3358)
 * Improved CLI exceptions (CASSANDRA-3312)
 * Fix handling of tombstone by SSTableExport/Import (CASSANDRA-3357)
 * Only count compaction as active (for throttling) when they have
   successfully acquired the compaction lock (CASSANDRA-3344)
 * Display CLI version string on startup (CASSANDRA-3196)
 * (Hadoop) make CFIF try rpc_address or fallback to listen_address
   (CASSANDRA-3214)
 * (Hadoop) accept comma delimited lists of initial thrift connections
   (CASSANDRA-3185)
 * ColumnFamily min_compaction_threshold should be >= 2 (CASSANDRA-3342)
 * (Pig) add 0.8+ types and key validation type in schema (CASSANDRA-3280)
 * Fix completely removing column metadata using CLI (CASSANDRA-3126)
 * CLI `describe cluster;` output should be on separate lines for separate versions
   (CASSANDRA-3170)
 * fix changing durable_writes keyspace option during CF creation
   (CASSANDRA-3292)
 * avoid locking on update when no indexes are involved (CASSANDRA-3386)
 * fix assertionError during repair with ordered partitioners (CASSANDRA-3369)
 * correctly serialize key_validation_class for avro (CASSANDRA-3391)
 * don't expire counter tombstone after streaming (CASSANDRA-3394)
 * prevent nodes that failed to join from hanging around forever 
   (CASSANDRA-3351)
 * remove incorrect optimization from slice read path (CASSANDRA-3390)
 * Fix race in AntiEntropyService (CASSANDRA-3400)


1.0.0-final
 * close scrubbed sstable fd before deleting it (CASSANDRA-3318)
 * fix bug preventing obsolete commitlog segments from being removed
   (CASSANDRA-3269)
 * tolerate whitespace in seed CDL (CASSANDRA-3263)
 * Change default heap thresholds to max(min(1/2 ram, 1G), min(1/4 ram, 8GB))
   (CASSANDRA-3295)
 * Fix broken CompressedRandomAccessReaderTest (CASSANDRA-3298)
 * (CQL) fix type information returned for wildcard queries (CASSANDRA-3311)
 * add estimated tasks to LeveledCompactionStrategy (CASSANDRA-3322)
 * avoid including compaction cache-warming in keycache stats (CASSANDRA-3325)
 * run compaction and hinted handoff threads at MIN_PRIORITY (CASSANDRA-3308)
 * default hsha thrift server to cpu core count in rpc pool (CASSANDRA-3329)
 * add bin\daemon to binary tarball for Windows service (CASSANDRA-3331)
 * Fix places where uncompressed size of sstables was use in place of the
   compressed one (CASSANDRA-3338)
 * Fix hsha thrift server (CASSANDRA-3346)
 * Make sure repair only stream needed sstables (CASSANDRA-3345)


1.0.0-rc2
 * Log a meaningful warning when a node receives a message for a repair session
   that doesn't exist anymore (CASSANDRA-3256)
 * test for NUMA policy support as well as numactl presence (CASSANDRA-3245)
 * Fix FD leak when internode encryption is enabled (CASSANDRA-3257)
 * Remove incorrect assertion in mergeIterator (CASSANDRA-3260)
 * FBUtilities.hexToBytes(String) to throw NumberFormatException when string
   contains non-hex characters (CASSANDRA-3231)
 * Keep SimpleSnitch proximity ordering unchanged from what the Strategy
   generates, as intended (CASSANDRA-3262)
 * remove Scrub from compactionstats when finished (CASSANDRA-3255)
 * fix counter entry in jdbc TypesMap (CASSANDRA-3268)
 * fix full queue scenario for ParallelCompactionIterator (CASSANDRA-3270)
 * fix bootstrap process (CASSANDRA-3285)
 * don't try delivering hints if when there isn't any (CASSANDRA-3176)
 * CLI documentation change for ColumnFamily `compression_options` (CASSANDRA-3282)
 * ignore any CF ids sent by client for adding CF/KS (CASSANDRA-3288)
 * remove obsolete hints on first startup (CASSANDRA-3291)
 * use correct ISortedColumns for time-optimized reads (CASSANDRA-3289)
 * Evict gossip state immediately when a token is taken over by a new IP 
   (CASSANDRA-3259)


1.0.0-rc1
 * Update CQL to generate microsecond timestamps by default (CASSANDRA-3227)
 * Fix counting CFMetadata towards Memtable liveRatio (CASSANDRA-3023)
 * Kill server on wrapped OOME such as from FileChannel.map (CASSANDRA-3201)
 * remove unnecessary copy when adding to row cache (CASSANDRA-3223)
 * Log message when a full repair operation completes (CASSANDRA-3207)
 * Fix streamOutSession keeping sstables references forever if the remote end
   dies (CASSANDRA-3216)
 * Remove dynamic_snitch boolean from example configuration (defaulting to 
   true) and set default badness threshold to 0.1 (CASSANDRA-3229)
 * Base choice of random or "balanced" token on bootstrap on whether
   schema definitions were found (CASSANDRA-3219)
 * Fixes for LeveledCompactionStrategy score computation, prioritization,
   scheduling, and performance (CASSANDRA-3224, 3234)
 * parallelize sstable open at server startup (CASSANDRA-2988)
 * fix handling of exceptions writing to OutboundTcpConnection (CASSANDRA-3235)
 * Allow using quotes in "USE <keyspace>;" CLI command (CASSANDRA-3208)
 * Don't allow any cache loading exceptions to halt startup (CASSANDRA-3218)
 * Fix sstableloader --ignores option (CASSANDRA-3247)
 * File descriptor limit increased in packaging (CASSANDRA-3206)
 * Fix deadlock in commit log during flush (CASSANDRA-3253) 


1.0.0-beta1
 * removed binarymemtable (CASSANDRA-2692)
 * add commitlog_total_space_in_mb to prevent fragmented logs (CASSANDRA-2427)
 * removed commitlog_rotation_threshold_in_mb configuration (CASSANDRA-2771)
 * make AbstractBounds.normalize de-overlapp overlapping ranges (CASSANDRA-2641)
 * replace CollatingIterator, ReducingIterator with MergeIterator 
   (CASSANDRA-2062)
 * Fixed the ability to set compaction strategy in cli using create column 
   family command (CASSANDRA-2778)
 * clean up tmp files after failed compaction (CASSANDRA-2468)
 * restrict repair streaming to specific columnfamilies (CASSANDRA-2280)
 * don't bother persisting columns shadowed by a row tombstone (CASSANDRA-2589)
 * reset CF and SC deletion times after gc_grace (CASSANDRA-2317)
 * optimize away seek when compacting wide rows (CASSANDRA-2879)
 * single-pass streaming (CASSANDRA-2677, 2906, 2916, 3003)
 * use reference counting for deleting sstables instead of relying on GC
   (CASSANDRA-2521, 3179)
 * store hints as serialized mutations instead of pointers to data row
   (CASSANDRA-2045)
 * store hints in the coordinator node instead of in the closest replica 
   (CASSANDRA-2914)
 * add row_cache_keys_to_save CF option (CASSANDRA-1966)
 * check column family validity in nodetool repair (CASSANDRA-2933)
 * use lazy initialization instead of class initialization in NodeId
   (CASSANDRA-2953)
 * add paging to get_count (CASSANDRA-2894)
 * fix "short reads" in [multi]get (CASSANDRA-2643, 3157, 3192)
 * add optional compression for sstables (CASSANDRA-47, 2994, 3001, 3128)
 * add scheduler JMX metrics (CASSANDRA-2962)
 * add block level checksum for compressed data (CASSANDRA-1717)
 * make column family backed column map pluggable and introduce unsynchronized
   ArrayList backed one to speedup reads (CASSANDRA-2843, 3165, 3205)
 * refactoring of the secondary index api (CASSANDRA-2982)
 * make CL > ONE reads wait for digest reconciliation before returning
   (CASSANDRA-2494)
 * fix missing logging for some exceptions (CASSANDRA-2061)
 * refactor and optimize ColumnFamilyStore.files(...) and Descriptor.fromFilename(String)
   and few other places responsible for work with SSTable files (CASSANDRA-3040)
 * Stop reading from sstables once we know we have the most recent columns,
   for query-by-name requests (CASSANDRA-2498)
 * Add query-by-column mode to stress.java (CASSANDRA-3064)
 * Add "install" command to cassandra.bat (CASSANDRA-292)
 * clean up KSMetadata, CFMetadata from unnecessary
   Thrift<->Avro conversion methods (CASSANDRA-3032)
 * Add timeouts to client request schedulers (CASSANDRA-3079, 3096)
 * Cli to use hashes rather than array of hashes for strategy options (CASSANDRA-3081)
 * LeveledCompactionStrategy (CASSANDRA-1608, 3085, 3110, 3087, 3145, 3154, 3182)
 * Improvements of the CLI `describe` command (CASSANDRA-2630)
 * reduce window where dropped CF sstables may not be deleted (CASSANDRA-2942)
 * Expose gossip/FD info to JMX (CASSANDRA-2806)
 * Fix streaming over SSL when compressed SSTable involved (CASSANDRA-3051)
 * Add support for pluggable secondary index implementations (CASSANDRA-3078)
 * remove compaction_thread_priority setting (CASSANDRA-3104)
 * generate hints for replicas that timeout, not just replicas that are known
   to be down before starting (CASSANDRA-2034)
 * Add throttling for internode streaming (CASSANDRA-3080)
 * make the repair of a range repair all replica (CASSANDRA-2610, 3194)
 * expose the ability to repair the first range (as returned by the
   partitioner) of a node (CASSANDRA-2606)
 * Streams Compression (CASSANDRA-3015)
 * add ability to use multiple threads during a single compaction
   (CASSANDRA-2901)
 * make AbstractBounds.normalize support overlapping ranges (CASSANDRA-2641)
 * fix of the CQL count() behavior (CASSANDRA-3068)
 * use TreeMap backed column families for the SSTable simple writers
   (CASSANDRA-3148)
 * fix inconsistency of the CLI syntax when {} should be used instead of [{}]
   (CASSANDRA-3119)
 * rename CQL type names to match expected SQL behavior (CASSANDRA-3149, 3031)
 * Arena-based allocation for memtables (CASSANDRA-2252, 3162, 3163, 3168)
 * Default RR chance to 0.1 (CASSANDRA-3169)
 * Add RowLevel support to secondary index API (CASSANDRA-3147)
 * Make SerializingCacheProvider the default if JNA is available (CASSANDRA-3183)
 * Fix backwards compatibilty for CQL memtable properties (CASSANDRA-3190)
 * Add five-minute delay before starting compactions on a restarted server
   (CASSANDRA-3181)
 * Reduce copies done for intra-host messages (CASSANDRA-1788, 3144)
 * support of compaction strategy option for stress.java (CASSANDRA-3204)
 * make memtable throughput and column count thresholds no-ops (CASSANDRA-2449)
 * Return schema information along with the resultSet in CQL (CASSANDRA-2734)
 * Add new DecimalType (CASSANDRA-2883)
 * Fix assertion error in RowRepairResolver (CASSANDRA-3156)
 * Reduce unnecessary high buffer sizes (CASSANDRA-3171)
 * Pluggable compaction strategy (CASSANDRA-1610)
 * Add new broadcast_address config option (CASSANDRA-2491)


0.8.7
 * Kill server on wrapped OOME such as from FileChannel.map (CASSANDRA-3201)
 * Allow using quotes in "USE <keyspace>;" CLI command (CASSANDRA-3208)
 * Log message when a full repair operation completes (CASSANDRA-3207)
 * Don't allow any cache loading exceptions to halt startup (CASSANDRA-3218)
 * Fix sstableloader --ignores option (CASSANDRA-3247)
 * File descriptor limit increased in packaging (CASSANDRA-3206)
 * Log a meaningfull warning when a node receive a message for a repair session
   that doesn't exist anymore (CASSANDRA-3256)
 * Fix FD leak when internode encryption is enabled (CASSANDRA-3257)
 * FBUtilities.hexToBytes(String) to throw NumberFormatException when string
   contains non-hex characters (CASSANDRA-3231)
 * Keep SimpleSnitch proximity ordering unchanged from what the Strategy
   generates, as intended (CASSANDRA-3262)
 * remove Scrub from compactionstats when finished (CASSANDRA-3255)
 * Fix tool .bat files when CASSANDRA_HOME contains spaces (CASSANDRA-3258)
 * Force flush of status table when removing/updating token (CASSANDRA-3243)
 * Evict gossip state immediately when a token is taken over by a new IP (CASSANDRA-3259)
 * Fix bug where the failure detector can take too long to mark a host
   down (CASSANDRA-3273)
 * (Hadoop) allow wrapping ranges in queries (CASSANDRA-3137)
 * (Hadoop) check all interfaces for a match with split location
   before falling back to random replica (CASSANDRA-3211)
 * (Hadoop) Make Pig storage handle implements LoadMetadata (CASSANDRA-2777)
 * (Hadoop) Fix exception during PIG 'dump' (CASSANDRA-2810)
 * Fix stress COUNTER_GET option (CASSANDRA-3301)
 * Fix missing fields in CLI `show schema` output (CASSANDRA-3304)
 * Nodetool no longer leaks threads and closes JMX connections (CASSANDRA-3309)
 * fix truncate allowing data to be replayed post-restart (CASSANDRA-3297)
 * Move SimpleAuthority and SimpleAuthenticator to examples (CASSANDRA-2922)
 * Fix handling of tombstone by SSTableExport/Import (CASSANDRA-3357)
 * Fix transposition in cfHistograms (CASSANDRA-3222)
 * Allow using number as DC name when creating keyspace in CQL (CASSANDRA-3239)
 * Force flush of system table after updating/removing a token (CASSANDRA-3243)


0.8.6
 * revert CASSANDRA-2388
 * change TokenRange.endpoints back to listen/broadcast address to match
   pre-1777 behavior, and add TokenRange.rpc_endpoints instead (CASSANDRA-3187)
 * avoid trying to watch cassandra-topology.properties when loaded from jar
   (CASSANDRA-3138)
 * prevent users from creating keyspaces with LocalStrategy replication
   (CASSANDRA-3139)
 * fix CLI `show schema;` to output correct keyspace definition statement
   (CASSANDRA-3129)
 * CustomTThreadPoolServer to log TTransportException at DEBUG level
   (CASSANDRA-3142)
 * allow topology sort to work with non-unique rack names between 
   datacenters (CASSANDRA-3152)
 * Improve caching of same-version Messages on digest and repair paths
   (CASSANDRA-3158)
 * Randomize choice of first replica for counter increment (CASSANDRA-2890)
 * Fix using read_repair_chance instead of merge_shard_change (CASSANDRA-3202)
 * Avoid streaming data to nodes that already have it, on move as well as
   decommission (CASSANDRA-3041)
 * Fix divide by zero error in GCInspector (CASSANDRA-3164)
 * allow quoting of the ColumnFamily name in CLI `create column family`
   statement (CASSANDRA-3195)
 * Fix rolling upgrade from 0.7 to 0.8 problem (CASSANDRA-3166)
 * Accomodate missing encryption_options in IncomingTcpConnection.stream
   (CASSANDRA-3212)


0.8.5
 * fix NPE when encryption_options is unspecified (CASSANDRA-3007)
 * include column name in validation failure exceptions (CASSANDRA-2849)
 * make sure truncate clears out the commitlog so replay won't re-
   populate with truncated data (CASSANDRA-2950)
 * fix NPE when debug logging is enabled and dropped CF is present
   in a commitlog segment (CASSANDRA-3021)
 * fix cassandra.bat when CASSANDRA_HOME contains spaces (CASSANDRA-2952)
 * fix to SSTableSimpleUnsortedWriter bufferSize calculation (CASSANDRA-3027)
 * make cleanup and normal compaction able to skip empty rows
   (rows containing nothing but expired tombstones) (CASSANDRA-3039)
 * work around native memory leak in com.sun.management.GarbageCollectorMXBean
   (CASSANDRA-2868)
 * validate that column names in column_metadata are not equal to key_alias
   on create/update of the ColumnFamily and CQL 'ALTER' statement (CASSANDRA-3036)
 * return an InvalidRequestException if an indexed column is assigned
   a value larger than 64KB (CASSANDRA-3057)
 * fix of numeric-only and string column names handling in CLI "drop index" 
   (CASSANDRA-3054)
 * prune index scan resultset back to original request for lazy
   resultset expansion case (CASSANDRA-2964)
 * (Hadoop) fail jobs when Cassandra node has failed but TaskTracker
   has not (CASSANDRA-2388)
 * fix dynamic snitch ignoring nodes when read_repair_chance is zero
   (CASSANDRA-2662)
 * avoid retaining references to dropped CFS objects in 
   CompactionManager.estimatedCompactions (CASSANDRA-2708)
 * expose rpc timeouts per host in MessagingServiceMBean (CASSANDRA-2941)
 * avoid including cwd in classpath for deb and rpm packages (CASSANDRA-2881)
 * remove gossip state when a new IP takes over a token (CASSANDRA-3071)
 * allow sstable2json to work on index sstable files (CASSANDRA-3059)
 * always hint counters (CASSANDRA-3099)
 * fix log4j initialization in EmbeddedCassandraService (CASSANDRA-2857)
 * remove gossip state when a new IP takes over a token (CASSANDRA-3071)
 * work around native memory leak in com.sun.management.GarbageCollectorMXBean
    (CASSANDRA-2868)
 * fix UnavailableException with writes at CL.EACH_QUORM (CASSANDRA-3084)
 * fix parsing of the Keyspace and ColumnFamily names in numeric
   and string representations in CLI (CASSANDRA-3075)
 * fix corner cases in Range.differenceToFetch (CASSANDRA-3084)
 * fix ip address String representation in the ring cache (CASSANDRA-3044)
 * fix ring cache compatibility when mixing pre-0.8.4 nodes with post-
   in the same cluster (CASSANDRA-3023)
 * make repair report failure when a node participating dies (instead of
   hanging forever) (CASSANDRA-2433)
 * fix handling of the empty byte buffer by ReversedType (CASSANDRA-3111)
 * Add validation that Keyspace names are case-insensitively unique (CASSANDRA-3066)
 * catch invalid key_validation_class before instantiating UpdateColumnFamily (CASSANDRA-3102)
 * make Range and Bounds objects client-safe (CASSANDRA-3108)
 * optionally skip log4j configuration (CASSANDRA-3061)
 * bundle sstableloader with the debian package (CASSANDRA-3113)
 * don't try to build secondary indexes when there is none (CASSANDRA-3123)
 * improve SSTableSimpleUnsortedWriter speed for large rows (CASSANDRA-3122)
 * handle keyspace arguments correctly in nodetool snapshot (CASSANDRA-3038)
 * Fix SSTableImportTest on windows (CASSANDRA-3043)
 * expose compactionThroughputMbPerSec through JMX (CASSANDRA-3117)
 * log keyspace and CF of large rows being compacted


0.8.4
 * change TokenRing.endpoints to be a list of rpc addresses instead of 
   listen/broadcast addresses (CASSANDRA-1777)
 * include files-to-be-streamed in StreamInSession.getSources (CASSANDRA-2972)
 * use JAVA env var in cassandra-env.sh (CASSANDRA-2785, 2992)
 * avoid doing read for no-op replicate-on-write at CL=1 (CASSANDRA-2892)
 * refuse counter write for CL.ANY (CASSANDRA-2990)
 * switch back to only logging recent dropped messages (CASSANDRA-3004)
 * always deserialize RowMutation for counters (CASSANDRA-3006)
 * ignore saved replication_factor strategy_option for NTS (CASSANDRA-3011)
 * make sure pre-truncate CL segments are discarded (CASSANDRA-2950)


0.8.3
 * add ability to drop local reads/writes that are going to timeout
   (CASSANDRA-2943)
 * revamp token removal process, keep gossip states for 3 days (CASSANDRA-2496)
 * don't accept extra args for 0-arg nodetool commands (CASSANDRA-2740)
 * log unavailableexception details at debug level (CASSANDRA-2856)
 * expose data_dir though jmx (CASSANDRA-2770)
 * don't include tmp files as sstable when create cfs (CASSANDRA-2929)
 * log Java classpath on startup (CASSANDRA-2895)
 * keep gossipped version in sync with actual on migration coordinator 
   (CASSANDRA-2946)
 * use lazy initialization instead of class initialization in NodeId
   (CASSANDRA-2953)
 * check column family validity in nodetool repair (CASSANDRA-2933)
 * speedup bytes to hex conversions dramatically (CASSANDRA-2850)
 * Flush memtables on shutdown when durable writes are disabled 
   (CASSANDRA-2958)
 * improved POSIX compatibility of start scripts (CASsANDRA-2965)
 * add counter support to Hadoop InputFormat (CASSANDRA-2981)
 * fix bug where dirty commitlog segments were removed (and avoid keeping 
   segments with no post-flush activity permanently dirty) (CASSANDRA-2829)
 * fix throwing exception with batch mutation of counter super columns
   (CASSANDRA-2949)
 * ignore system tables during repair (CASSANDRA-2979)
 * throw exception when NTS is given replication_factor as an option
   (CASSANDRA-2960)
 * fix assertion error during compaction of counter CFs (CASSANDRA-2968)
 * avoid trying to create index names, when no index exists (CASSANDRA-2867)
 * don't sample the system table when choosing a bootstrap token
   (CASSANDRA-2825)
 * gossiper notifies of local state changes (CASSANDRA-2948)
 * add asynchronous and half-sync/half-async (hsha) thrift servers 
   (CASSANDRA-1405)
 * fix potential use of free'd native memory in SerializingCache 
   (CASSANDRA-2951)
 * prune index scan resultset back to original request for lazy
   resultset expansion case (CASSANDRA-2964)
 * (Hadoop) fail jobs when Cassandra node has failed but TaskTracker
    has not (CASSANDRA-2388)


0.8.2
 * CQL: 
   - include only one row per unique key for IN queries (CASSANDRA-2717)
   - respect client timestamp on full row deletions (CASSANDRA-2912)
 * improve thread-safety in StreamOutSession (CASSANDRA-2792)
 * allow deleting a row and updating indexed columns in it in the
   same mutation (CASSANDRA-2773)
 * Expose number of threads blocked on submitting memtable to flush
   in JMX (CASSANDRA-2817)
 * add ability to return "endpoints" to nodetool (CASSANDRA-2776)
 * Add support for multiple (comma-delimited) coordinator addresses
   to ColumnFamilyInputFormat (CASSANDRA-2807)
 * fix potential NPE while scheduling read repair for range slice
   (CASSANDRA-2823)
 * Fix race in SystemTable.getCurrentLocalNodeId (CASSANDRA-2824)
 * Correctly set default for replicate_on_write (CASSANDRA-2835)
 * improve nodetool compactionstats formatting (CASSANDRA-2844)
 * fix index-building status display (CASSANDRA-2853)
 * fix CLI perpetuating obsolete KsDef.replication_factor (CASSANDRA-2846)
 * improve cli treatment of multiline comments (CASSANDRA-2852)
 * handle row tombstones correctly in EchoedRow (CASSANDRA-2786)
 * add MessagingService.get[Recently]DroppedMessages and
   StorageService.getExceptionCount (CASSANDRA-2804)
 * fix possibility of spurious UnavailableException for LOCAL_QUORUM
   reads with dynamic snitch + read repair disabled (CASSANDRA-2870)
 * add ant-optional as dependence for the debian package (CASSANDRA-2164)
 * add option to specify limit for get_slice in the CLI (CASSANDRA-2646)
 * decrease HH page size (CASSANDRA-2832)
 * reset cli keyspace after dropping the current one (CASSANDRA-2763)
 * add KeyRange option to Hadoop inputformat (CASSANDRA-1125)
 * fix protocol versioning (CASSANDRA-2818, 2860)
 * support spaces in path to log4j configuration (CASSANDRA-2383)
 * avoid including inferred types in CF update (CASSANDRA-2809)
 * fix JMX bulkload call (CASSANDRA-2908)
 * fix updating KS with durable_writes=false (CASSANDRA-2907)
 * add simplified facade to SSTableWriter for bulk loading use
   (CASSANDRA-2911)
 * fix re-using index CF sstable names after drop/recreate (CASSANDRA-2872)
 * prepend CF to default index names (CASSANDRA-2903)
 * fix hint replay (CASSANDRA-2928)
 * Properly synchronize repair's merkle tree computation (CASSANDRA-2816)


0.8.1
 * CQL:
   - support for insert, delete in BATCH (CASSANDRA-2537)
   - support for IN to SELECT, UPDATE (CASSANDRA-2553)
   - timestamp support for INSERT, UPDATE, and BATCH (CASSANDRA-2555)
   - TTL support (CASSANDRA-2476)
   - counter support (CASSANDRA-2473)
   - ALTER COLUMNFAMILY (CASSANDRA-1709)
   - DROP INDEX (CASSANDRA-2617)
   - add SCHEMA/TABLE as aliases for KS/CF (CASSANDRA-2743)
   - server handles wait-for-schema-agreement (CASSANDRA-2756)
   - key alias support (CASSANDRA-2480)
 * add support for comparator parameters and a generic ReverseType
   (CASSANDRA-2355)
 * add CompositeType and DynamicCompositeType (CASSANDRA-2231)
 * optimize batches containing multiple updates to the same row
   (CASSANDRA-2583)
 * adjust hinted handoff page size to avoid OOM with large columns 
   (CASSANDRA-2652)
 * mark BRAF buffer invalid post-flush so we don't re-flush partial
   buffers again, especially on CL writes (CASSANDRA-2660)
 * add DROP INDEX support to CLI (CASSANDRA-2616)
 * don't perform HH to client-mode [storageproxy] nodes (CASSANDRA-2668)
 * Improve forceDeserialize/getCompactedRow encapsulation (CASSANDRA-2659)
 * Don't write CounterUpdateColumn to disk in tests (CASSANDRA-2650)
 * Add sstable bulk loading utility (CASSANDRA-1278)
 * avoid replaying hints to dropped columnfamilies (CASSANDRA-2685)
 * add placeholders for missing rows in range query pseudo-RR (CASSANDRA-2680)
 * remove no-op HHOM.renameHints (CASSANDRA-2693)
 * clone super columns to avoid modifying them during flush (CASSANDRA-2675)
 * allow writes to bypass the commitlog for certain keyspaces (CASSANDRA-2683)
 * avoid NPE when bypassing commitlog during memtable flush (CASSANDRA-2781)
 * Added support for making bootstrap retry if nodes flap (CASSANDRA-2644)
 * Added statusthrift to nodetool to report if thrift server is running (CASSANDRA-2722)
 * Fixed rows being cached if they do not exist (CASSANDRA-2723)
 * Support passing tableName and cfName to RowCacheProviders (CASSANDRA-2702)
 * close scrub file handles (CASSANDRA-2669)
 * throttle migration replay (CASSANDRA-2714)
 * optimize column serializer creation (CASSANDRA-2716)
 * Added support for making bootstrap retry if nodes flap (CASSANDRA-2644)
 * Added statusthrift to nodetool to report if thrift server is running
   (CASSANDRA-2722)
 * Fixed rows being cached if they do not exist (CASSANDRA-2723)
 * fix truncate/compaction race (CASSANDRA-2673)
 * workaround large resultsets causing large allocation retention
   by nio sockets (CASSANDRA-2654)
 * fix nodetool ring use with Ec2Snitch (CASSANDRA-2733)
 * fix removing columns and subcolumns that are supressed by a row or
   supercolumn tombstone during replica resolution (CASSANDRA-2590)
 * support sstable2json against snapshot sstables (CASSANDRA-2386)
 * remove active-pull schema requests (CASSANDRA-2715)
 * avoid marking entire list of sstables as actively being compacted
   in multithreaded compaction (CASSANDRA-2765)
 * seek back after deserializing a row to update cache with (CASSANDRA-2752)
 * avoid skipping rows in scrub for counter column family (CASSANDRA-2759)
 * fix ConcurrentModificationException in repair when dealing with 0.7 node
   (CASSANDRA-2767)
 * use threadsafe collections for StreamInSession (CASSANDRA-2766)
 * avoid infinite loop when creating merkle tree (CASSANDRA-2758)
 * avoids unmarking compacting sstable prematurely in cleanup (CASSANDRA-2769)
 * fix NPE when the commit log is bypassed (CASSANDRA-2718)
 * don't throw an exception in SS.isRPCServerRunning (CASSANDRA-2721)
 * make stress.jar executable (CASSANDRA-2744)
 * add daemon mode to java stress (CASSANDRA-2267)
 * expose the DC and rack of a node through JMX and nodetool ring (CASSANDRA-2531)
 * fix cache mbean getSize (CASSANDRA-2781)
 * Add Date, Float, Double, and Boolean types (CASSANDRA-2530)
 * Add startup flag to renew counter node id (CASSANDRA-2788)
 * add jamm agent to cassandra.bat (CASSANDRA-2787)
 * fix repair hanging if a neighbor has nothing to send (CASSANDRA-2797)
 * purge tombstone even if row is in only one sstable (CASSANDRA-2801)
 * Fix wrong purge of deleted cf during compaction (CASSANDRA-2786)
 * fix race that could result in Hadoop writer failing to throw an
   exception encountered after close() (CASSANDRA-2755)
 * fix scan wrongly throwing assertion error (CASSANDRA-2653)
 * Always use even distribution for merkle tree with RandomPartitionner
   (CASSANDRA-2841)
 * fix describeOwnership for OPP (CASSANDRA-2800)
 * ensure that string tokens do not contain commas (CASSANDRA-2762)


0.8.0-final
 * fix CQL grammar warning and cqlsh regression from CASSANDRA-2622
 * add ant generate-cql-html target (CASSANDRA-2526)
 * update CQL consistency levels (CASSANDRA-2566)
 * debian packaging fixes (CASSANDRA-2481, 2647)
 * fix UUIDType, IntegerType for direct buffers (CASSANDRA-2682, 2684)
 * switch to native Thrift for Hadoop map/reduce (CASSANDRA-2667)
 * fix StackOverflowError when building from eclipse (CASSANDRA-2687)
 * only provide replication_factor to strategy_options "help" for
   SimpleStrategy, OldNetworkTopologyStrategy (CASSANDRA-2678, 2713)
 * fix exception adding validators to non-string columns (CASSANDRA-2696)
 * avoid instantiating DatabaseDescriptor in JDBC (CASSANDRA-2694)
 * fix potential stack overflow during compaction (CASSANDRA-2626)
 * clone super columns to avoid modifying them during flush (CASSANDRA-2675)
 * reset underlying iterator in EchoedRow constructor (CASSANDRA-2653)


0.8.0-rc1
 * faster flushes and compaction from fixing excessively pessimistic 
   rebuffering in BRAF (CASSANDRA-2581)
 * fix returning null column values in the python cql driver (CASSANDRA-2593)
 * fix merkle tree splitting exiting early (CASSANDRA-2605)
 * snapshot_before_compaction directory name fix (CASSANDRA-2598)
 * Disable compaction throttling during bootstrap (CASSANDRA-2612) 
 * fix CQL treatment of > and < operators in range slices (CASSANDRA-2592)
 * fix potential double-application of counter updates on commitlog replay
   by moving replay position from header to sstable metadata (CASSANDRA-2419)
 * JDBC CQL driver exposes getColumn for access to timestamp
 * JDBC ResultSetMetadata properties added to AbstractType
 * r/m clustertool (CASSANDRA-2607)
 * add support for presenting row key as a column in CQL result sets 
   (CASSANDRA-2622)
 * Don't allow {LOCAL|EACH}_QUORUM unless strategy is NTS (CASSANDRA-2627)
 * validate keyspace strategy_options during CQL create (CASSANDRA-2624)
 * fix empty Result with secondary index when limit=1 (CASSANDRA-2628)
 * Fix regression where bootstrapping a node with no schema fails
   (CASSANDRA-2625)
 * Allow removing LocationInfo sstables (CASSANDRA-2632)
 * avoid attempting to replay mutations from dropped keyspaces (CASSANDRA-2631)
 * avoid using cached position of a key when GT is requested (CASSANDRA-2633)
 * fix counting bloom filter true positives (CASSANDRA-2637)
 * initialize local ep state prior to gossip startup if needed (CASSANDRA-2638)
 * fix counter increment lost after restart (CASSANDRA-2642)
 * add quote-escaping via backslash to CLI (CASSANDRA-2623)
 * fix pig example script (CASSANDRA-2487)
 * fix dynamic snitch race in adding latencies (CASSANDRA-2618)
 * Start/stop cassandra after more important services such as mdadm in
   debian packaging (CASSANDRA-2481)


0.8.0-beta2
 * fix NPE compacting index CFs (CASSANDRA-2528)
 * Remove checking all column families on startup for compaction candidates 
   (CASSANDRA-2444)
 * validate CQL create keyspace options (CASSANDRA-2525)
 * fix nodetool setcompactionthroughput (CASSANDRA-2550)
 * move	gossip heartbeat back to its own thread (CASSANDRA-2554)
 * validate cql TRUNCATE columnfamily before truncating (CASSANDRA-2570)
 * fix batch_mutate for mixed standard-counter mutations (CASSANDRA-2457)
 * disallow making schema changes to system keyspace (CASSANDRA-2563)
 * fix sending mutation messages multiple times (CASSANDRA-2557)
 * fix incorrect use of NBHM.size in ReadCallback that could cause
   reads to time out even when responses were received (CASSANDRA-2552)
 * trigger read repair correctly for LOCAL_QUORUM reads (CASSANDRA-2556)
 * Allow configuring the number of compaction thread (CASSANDRA-2558)
 * forceUserDefinedCompaction will attempt to compact what it is given
   even if the pessimistic estimate is that there is not enough disk space;
   automatic compactions will only compact 2 or more sstables (CASSANDRA-2575)
 * refuse to apply migrations with older timestamps than the current 
   schema (CASSANDRA-2536)
 * remove unframed Thrift transport option
 * include indexes in snapshots (CASSANDRA-2596)
 * improve ignoring of obsolete mutations in index maintenance (CASSANDRA-2401)
 * recognize attempt to drop just the index while leaving the column
   definition alone (CASSANDRA-2619)
  

0.8.0-beta1
 * remove Avro RPC support (CASSANDRA-926)
 * support for columns that act as incr/decr counters 
   (CASSANDRA-1072, 1937, 1944, 1936, 2101, 2093, 2288, 2105, 2384, 2236, 2342,
   2454)
 * CQL (CASSANDRA-1703, 1704, 1705, 1706, 1707, 1708, 1710, 1711, 1940, 
   2124, 2302, 2277, 2493)
 * avoid double RowMutation serialization on write path (CASSANDRA-1800)
 * make NetworkTopologyStrategy the default (CASSANDRA-1960)
 * configurable internode encryption (CASSANDRA-1567, 2152)
 * human readable column names in sstable2json output (CASSANDRA-1933)
 * change default JMX port to 7199 (CASSANDRA-2027)
 * backwards compatible internal messaging (CASSANDRA-1015)
 * atomic switch of memtables and sstables (CASSANDRA-2284)
 * add pluggable SeedProvider (CASSANDRA-1669)
 * Fix clustertool to not throw exception when calling get_endpoints (CASSANDRA-2437)
 * upgrade to thrift 0.6 (CASSANDRA-2412) 
 * repair works on a token range instead of full ring (CASSANDRA-2324)
 * purge tombstones from row cache (CASSANDRA-2305)
 * push replication_factor into strategy_options (CASSANDRA-1263)
 * give snapshots the same name on each node (CASSANDRA-1791)
 * remove "nodetool loadbalance" (CASSANDRA-2448)
 * multithreaded compaction (CASSANDRA-2191)
 * compaction throttling (CASSANDRA-2156)
 * add key type information and alias (CASSANDRA-2311, 2396)
 * cli no longer divides read_repair_chance by 100 (CASSANDRA-2458)
 * made CompactionInfo.getTaskType return an enum (CASSANDRA-2482)
 * add a server-wide cap on measured memtable memory usage and aggressively
   flush to keep under that threshold (CASSANDRA-2006)
 * add unified UUIDType (CASSANDRA-2233)
 * add off-heap row cache support (CASSANDRA-1969)


0.7.5
 * improvements/fixes to PIG driver (CASSANDRA-1618, CASSANDRA-2387,
   CASSANDRA-2465, CASSANDRA-2484)
 * validate index names (CASSANDRA-1761)
 * reduce contention on Table.flusherLock (CASSANDRA-1954)
 * try harder to detect failures during streaming, cleaning up temporary
   files more reliably (CASSANDRA-2088)
 * shut down server for OOM on a Thrift thread (CASSANDRA-2269)
 * fix tombstone handling in repair and sstable2json (CASSANDRA-2279)
 * preserve version when streaming data from old sstables (CASSANDRA-2283)
 * don't start repair if a neighboring node is marked as dead (CASSANDRA-2290)
 * purge tombstones from row cache (CASSANDRA-2305)
 * Avoid seeking when sstable2json exports the entire file (CASSANDRA-2318)
 * clear Built flag in system table when dropping an index (CASSANDRA-2320)
 * don't allow arbitrary argument for stress.java (CASSANDRA-2323)
 * validate values for index predicates in get_indexed_slice (CASSANDRA-2328)
 * queue secondary indexes for flush before the parent (CASSANDRA-2330)
 * allow job configuration to set the CL used in Hadoop jobs (CASSANDRA-2331)
 * add memtable_flush_queue_size defaulting to 4 (CASSANDRA-2333)
 * Allow overriding of initial_token, storage_port and rpc_port from system
   properties (CASSANDRA-2343)
 * fix comparator used for non-indexed secondary expressions in index scan
   (CASSANDRA-2347)
 * ensure size calculation and write phase of large-row compaction use
   the same threshold for TTL expiration (CASSANDRA-2349)
 * fix race when iterating CFs during add/drop (CASSANDRA-2350)
 * add ConsistencyLevel command to CLI (CASSANDRA-2354)
 * allow negative numbers in the cli (CASSANDRA-2358)
 * hard code serialVersionUID for tokens class (CASSANDRA-2361)
 * fix potential infinite loop in ByteBufferUtil.inputStream (CASSANDRA-2365)
 * fix encoding bugs in HintedHandoffManager, SystemTable when default
   charset is not UTF8 (CASSANDRA-2367)
 * avoids having removed node reappearing in Gossip (CASSANDRA-2371)
 * fix incorrect truncation of long to int when reading columns via block
   index (CASSANDRA-2376)
 * fix NPE during stream session (CASSANDRA-2377)
 * fix race condition that could leave orphaned data files when dropping CF or
   KS (CASSANDRA-2381)
 * fsync statistics component on write (CASSANDRA-2382)
 * fix duplicate results from CFS.scan (CASSANDRA-2406)
 * add IntegerType to CLI help (CASSANDRA-2414)
 * avoid caching token-only decoratedkeys (CASSANDRA-2416)
 * convert mmap assertion to if/throw so scrub can catch it (CASSANDRA-2417)
 * don't overwrite gc log (CASSANDR-2418)
 * invalidate row cache for streamed row to avoid inconsitencies
   (CASSANDRA-2420)
 * avoid copies in range/index scans (CASSANDRA-2425)
 * make sure we don't wipe data during cleanup if the node has not join
   the ring (CASSANDRA-2428)
 * Try harder to close files after compaction (CASSANDRA-2431)
 * re-set bootstrapped flag after move finishes (CASSANDRA-2435)
 * display validation_class in CLI 'describe keyspace' (CASSANDRA-2442)
 * make cleanup compactions cleanup the row cache (CASSANDRA-2451)
 * add column fields validation to scrub (CASSANDRA-2460)
 * use 64KB flush buffer instead of in_memory_compaction_limit (CASSANDRA-2463)
 * fix backslash substitutions in CLI (CASSANDRA-2492)
 * disable cache saving for system CFS (CASSANDRA-2502)
 * fixes for verifying destination availability under hinted conditions
   so UE can be thrown intead of timing out (CASSANDRA-2514)
 * fix update of validation class in column metadata (CASSANDRA-2512)
 * support LOCAL_QUORUM, EACH_QUORUM CLs outside of NTS (CASSANDRA-2516)
 * preserve version when streaming data from old sstables (CASSANDRA-2283)
 * fix backslash substitutions in CLI (CASSANDRA-2492)
 * count a row deletion as one operation towards memtable threshold 
   (CASSANDRA-2519)
 * support LOCAL_QUORUM, EACH_QUORUM CLs outside of NTS (CASSANDRA-2516)


0.7.4
 * add nodetool join command (CASSANDRA-2160)
 * fix secondary indexes on pre-existing or streamed data (CASSANDRA-2244)
 * initialize endpoint in gossiper earlier (CASSANDRA-2228)
 * add ability to write to Cassandra from Pig (CASSANDRA-1828)
 * add rpc_[min|max]_threads (CASSANDRA-2176)
 * add CL.TWO, CL.THREE (CASSANDRA-2013)
 * avoid exporting an un-requested row in sstable2json, when exporting 
   a key that does not exist (CASSANDRA-2168)
 * add incremental_backups option (CASSANDRA-1872)
 * add configurable row limit to Pig loadfunc (CASSANDRA-2276)
 * validate column values in batches as well as single-Column inserts
   (CASSANDRA-2259)
 * move sample schema from cassandra.yaml to schema-sample.txt,
   a cli scripts (CASSANDRA-2007)
 * avoid writing empty rows when scrubbing tombstoned rows (CASSANDRA-2296)
 * fix assertion error in range and index scans for CL < ALL
   (CASSANDRA-2282)
 * fix commitlog replay when flush position refers to data that didn't
   get synced before server died (CASSANDRA-2285)
 * fix fd leak in sstable2json with non-mmap'd i/o (CASSANDRA-2304)
 * reduce memory use during streaming of multiple sstables (CASSANDRA-2301)
 * purge tombstoned rows from cache after GCGraceSeconds (CASSANDRA-2305)
 * allow zero replicas in a NTS datacenter (CASSANDRA-1924)
 * make range queries respect snitch for local replicas (CASSANDRA-2286)
 * fix HH delivery when column index is larger than 2GB (CASSANDRA-2297)
 * make 2ary indexes use parent CF flush thresholds during initial build
   (CASSANDRA-2294)
 * update memtable_throughput to be a long (CASSANDRA-2158)


0.7.3
 * Keep endpoint state until aVeryLongTime (CASSANDRA-2115)
 * lower-latency read repair (CASSANDRA-2069)
 * add hinted_handoff_throttle_delay_in_ms option (CASSANDRA-2161)
 * fixes for cache save/load (CASSANDRA-2172, -2174)
 * Handle whole-row deletions in CFOutputFormat (CASSANDRA-2014)
 * Make memtable_flush_writers flush in parallel (CASSANDRA-2178)
 * Add compaction_preheat_key_cache option (CASSANDRA-2175)
 * refactor stress.py to have only one copy of the format string 
   used for creating row keys (CASSANDRA-2108)
 * validate index names for \w+ (CASSANDRA-2196)
 * Fix Cassandra cli to respect timeout if schema does not settle 
   (CASSANDRA-2187)
 * fix for compaction and cleanup writing old-format data into new-version 
   sstable (CASSANDRA-2211, -2216)
 * add nodetool scrub (CASSANDRA-2217, -2240)
 * fix sstable2json large-row pagination (CASSANDRA-2188)
 * fix EOFing on requests for the last bytes in a file (CASSANDRA-2213)
 * fix BufferedRandomAccessFile bugs (CASSANDRA-2218, -2241)
 * check for memtable flush_after_mins exceeded every 10s (CASSANDRA-2183)
 * fix cache saving on Windows (CASSANDRA-2207)
 * add validateSchemaAgreement call + synchronization to schema
   modification operations (CASSANDRA-2222)
 * fix for reversed slice queries on large rows (CASSANDRA-2212)
 * fat clients were writing local data (CASSANDRA-2223)
 * set DEFAULT_MEMTABLE_LIFETIME_IN_MINS to 24h
 * improve detection and cleanup of partially-written sstables 
   (CASSANDRA-2206)
 * fix supercolumn de/serialization when subcolumn comparator is different
   from supercolumn's (CASSANDRA-2104)
 * fix starting up on Windows when CASSANDRA_HOME contains whitespace
   (CASSANDRA-2237)
 * add [get|set][row|key]cacheSavePeriod to JMX (CASSANDRA-2100)
 * fix Hadoop ColumnFamilyOutputFormat dropping of mutations
   when batch fills up (CASSANDRA-2255)
 * move file deletions off of scheduledtasks executor (CASSANDRA-2253)


0.7.2
 * copy DecoratedKey.key when inserting into caches to avoid retaining
   a reference to the underlying buffer (CASSANDRA-2102)
 * format subcolumn names with subcomparator (CASSANDRA-2136)
 * fix column bloom filter deserialization (CASSANDRA-2165)


0.7.1
 * refactor MessageDigest creation code. (CASSANDRA-2107)
 * buffer network stack to avoid inefficient small TCP messages while avoiding
   the nagle/delayed ack problem (CASSANDRA-1896)
 * check log4j configuration for changes every 10s (CASSANDRA-1525, 1907)
 * more-efficient cross-DC replication (CASSANDRA-1530, -2051, -2138)
 * avoid polluting page cache with commitlog or sstable writes
   and seq scan operations (CASSANDRA-1470)
 * add RMI authentication options to nodetool (CASSANDRA-1921)
 * make snitches configurable at runtime (CASSANDRA-1374)
 * retry hadoop split requests on connection failure (CASSANDRA-1927)
 * implement describeOwnership for BOP, COPP (CASSANDRA-1928)
 * make read repair behave as expected for ConsistencyLevel > ONE
   (CASSANDRA-982, 2038)
 * distributed test harness (CASSANDRA-1859, 1964)
 * reduce flush lock contention (CASSANDRA-1930)
 * optimize supercolumn deserialization (CASSANDRA-1891)
 * fix CFMetaData.apply to only compare objects of the same class 
   (CASSANDRA-1962)
 * allow specifying specific SSTables to compact from JMX (CASSANDRA-1963)
 * fix race condition in MessagingService.targets (CASSANDRA-1959, 2094, 2081)
 * refuse to open sstables from a future version (CASSANDRA-1935)
 * zero-copy reads (CASSANDRA-1714)
 * fix copy bounds for word Text in wordcount demo (CASSANDRA-1993)
 * fixes for contrib/javautils (CASSANDRA-1979)
 * check more frequently for memtable expiration (CASSANDRA-2000)
 * fix writing SSTable column count statistics (CASSANDRA-1976)
 * fix streaming of multiple CFs during bootstrap (CASSANDRA-1992)
 * explicitly set JVM GC new generation size with -Xmn (CASSANDRA-1968)
 * add short options for CLI flags (CASSANDRA-1565)
 * make keyspace argument to "describe keyspace" in CLI optional
   when authenticated to keyspace already (CASSANDRA-2029)
 * added option to specify -Dcassandra.join_ring=false on startup
   to allow "warm spare" nodes or performing JMX maintenance before
   joining the ring (CASSANDRA-526)
 * log migrations at INFO (CASSANDRA-2028)
 * add CLI verbose option in file mode (CASSANDRA-2030)
 * add single-line "--" comments to CLI (CASSANDRA-2032)
 * message serialization tests (CASSANDRA-1923)
 * switch from ivy to maven-ant-tasks (CASSANDRA-2017)
 * CLI attempts to block for new schema to propagate (CASSANDRA-2044)
 * fix potential overflow in nodetool cfstats (CASSANDRA-2057)
 * add JVM shutdownhook to sync commitlog (CASSANDRA-1919)
 * allow nodes to be up without being part of  normal traffic (CASSANDRA-1951)
 * fix CLI "show keyspaces" with null options on NTS (CASSANDRA-2049)
 * fix possible ByteBuffer race conditions (CASSANDRA-2066)
 * reduce garbage generated by MessagingService to prevent load spikes
   (CASSANDRA-2058)
 * fix math in RandomPartitioner.describeOwnership (CASSANDRA-2071)
 * fix deletion of sstable non-data components (CASSANDRA-2059)
 * avoid blocking gossip while deleting handoff hints (CASSANDRA-2073)
 * ignore messages from newer versions, keep track of nodes in gossip 
   regardless of version (CASSANDRA-1970)
 * cache writing moved to CompactionManager to reduce i/o contention and
   updated to use non-cache-polluting writes (CASSANDRA-2053)
 * page through large rows when exporting to JSON (CASSANDRA-2041)
 * add flush_largest_memtables_at and reduce_cache_sizes_at options
   (CASSANDRA-2142)
 * add cli 'describe cluster' command (CASSANDRA-2127)
 * add cli support for setting username/password at 'connect' command 
   (CASSANDRA-2111)
 * add -D option to Stress.java to allow reading hosts from a file 
   (CASSANDRA-2149)
 * bound hints CF throughput between 32M and 256M (CASSANDRA-2148)
 * continue starting when invalid saved cache entries are encountered
   (CASSANDRA-2076)
 * add max_hint_window_in_ms option (CASSANDRA-1459)


0.7.0-final
 * fix offsets to ByteBuffer.get (CASSANDRA-1939)


0.7.0-rc4
 * fix cli crash after backgrounding (CASSANDRA-1875)
 * count timeouts in storageproxy latencies, and include latency 
   histograms in StorageProxyMBean (CASSANDRA-1893)
 * fix CLI get recognition of supercolumns (CASSANDRA-1899)
 * enable keepalive on intra-cluster sockets (CASSANDRA-1766)
 * count timeouts towards dynamicsnitch latencies (CASSANDRA-1905)
 * Expose index-building status in JMX + cli schema description
   (CASSANDRA-1871)
 * allow [LOCAL|EACH]_QUORUM to be used with non-NetworkTopology 
   replication Strategies
 * increased amount of index locks for faster commitlog replay
 * collect secondary index tombstones immediately (CASSANDRA-1914)
 * revert commitlog changes from #1780 (CASSANDRA-1917)
 * change RandomPartitioner min token to -1 to avoid collision w/
   tokens on actual nodes (CASSANDRA-1901)
 * examine the right nibble when validating TimeUUID (CASSANDRA-1910)
 * include secondary indexes in cleanup (CASSANDRA-1916)
 * CFS.scrubDataDirectories should also cleanup invalid secondary indexes
   (CASSANDRA-1904)
 * ability to disable/enable gossip on nodes to force them down
   (CASSANDRA-1108)


0.7.0-rc3
 * expose getNaturalEndpoints in StorageServiceMBean taking byte[]
   key; RMI cannot serialize ByteBuffer (CASSANDRA-1833)
 * infer org.apache.cassandra.locator for replication strategy classes
   when not otherwise specified
 * validation that generates less garbage (CASSANDRA-1814)
 * add TTL support to CLI (CASSANDRA-1838)
 * cli defaults to bytestype for subcomparator when creating
   column families (CASSANDRA-1835)
 * unregister index MBeans when index is dropped (CASSANDRA-1843)
 * make ByteBufferUtil.clone thread-safe (CASSANDRA-1847)
 * change exception for read requests during bootstrap from 
   InvalidRequest to Unavailable (CASSANDRA-1862)
 * respect row-level tombstones post-flush in range scans
   (CASSANDRA-1837)
 * ReadResponseResolver check digests against each other (CASSANDRA-1830)
 * return InvalidRequest when remove of subcolumn without supercolumn
   is requested (CASSANDRA-1866)
 * flush before repair (CASSANDRA-1748)
 * SSTableExport validates key order (CASSANDRA-1884)
 * large row support for SSTableExport (CASSANDRA-1867)
 * Re-cache hot keys post-compaction without hitting disk (CASSANDRA-1878)
 * manage read repair in coordinator instead of data source, to
   provide latency information to dynamic snitch (CASSANDRA-1873)


0.7.0-rc2
 * fix live-column-count of slice ranges including tombstoned supercolumn 
   with live subcolumn (CASSANDRA-1591)
 * rename o.a.c.internal.AntientropyStage -> AntiEntropyStage,
   o.a.c.request.Request_responseStage -> RequestResponseStage,
   o.a.c.internal.Internal_responseStage -> InternalResponseStage
 * add AbstractType.fromString (CASSANDRA-1767)
 * require index_type to be present when specifying index_name
   on ColumnDef (CASSANDRA-1759)
 * fix add/remove index bugs in CFMetadata (CASSANDRA-1768)
 * rebuild Strategy during system_update_keyspace (CASSANDRA-1762)
 * cli updates prompt to ... in continuation lines (CASSANDRA-1770)
 * support multiple Mutations per key in hadoop ColumnFamilyOutputFormat
   (CASSANDRA-1774)
 * improvements to Debian init script (CASSANDRA-1772)
 * use local classloader to check for version.properties (CASSANDRA-1778)
 * Validate that column names in column_metadata are valid for the
   defined comparator, and decode properly in cli (CASSANDRA-1773)
 * use cross-platform newlines in cli (CASSANDRA-1786)
 * add ExpiringColumn support to sstable import/export (CASSANDRA-1754)
 * add flush for each append to periodic commitlog mode; added
   periodic_without_flush option to disable this (CASSANDRA-1780)
 * close file handle used for post-flush truncate (CASSANDRA-1790)
 * various code cleanup (CASSANDRA-1793, -1794, -1795)
 * fix range queries against wrapped range (CASSANDRA-1781)
 * fix consistencylevel calculations for NetworkTopologyStrategy
   (CASSANDRA-1804)
 * cli support index type enum names (CASSANDRA-1810)
 * improved validation of column_metadata (CASSANDRA-1813)
 * reads at ConsistencyLevel > 1 throw UnavailableException
   immediately if insufficient live nodes exist (CASSANDRA-1803)
 * copy bytebuffers for local writes to avoid retaining the entire
   Thrift frame (CASSANDRA-1801)
 * fix NPE adding index to column w/o prior metadata (CASSANDRA-1764)
 * reduce fat client timeout (CASSANDRA-1730)
 * fix botched merge of CASSANDRA-1316


0.7.0-rc1
 * fix compaction and flush races with schema updates (CASSANDRA-1715)
 * add clustertool, config-converter, sstablekeys, and schematool 
   Windows .bat files (CASSANDRA-1723)
 * reject range queries received during bootstrap (CASSANDRA-1739)
 * fix wrapping-range queries on non-minimum token (CASSANDRA-1700)
 * add nodetool cfhistogram (CASSANDRA-1698)
 * limit repaired ranges to what the nodes have in common (CASSANDRA-1674)
 * index scan treats missing columns as not matching secondary
   expressions (CASSANDRA-1745)
 * Fix misuse of DataOutputBuffer.getData in AntiEntropyService
   (CASSANDRA-1729)
 * detect and warn when obsolete version of JNA is present (CASSANDRA-1760)
 * reduce fat client timeout (CASSANDRA-1730)
 * cleanup smallest CFs first to increase free temp space for larger ones
   (CASSANDRA-1811)
 * Update windows .bat files to work outside of main Cassandra
   directory (CASSANDRA-1713)
 * fix read repair regression from 0.6.7 (CASSANDRA-1727)
 * more-efficient read repair (CASSANDRA-1719)
 * fix hinted handoff replay (CASSANDRA-1656)
 * log type of dropped messages (CASSANDRA-1677)
 * upgrade to SLF4J 1.6.1
 * fix ByteBuffer bug in ExpiringColumn.updateDigest (CASSANDRA-1679)
 * fix IntegerType.getString (CASSANDRA-1681)
 * make -Djava.net.preferIPv4Stack=true the default (CASSANDRA-628)
 * add INTERNAL_RESPONSE verb to differentiate from responses related
   to client requests (CASSANDRA-1685)
 * log tpstats when dropping messages (CASSANDRA-1660)
 * include unreachable nodes in describeSchemaVersions (CASSANDRA-1678)
 * Avoid dropping messages off the client request path (CASSANDRA-1676)
 * fix jna errno reporting (CASSANDRA-1694)
 * add friendlier error for UnknownHostException on startup (CASSANDRA-1697)
 * include jna dependency in RPM package (CASSANDRA-1690)
 * add --skip-keys option to stress.py (CASSANDRA-1696)
 * improve cli handling of non-string keys and column names 
   (CASSANDRA-1701, -1693)
 * r/m extra subcomparator line in cli keyspaces output (CASSANDRA-1712)
 * add read repair chance to cli "show keyspaces"
 * upgrade to ConcurrentLinkedHashMap 1.1 (CASSANDRA-975)
 * fix index scan routing (CASSANDRA-1722)
 * fix tombstoning of supercolumns in range queries (CASSANDRA-1734)
 * clear endpoint cache after updating keyspace metadata (CASSANDRA-1741)
 * fix wrapping-range queries on non-minimum token (CASSANDRA-1700)
 * truncate includes secondary indexes (CASSANDRA-1747)
 * retain reference to PendingFile sstables (CASSANDRA-1749)
 * fix sstableimport regression (CASSANDRA-1753)
 * fix for bootstrap when no non-system tables are defined (CASSANDRA-1732)
 * handle replica unavailability in index scan (CASSANDRA-1755)
 * fix service initialization order deadlock (CASSANDRA-1756)
 * multi-line cli commands (CASSANDRA-1742)
 * fix race between snapshot and compaction (CASSANDRA-1736)
 * add listEndpointsPendingHints, deleteHintsForEndpoint JMX methods 
   (CASSANDRA-1551)


0.7.0-beta3
 * add strategy options to describe_keyspace output (CASSANDRA-1560)
 * log warning when using randomly generated token (CASSANDRA-1552)
 * re-organize JMX into .db, .net, .internal, .request (CASSANDRA-1217)
 * allow nodes to change IPs between restarts (CASSANDRA-1518)
 * remember ring state between restarts by default (CASSANDRA-1518)
 * flush index built flag so we can read it before log replay (CASSANDRA-1541)
 * lock row cache updates to prevent race condition (CASSANDRA-1293)
 * remove assertion causing rare (and harmless) error messages in
   commitlog (CASSANDRA-1330)
 * fix moving nodes with no keyspaces defined (CASSANDRA-1574)
 * fix unbootstrap when no data is present in a transfer range (CASSANDRA-1573)
 * take advantage of AVRO-495 to simplify our avro IDL (CASSANDRA-1436)
 * extend authorization hierarchy to column family (CASSANDRA-1554)
 * deletion support in secondary indexes (CASSANDRA-1571)
 * meaningful error message for invalid replication strategy class 
   (CASSANDRA-1566)
 * allow keyspace creation with RF > N (CASSANDRA-1428)
 * improve cli error handling (CASSANDRA-1580)
 * add cache save/load ability (CASSANDRA-1417, 1606, 1647)
 * add StorageService.getDrainProgress (CASSANDRA-1588)
 * Disallow bootstrap to an in-use token (CASSANDRA-1561)
 * Allow dynamic secondary index creation and destruction (CASSANDRA-1532)
 * log auto-guessed memtable thresholds (CASSANDRA-1595)
 * add ColumnDef support to cli (CASSANDRA-1583)
 * reduce index sample time by 75% (CASSANDRA-1572)
 * add cli support for column, strategy metadata (CASSANDRA-1578, 1612)
 * add cli support for schema modification (CASSANDRA-1584)
 * delete temp files on failed compactions (CASSANDRA-1596)
 * avoid blocking for dead nodes during removetoken (CASSANDRA-1605)
 * remove ConsistencyLevel.ZERO (CASSANDRA-1607)
 * expose in-progress compaction type in jmx (CASSANDRA-1586)
 * removed IClock & related classes from internals (CASSANDRA-1502)
 * fix removing tokens from SystemTable on decommission and removetoken
   (CASSANDRA-1609)
 * include CF metadata in cli 'show keyspaces' (CASSANDRA-1613)
 * switch from Properties to HashMap in PropertyFileSnitch to
   avoid synchronization bottleneck (CASSANDRA-1481)
 * PropertyFileSnitch configuration file renamed to 
   cassandra-topology.properties
 * add cli support for get_range_slices (CASSANDRA-1088, CASSANDRA-1619)
 * Make memtable flush thresholds per-CF instead of global 
   (CASSANDRA-1007, 1637)
 * add cli support for binary data without CfDef hints (CASSANDRA-1603)
 * fix building SSTable statistics post-stream (CASSANDRA-1620)
 * fix potential infinite loop in 2ary index queries (CASSANDRA-1623)
 * allow creating NTS keyspaces with no replicas configured (CASSANDRA-1626)
 * add jmx histogram of sstables accessed per read (CASSANDRA-1624)
 * remove system_rename_column_family and system_rename_keyspace from the
   client API until races can be fixed (CASSANDRA-1630, CASSANDRA-1585)
 * add cli sanity tests (CASSANDRA-1582)
 * update GC settings in cassandra.bat (CASSANDRA-1636)
 * cli support for index queries (CASSANDRA-1635)
 * cli support for updating schema memtable settings (CASSANDRA-1634)
 * cli --file option (CASSANDRA-1616)
 * reduce automatically chosen memtable sizes by 50% (CASSANDRA-1641)
 * move endpoint cache from snitch to strategy (CASSANDRA-1643)
 * fix commitlog recovery deleting the newly-created segment as well as
   the old ones (CASSANDRA-1644)
 * upgrade to Thrift 0.5 (CASSANDRA-1367)
 * renamed CL.DCQUORUM to LOCAL_QUORUM and DCQUORUMSYNC to EACH_QUORUM
 * cli truncate support (CASSANDRA-1653)
 * update GC settings in cassandra.bat (CASSANDRA-1636)
 * avoid logging when a node's ip/token is gossipped back to it (CASSANDRA-1666)


0.7-beta2
 * always use UTF-8 for hint keys (CASSANDRA-1439)
 * remove cassandra.yaml dependency from Hadoop and Pig (CASSADRA-1322)
 * expose CfDef metadata in describe_keyspaces (CASSANDRA-1363)
 * restore use of mmap_index_only option (CASSANDRA-1241)
 * dropping a keyspace with no column families generated an error 
   (CASSANDRA-1378)
 * rename RackAwareStrategy to OldNetworkTopologyStrategy, RackUnawareStrategy 
   to SimpleStrategy, DatacenterShardStrategy to NetworkTopologyStrategy,
   AbstractRackAwareSnitch to AbstractNetworkTopologySnitch (CASSANDRA-1392)
 * merge StorageProxy.mutate, mutateBlocking (CASSANDRA-1396)
 * faster UUIDType, LongType comparisons (CASSANDRA-1386, 1393)
 * fix setting read_repair_chance from CLI addColumnFamily (CASSANDRA-1399)
 * fix updates to indexed columns (CASSANDRA-1373)
 * fix race condition leaving to FileNotFoundException (CASSANDRA-1382)
 * fix sharded lock hash on index write path (CASSANDRA-1402)
 * add support for GT/E, LT/E in subordinate index clauses (CASSANDRA-1401)
 * cfId counter got out of sync when CFs were added (CASSANDRA-1403)
 * less chatty schema updates (CASSANDRA-1389)
 * rename column family mbeans. 'type' will now include either 
   'IndexColumnFamilies' or 'ColumnFamilies' depending on the CFS type.
   (CASSANDRA-1385)
 * disallow invalid keyspace and column family names. This includes name that
   matches a '^\w+' regex. (CASSANDRA-1377)
 * use JNA, if present, to take snapshots (CASSANDRA-1371)
 * truncate hints if starting 0.7 for the first time (CASSANDRA-1414)
 * fix FD leak in single-row slicepredicate queries (CASSANDRA-1416)
 * allow index expressions against columns that are not part of the 
   SlicePredicate (CASSANDRA-1410)
 * config-converter properly handles snitches and framed support 
   (CASSANDRA-1420)
 * remove keyspace argument from multiget_count (CASSANDRA-1422)
 * allow specifying cassandra.yaml location as (local or remote) URL
   (CASSANDRA-1126)
 * fix using DynamicEndpointSnitch with NetworkTopologyStrategy
   (CASSANDRA-1429)
 * Add CfDef.default_validation_class (CASSANDRA-891)
 * fix EstimatedHistogram.max (CASSANDRA-1413)
 * quorum read optimization (CASSANDRA-1622)
 * handle zero-length (or missing) rows during HH paging (CASSANDRA-1432)
 * include secondary indexes during schema migrations (CASSANDRA-1406)
 * fix commitlog header race during schema change (CASSANDRA-1435)
 * fix ColumnFamilyStoreMBeanIterator to use new type name (CASSANDRA-1433)
 * correct filename generated by xml->yaml converter (CASSANDRA-1419)
 * add CMSInitiatingOccupancyFraction=75 and UseCMSInitiatingOccupancyOnly
   to default JVM options
 * decrease jvm heap for cassandra-cli (CASSANDRA-1446)
 * ability to modify keyspaces and column family definitions on a live cluster
   (CASSANDRA-1285)
 * support for Hadoop Streaming [non-jvm map/reduce via stdin/out]
   (CASSANDRA-1368)
 * Move persistent sstable stats from the system table to an sstable component
   (CASSANDRA-1430)
 * remove failed bootstrap attempt from pending ranges when gossip times
   it out after 1h (CASSANDRA-1463)
 * eager-create tcp connections to other cluster members (CASSANDRA-1465)
 * enumerate stages and derive stage from message type instead of 
   transmitting separately (CASSANDRA-1465)
 * apply reversed flag during collation from different data sources
   (CASSANDRA-1450)
 * make failure to remove commitlog segment non-fatal (CASSANDRA-1348)
 * correct ordering of drain operations so CL.recover is no longer 
   necessary (CASSANDRA-1408)
 * removed keyspace from describe_splits method (CASSANDRA-1425)
 * rename check_schema_agreement to describe_schema_versions
   (CASSANDRA-1478)
 * fix QUORUM calculation for RF > 3 (CASSANDRA-1487)
 * remove tombstones during non-major compactions when bloom filter
   verifies that row does not exist in other sstables (CASSANDRA-1074)
 * nodes that coordinated a loadbalance in the past could not be seen by
   newly added nodes (CASSANDRA-1467)
 * exposed endpoint states (gossip details) via jmx (CASSANDRA-1467)
 * ensure that compacted sstables are not included when new readers are
   instantiated (CASSANDRA-1477)
 * by default, calculate heap size and memtable thresholds at runtime (CASSANDRA-1469)
 * fix races dealing with adding/dropping keyspaces and column families in
   rapid succession (CASSANDRA-1477)
 * clean up of Streaming system (CASSANDRA-1503, 1504, 1506)
 * add options to configure Thrift socket keepalive and buffer sizes (CASSANDRA-1426)
 * make contrib CassandraServiceDataCleaner recursive (CASSANDRA-1509)
 * min, max compaction threshold are configurable and persistent 
   per-ColumnFamily (CASSANDRA-1468)
 * fix replaying the last mutation in a commitlog unnecessarily 
   (CASSANDRA-1512)
 * invoke getDefaultUncaughtExceptionHandler from DTPE with the original
   exception rather than the ExecutionException wrapper (CASSANDRA-1226)
 * remove Clock from the Thrift (and Avro) API (CASSANDRA-1501)
 * Close intra-node sockets when connection is broken (CASSANDRA-1528)
 * RPM packaging spec file (CASSANDRA-786)
 * weighted request scheduler (CASSANDRA-1485)
 * treat expired columns as deleted (CASSANDRA-1539)
 * make IndexInterval configurable (CASSANDRA-1488)
 * add describe_snitch to Thrift API (CASSANDRA-1490)
 * MD5 authenticator compares plain text submitted password with MD5'd
   saved property, instead of vice versa (CASSANDRA-1447)
 * JMX MessagingService pending and completed counts (CASSANDRA-1533)
 * fix race condition processing repair responses (CASSANDRA-1511)
 * make repair blocking (CASSANDRA-1511)
 * create EndpointSnitchInfo and MBean to expose rack and DC (CASSANDRA-1491)
 * added option to contrib/word_count to output results back to Cassandra
   (CASSANDRA-1342)
 * rewrite Hadoop ColumnFamilyRecordWriter to pool connections, retry to
   multiple Cassandra nodes, and smooth impact on the Cassandra cluster
   by using smaller batch sizes (CASSANDRA-1434)
 * fix setting gc_grace_seconds via CLI (CASSANDRA-1549)
 * support TTL'd index values (CASSANDRA-1536)
 * make removetoken work like decommission (CASSANDRA-1216)
 * make cli comparator-aware and improve quote rules (CASSANDRA-1523,-1524)
 * make nodetool compact and cleanup blocking (CASSANDRA-1449)
 * add memtable, cache information to GCInspector logs (CASSANDRA-1558)
 * enable/disable HintedHandoff via JMX (CASSANDRA-1550)
 * Ignore stray files in the commit log directory (CASSANDRA-1547)
 * Disallow bootstrap to an in-use token (CASSANDRA-1561)


0.7-beta1
 * sstable versioning (CASSANDRA-389)
 * switched to slf4j logging (CASSANDRA-625)
 * add (optional) expiration time for column (CASSANDRA-699)
 * access levels for authentication/authorization (CASSANDRA-900)
 * add ReadRepairChance to CF definition (CASSANDRA-930)
 * fix heisenbug in system tests, especially common on OS X (CASSANDRA-944)
 * convert to byte[] keys internally and all public APIs (CASSANDRA-767)
 * ability to alter schema definitions on a live cluster (CASSANDRA-44)
 * renamed configuration file to cassandra.xml, and log4j.properties to
   log4j-server.properties, which must now be loaded from
   the classpath (which is how our scripts in bin/ have always done it)
   (CASSANDRA-971)
 * change get_count to require a SlicePredicate. create multi_get_count
   (CASSANDRA-744)
 * re-organized endpointsnitch implementations and added SimpleSnitch
   (CASSANDRA-994)
 * Added preload_row_cache option (CASSANDRA-946)
 * add CRC to commitlog header (CASSANDRA-999)
 * removed deprecated batch_insert and get_range_slice methods (CASSANDRA-1065)
 * add truncate thrift method (CASSANDRA-531)
 * http mini-interface using mx4j (CASSANDRA-1068)
 * optimize away copy of sliced row on memtable read path (CASSANDRA-1046)
 * replace constant-size 2GB mmaped segments and special casing for index 
   entries spanning segment boundaries, with SegmentedFile that computes 
   segments that always contain entire entries/rows (CASSANDRA-1117)
 * avoid reading large rows into memory during compaction (CASSANDRA-16)
 * added hadoop OutputFormat (CASSANDRA-1101)
 * efficient Streaming (no more anticompaction) (CASSANDRA-579)
 * split commitlog header into separate file and add size checksum to
   mutations (CASSANDRA-1179)
 * avoid allocating a new byte[] for each mutation on replay (CASSANDRA-1219)
 * revise HH schema to be per-endpoint (CASSANDRA-1142)
 * add joining/leaving status to nodetool ring (CASSANDRA-1115)
 * allow multiple repair sessions per node (CASSANDRA-1190)
 * optimize away MessagingService for local range queries (CASSANDRA-1261)
 * make framed transport the default so malformed requests can't OOM the 
   server (CASSANDRA-475)
 * significantly faster reads from row cache (CASSANDRA-1267)
 * take advantage of row cache during range queries (CASSANDRA-1302)
 * make GCGraceSeconds a per-ColumnFamily value (CASSANDRA-1276)
 * keep persistent row size and column count statistics (CASSANDRA-1155)
 * add IntegerType (CASSANDRA-1282)
 * page within a single row during hinted handoff (CASSANDRA-1327)
 * push DatacenterShardStrategy configuration into keyspace definition,
   eliminating datacenter.properties. (CASSANDRA-1066)
 * optimize forward slices starting with '' and single-index-block name 
   queries by skipping the column index (CASSANDRA-1338)
 * streaming refactor (CASSANDRA-1189)
 * faster comparison for UUID types (CASSANDRA-1043)
 * secondary index support (CASSANDRA-749 and subtasks)
 * make compaction buckets deterministic (CASSANDRA-1265)


0.6.6
 * Allow using DynamicEndpointSnitch with RackAwareStrategy (CASSANDRA-1429)
 * remove the remaining vestiges of the unfinished DatacenterShardStrategy 
   (replaced by NetworkTopologyStrategy in 0.7)
   

0.6.5
 * fix key ordering in range query results with RandomPartitioner
   and ConsistencyLevel > ONE (CASSANDRA-1145)
 * fix for range query starting with the wrong token range (CASSANDRA-1042)
 * page within a single row during hinted handoff (CASSANDRA-1327)
 * fix compilation on non-sun JDKs (CASSANDRA-1061)
 * remove String.trim() call on row keys in batch mutations (CASSANDRA-1235)
 * Log summary of dropped messages instead of spamming log (CASSANDRA-1284)
 * add dynamic endpoint snitch (CASSANDRA-981)
 * fix streaming for keyspaces with hyphens in their name (CASSANDRA-1377)
 * fix errors in hard-coded bloom filter optKPerBucket by computing it
   algorithmically (CASSANDRA-1220
 * remove message deserialization stage, and uncap read/write stages
   so slow reads/writes don't block gossip processing (CASSANDRA-1358)
 * add jmx port configuration to Debian package (CASSANDRA-1202)
 * use mlockall via JNA, if present, to prevent Linux from swapping
   out parts of the JVM (CASSANDRA-1214)


0.6.4
 * avoid queuing multiple hint deliveries for the same endpoint
   (CASSANDRA-1229)
 * better performance for and stricter checking of UTF8 column names
   (CASSANDRA-1232)
 * extend option to lower compaction priority to hinted handoff
   as well (CASSANDRA-1260)
 * log errors in gossip instead of re-throwing (CASSANDRA-1289)
 * avoid aborting commitlog replay prematurely if a flushed-but-
   not-removed commitlog segment is encountered (CASSANDRA-1297)
 * fix duplicate rows being read during mapreduce (CASSANDRA-1142)
 * failure detection wasn't closing command sockets (CASSANDRA-1221)
 * cassandra-cli.bat works on windows (CASSANDRA-1236)
 * pre-emptively drop requests that cannot be processed within RPCTimeout
   (CASSANDRA-685)
 * add ack to Binary write verb and update CassandraBulkLoader
   to wait for acks for each row (CASSANDRA-1093)
 * added describe_partitioner Thrift method (CASSANDRA-1047)
 * Hadoop jobs no longer require the Cassandra storage-conf.xml
   (CASSANDRA-1280, CASSANDRA-1047)
 * log thread pool stats when GC is excessive (CASSANDRA-1275)
 * remove gossip message size limit (CASSANDRA-1138)
 * parallelize local and remote reads during multiget, and respect snitch 
   when determining whether to do local read for CL.ONE (CASSANDRA-1317)
 * fix read repair to use requested consistency level on digest mismatch,
   rather than assuming QUORUM (CASSANDRA-1316)
 * process digest mismatch re-reads in parallel (CASSANDRA-1323)
 * switch hints CF comparator to BytesType (CASSANDRA-1274)


0.6.3
 * retry to make streaming connections up to 8 times. (CASSANDRA-1019)
 * reject describe_ring() calls on invalid keyspaces (CASSANDRA-1111)
 * fix cache size calculation for size of 100% (CASSANDRA-1129)
 * fix cache capacity only being recalculated once (CASSANDRA-1129)
 * remove hourly scan of all hints on the off chance that the gossiper
   missed a status change; instead, expose deliverHintsToEndpoint to JMX
   so it can be done manually, if necessary (CASSANDRA-1141)
 * don't reject reads at CL.ALL (CASSANDRA-1152)
 * reject deletions to supercolumns in CFs containing only standard
   columns (CASSANDRA-1139)
 * avoid preserving login information after client disconnects
   (CASSANDRA-1057)
 * prefer sun jdk to openjdk in debian init script (CASSANDRA-1174)
 * detect partioner config changes between restarts and fail fast 
   (CASSANDRA-1146)
 * use generation time to resolve node token reassignment disagreements
   (CASSANDRA-1118)
 * restructure the startup ordering of Gossiper and MessageService to avoid
   timing anomalies (CASSANDRA-1160)
 * detect incomplete commit log hearders (CASSANDRA-1119)
 * force anti-entropy service to stream files on the stream stage to avoid
   sending streams out of order (CASSANDRA-1169)
 * remove inactive stream managers after AES streams files (CASSANDRA-1169)
 * allow removing entire row through batch_mutate Deletion (CASSANDRA-1027)
 * add JMX metrics for row-level bloom filter false positives (CASSANDRA-1212)
 * added a redhat init script to contrib (CASSANDRA-1201)
 * use midpoint when bootstrapping a new machine into range with not
   much data yet instead of random token (CASSANDRA-1112)
 * kill server on OOM in executor stage as well as Thrift (CASSANDRA-1226)
 * remove opportunistic repairs, when two machines with overlapping replica
   responsibilities happen to finish major compactions of the same CF near
   the same time.  repairs are now fully manual (CASSANDRA-1190)
 * add ability to lower compaction priority (default is no change from 0.6.2)
   (CASSANDRA-1181)


0.6.2
 * fix contrib/word_count build. (CASSANDRA-992)
 * split CommitLogExecutorService into BatchCommitLogExecutorService and 
   PeriodicCommitLogExecutorService (CASSANDRA-1014)
 * add latency histograms to CFSMBean (CASSANDRA-1024)
 * make resolving timestamp ties deterministic by using value bytes
   as a tiebreaker (CASSANDRA-1039)
 * Add option to turn off Hinted Handoff (CASSANDRA-894)
 * fix windows startup (CASSANDRA-948)
 * make concurrent_reads, concurrent_writes configurable at runtime via JMX
   (CASSANDRA-1060)
 * disable GCInspector on non-Sun JVMs (CASSANDRA-1061)
 * fix tombstone handling in sstable rows with no other data (CASSANDRA-1063)
 * fix size of row in spanned index entries (CASSANDRA-1056)
 * install json2sstable, sstable2json, and sstablekeys to Debian package
 * StreamingService.StreamDestinations wouldn't empty itself after streaming
   finished (CASSANDRA-1076)
 * added Collections.shuffle(splits) before returning the splits in 
   ColumnFamilyInputFormat (CASSANDRA-1096)
 * do not recalculate cache capacity post-compaction if it's been manually 
   modified (CASSANDRA-1079)
 * better defaults for flush sorter + writer executor queue sizes
   (CASSANDRA-1100)
 * windows scripts for SSTableImport/Export (CASSANDRA-1051)
 * windows script for nodetool (CASSANDRA-1113)
 * expose PhiConvictThreshold (CASSANDRA-1053)
 * make repair of RF==1 a no-op (CASSANDRA-1090)
 * improve default JVM GC options (CASSANDRA-1014)
 * fix SlicePredicate serialization inside Hadoop jobs (CASSANDRA-1049)
 * close Thrift sockets in Hadoop ColumnFamilyRecordReader (CASSANDRA-1081)


0.6.1
 * fix NPE in sstable2json when no excluded keys are given (CASSANDRA-934)
 * keep the replica set constant throughout the read repair process
   (CASSANDRA-937)
 * allow querying getAllRanges with empty token list (CASSANDRA-933)
 * fix command line arguments inversion in clustertool (CASSANDRA-942)
 * fix race condition that could trigger a false-positive assertion
   during post-flush discard of old commitlog segments (CASSANDRA-936)
 * fix neighbor calculation for anti-entropy repair (CASSANDRA-924)
 * perform repair even for small entropy differences (CASSANDRA-924)
 * Use hostnames in CFInputFormat to allow Hadoop's naive string-based
   locality comparisons to work (CASSANDRA-955)
 * cache read-only BufferedRandomAccessFile length to avoid
   3 system calls per invocation (CASSANDRA-950)
 * nodes with IPv6 (and no IPv4) addresses could not join cluster
   (CASSANDRA-969)
 * Retrieve the correct number of undeleted columns, if any, from
   a supercolumn in a row that had been deleted previously (CASSANDRA-920)
 * fix index scans that cross the 2GB mmap boundaries for both mmap
   and standard i/o modes (CASSANDRA-866)
 * expose drain via nodetool (CASSANDRA-978)


0.6.0-RC1
 * JMX drain to flush memtables and run through commit log (CASSANDRA-880)
 * Bootstrapping can skip ranges under the right conditions (CASSANDRA-902)
 * fix merging row versions in range_slice for CL > ONE (CASSANDRA-884)
 * default write ConsistencyLeven chaned from ZERO to ONE
 * fix for index entries spanning mmap buffer boundaries (CASSANDRA-857)
 * use lexical comparison if time part of TimeUUIDs are the same 
   (CASSANDRA-907)
 * bound read, mutation, and response stages to fix possible OOM
   during log replay (CASSANDRA-885)
 * Use microseconds-since-epoch (UTC) in cli, instead of milliseconds
 * Treat batch_mutate Deletion with null supercolumn as "apply this predicate 
   to top level supercolumns" (CASSANDRA-834)
 * Streaming destination nodes do not update their JMX status (CASSANDRA-916)
 * Fix internal RPC timeout calculation (CASSANDRA-911)
 * Added Pig loadfunc to contrib/pig (CASSANDRA-910)


0.6.0-beta3
 * fix compaction bucketing bug (CASSANDRA-814)
 * update windows batch file (CASSANDRA-824)
 * deprecate KeysCachedFraction configuration directive in favor
   of KeysCached; move to unified-per-CF key cache (CASSANDRA-801)
 * add invalidateRowCache to ColumnFamilyStoreMBean (CASSANDRA-761)
 * send Handoff hints to natural locations to reduce load on
   remaining nodes in a failure scenario (CASSANDRA-822)
 * Add RowWarningThresholdInMB configuration option to warn before very 
   large rows get big enough to threaten node stability, and -x option to
   be able to remove them with sstable2json if the warning is unheeded
   until it's too late (CASSANDRA-843)
 * Add logging of GC activity (CASSANDRA-813)
 * fix ConcurrentModificationException in commitlog discard (CASSANDRA-853)
 * Fix hardcoded row count in Hadoop RecordReader (CASSANDRA-837)
 * Add a jmx status to the streaming service and change several DEBUG
   messages to INFO (CASSANDRA-845)
 * fix classpath in cassandra-cli.bat for Windows (CASSANDRA-858)
 * allow re-specifying host, port to cassandra-cli if invalid ones
   are first tried (CASSANDRA-867)
 * fix race condition handling rpc timeout in the coordinator
   (CASSANDRA-864)
 * Remove CalloutLocation and StagingFileDirectory from storage-conf files 
   since those settings are no longer used (CASSANDRA-878)
 * Parse a long from RowWarningThresholdInMB instead of an int (CASSANDRA-882)
 * Remove obsolete ControlPort code from DatabaseDescriptor (CASSANDRA-886)
 * move skipBytes side effect out of assert (CASSANDRA-899)
 * add "double getLoad" to StorageServiceMBean (CASSANDRA-898)
 * track row stats per CF at compaction time (CASSANDRA-870)
 * disallow CommitLogDirectory matching a DataFileDirectory (CASSANDRA-888)
 * default key cache size is 200k entries, changed from 10% (CASSANDRA-863)
 * add -Dcassandra-foreground=yes to cassandra.bat
 * exit if cluster name is changed unexpectedly (CASSANDRA-769)


0.6.0-beta1/beta2
 * add batch_mutate thrift command, deprecating batch_insert (CASSANDRA-336)
 * remove get_key_range Thrift API, deprecated in 0.5 (CASSANDRA-710)
 * add optional login() Thrift call for authentication (CASSANDRA-547)
 * support fat clients using gossiper and StorageProxy to perform
   replication in-process [jvm-only] (CASSANDRA-535)
 * support mmapped I/O for reads, on by default on 64bit JVMs 
   (CASSANDRA-408, CASSANDRA-669)
 * improve insert concurrency, particularly during Hinted Handoff
   (CASSANDRA-658)
 * faster network code (CASSANDRA-675)
 * stress.py moved to contrib (CASSANDRA-635)
 * row caching [must be explicitly enabled per-CF in config] (CASSANDRA-678)
 * present a useful measure of compaction progress in JMX (CASSANDRA-599)
 * add bin/sstablekeys (CASSNADRA-679)
 * add ConsistencyLevel.ANY (CASSANDRA-687)
 * make removetoken remove nodes from gossip entirely (CASSANDRA-644)
 * add ability to set cache sizes at runtime (CASSANDRA-708)
 * report latency and cache hit rate statistics with lifetime totals
   instead of average over the last minute (CASSANDRA-702)
 * support get_range_slice for RandomPartitioner (CASSANDRA-745)
 * per-keyspace replication factory and replication strategy (CASSANDRA-620)
 * track latency in microseconds (CASSANDRA-733)
 * add describe_ Thrift methods, deprecating get_string_property and 
   get_string_list_property
 * jmx interface for tracking operation mode and streams in general.
   (CASSANDRA-709)
 * keep memtables in sorted order to improve range query performance
   (CASSANDRA-799)
 * use while loop instead of recursion when trimming sstables compaction list 
   to avoid blowing stack in pathological cases (CASSANDRA-804)
 * basic Hadoop map/reduce support (CASSANDRA-342)


0.5.1
 * ensure all files for an sstable are streamed to the same directory.
   (CASSANDRA-716)
 * more accurate load estimate for bootstrapping (CASSANDRA-762)
 * tolerate dead or unavailable bootstrap target on write (CASSANDRA-731)
 * allow larger numbers of keys (> 140M) in a sstable bloom filter
   (CASSANDRA-790)
 * include jvm argument improvements from CASSANDRA-504 in debian package
 * change streaming chunk size to 32MB to accomodate Windows XP limitations
   (was 64MB) (CASSANDRA-795)
 * fix get_range_slice returning results in the wrong order (CASSANDRA-781)
 

0.5.0 final
 * avoid attempting to delete temporary bootstrap files twice (CASSANDRA-681)
 * fix bogus NaN in nodeprobe cfstats output (CASSANDRA-646)
 * provide a policy for dealing with single thread executors w/ a full queue
   (CASSANDRA-694)
 * optimize inner read in MessagingService, vastly improving multiple-node
   performance (CASSANDRA-675)
 * wait for table flush before streaming data back to a bootstrapping node.
   (CASSANDRA-696)
 * keep track of bootstrapping sources by table so that bootstrapping doesn't 
   give the indication of finishing early (CASSANDRA-673)


0.5.0 RC3
 * commit the correct version of the patch for CASSANDRA-663


0.5.0 RC2 (unreleased)
 * fix bugs in converting get_range_slice results to Thrift 
   (CASSANDRA-647, CASSANDRA-649)
 * expose java.util.concurrent.TimeoutException in StorageProxy methods
   (CASSANDRA-600)
 * TcpConnectionManager was holding on to disconnected connections, 
   giving the false indication they were being used. (CASSANDRA-651)
 * Remove duplicated write. (CASSANDRA-662)
 * Abort bootstrap if IP is already in the token ring (CASSANDRA-663)
 * increase default commitlog sync period, and wait for last sync to 
   finish before submitting another (CASSANDRA-668)


0.5.0 RC1
 * Fix potential NPE in get_range_slice (CASSANDRA-623)
 * add CRC32 to commitlog entries (CASSANDRA-605)
 * fix data streaming on windows (CASSANDRA-630)
 * GC compacted sstables after cleanup and compaction (CASSANDRA-621)
 * Speed up anti-entropy validation (CASSANDRA-629)
 * Fix anti-entropy assertion error (CASSANDRA-639)
 * Fix pending range conflicts when bootstapping or moving
   multiple nodes at once (CASSANDRA-603)
 * Handle obsolete gossip related to node movement in the case where
   one or more nodes is down when the movement occurs (CASSANDRA-572)
 * Include dead nodes in gossip to avoid a variety of problems
   and fix HH to removed nodes (CASSANDRA-634)
 * return an InvalidRequestException for mal-formed SlicePredicates
   (CASSANDRA-643)
 * fix bug determining closest neighbor for use in multiple datacenters
   (CASSANDRA-648)
 * Vast improvements in anticompaction speed (CASSANDRA-607)
 * Speed up log replay and writes by avoiding redundant serializations
   (CASSANDRA-652)


0.5.0 beta 2
 * Bootstrap improvements (several tickets)
 * add nodeprobe repair anti-entropy feature (CASSANDRA-193, CASSANDRA-520)
 * fix possibility of partition when many nodes restart at once
   in clusters with multiple seeds (CASSANDRA-150)
 * fix NPE in get_range_slice when no data is found (CASSANDRA-578)
 * fix potential NPE in hinted handoff (CASSANDRA-585)
 * fix cleanup of local "system" keyspace (CASSANDRA-576)
 * improve computation of cluster load balance (CASSANDRA-554)
 * added super column read/write, column count, and column/row delete to
   cassandra-cli (CASSANDRA-567, CASSANDRA-594)
 * fix returning live subcolumns of deleted supercolumns (CASSANDRA-583)
 * respect JAVA_HOME in bin/ scripts (several tickets)
 * add StorageService.initClient for fat clients on the JVM (CASSANDRA-535)
   (see contrib/client_only for an example of use)
 * make consistency_level functional in get_range_slice (CASSANDRA-568)
 * optimize key deserialization for RandomPartitioner (CASSANDRA-581)
 * avoid GCing tombstones except on major compaction (CASSANDRA-604)
 * increase failure conviction threshold, resulting in less nodes
   incorrectly (and temporarily) marked as down (CASSANDRA-610)
 * respect memtable thresholds during log replay (CASSANDRA-609)
 * support ConsistencyLevel.ALL on read (CASSANDRA-584)
 * add nodeprobe removetoken command (CASSANDRA-564)


0.5.0 beta
 * Allow multiple simultaneous flushes, improving flush throughput 
   on multicore systems (CASSANDRA-401)
 * Split up locks to improve write and read throughput on multicore systems
   (CASSANDRA-444, CASSANDRA-414)
 * More efficient use of memory during compaction (CASSANDRA-436)
 * autobootstrap option: when enabled, all non-seed nodes will attempt
   to bootstrap when started, until bootstrap successfully
   completes. -b option is removed.  (CASSANDRA-438)
 * Unless a token is manually specified in the configuration xml,
   a bootstraping node will use a token that gives it half the
   keys from the most-heavily-loaded node in the cluster,
   instead of generating a random token. 
   (CASSANDRA-385, CASSANDRA-517)
 * Miscellaneous bootstrap fixes (several tickets)
 * Ability to change a node's token even after it has data on it
   (CASSANDRA-541)
 * Ability to decommission a live node from the ring (CASSANDRA-435)
 * Semi-automatic loadbalancing via nodeprobe (CASSANDRA-192)
 * Add ability to set compaction thresholds at runtime via
   JMX / nodeprobe.  (CASSANDRA-465)
 * Add "comment" field to ColumnFamily definition. (CASSANDRA-481)
 * Additional JMX metrics (CASSANDRA-482)
 * JSON based export and import tools (several tickets)
 * Hinted Handoff fixes (several tickets)
 * Add key cache to improve read performance (CASSANDRA-423)
 * Simplified construction of custom ReplicationStrategy classes
   (CASSANDRA-497)
 * Graphical application (Swing) for ring integrity verification and 
   visualization was added to contrib (CASSANDRA-252)
 * Add DCQUORUM, DCQUORUMSYNC consistency levels and corresponding
   ReplicationStrategy / EndpointSnitch classes.  Experimental.
   (CASSANDRA-492)
 * Web client interface added to contrib (CASSANDRA-457)
 * More-efficient flush for Random, CollatedOPP partitioners 
   for normal writes (CASSANDRA-446) and bulk load (CASSANDRA-420)
 * Add MemtableFlushAfterMinutes, a global replacement for the old 
   per-CF FlushPeriodInMinutes setting (CASSANDRA-463)
 * optimizations to slice reading (CASSANDRA-350) and supercolumn
   queries (CASSANDRA-510)
 * force binding to given listenaddress for nodes with multiple
   interfaces (CASSANDRA-546)
 * stress.py benchmarking tool improvements (several tickets)
 * optimized replica placement code (CASSANDRA-525)
 * faster log replay on restart (CASSANDRA-539, CASSANDRA-540)
 * optimized local-node writes (CASSANDRA-558)
 * added get_range_slice, deprecating get_key_range (CASSANDRA-344)
 * expose TimedOutException to thrift (CASSANDRA-563)
 

0.4.2
 * Add validation disallowing null keys (CASSANDRA-486)
 * Fix race conditions in TCPConnectionManager (CASSANDRA-487)
 * Fix using non-utf8-aware comparison as a sanity check.
   (CASSANDRA-493)
 * Improve default garbage collector options (CASSANDRA-504)
 * Add "nodeprobe flush" (CASSANDRA-505)
 * remove NotFoundException from get_slice throws list (CASSANDRA-518)
 * fix get (not get_slice) of entire supercolumn (CASSANDRA-508)
 * fix null token during bootstrap (CASSANDRA-501)


0.4.1
 * Fix FlushPeriod columnfamily configuration regression
   (CASSANDRA-455)
 * Fix long column name support (CASSANDRA-460)
 * Fix for serializing a row that only contains tombstones
   (CASSANDRA-458)
 * Fix for discarding unneeded commitlog segments (CASSANDRA-459)
 * Add SnapshotBeforeCompaction configuration option (CASSANDRA-426)
 * Fix compaction abort under insufficient disk space (CASSANDRA-473)
 * Fix reading subcolumn slice from tombstoned CF (CASSANDRA-484)
 * Fix race condition in RVH causing occasional NPE (CASSANDRA-478)


0.4.0
 * fix get_key_range problems when a node is down (CASSANDRA-440)
   and add UnavailableException to more Thrift methods
 * Add example EndPointSnitch contrib code (several tickets)


0.4.0 RC2
 * fix SSTable generation clash during compaction (CASSANDRA-418)
 * reject method calls with null parameters (CASSANDRA-308)
 * properly order ranges in nodeprobe output (CASSANDRA-421)
 * fix logging of certain errors on executor threads (CASSANDRA-425)


0.4.0 RC1
 * Bootstrap feature is live; use -b on startup (several tickets)
 * Added multiget api (CASSANDRA-70)
 * fix Deadlock with SelectorManager.doProcess and TcpConnection.write
   (CASSANDRA-392)
 * remove key cache b/c of concurrency bugs in third-party
   CLHM library (CASSANDRA-405)
 * update non-major compaction logic to use two threshold values
   (CASSANDRA-407)
 * add periodic / batch commitlog sync modes (several tickets)
 * inline BatchMutation into batch_insert params (CASSANDRA-403)
 * allow setting the logging level at runtime via mbean (CASSANDRA-402)
 * change default comparator to BytesType (CASSANDRA-400)
 * add forwards-compatible ConsistencyLevel parameter to get_key_range
   (CASSANDRA-322)
 * r/m special case of blocking for local destination when writing with 
   ConsistencyLevel.ZERO (CASSANDRA-399)
 * Fixes to make BinaryMemtable [bulk load interface] useful (CASSANDRA-337);
   see contrib/bmt_example for an example of using it.
 * More JMX properties added (several tickets)
 * Thrift changes (several tickets)
    - Merged _super get methods with the normal ones; return values
      are now of ColumnOrSuperColumn.
    - Similarly, merged batch_insert_super into batch_insert.



0.4.0 beta
 * On-disk data format has changed to allow billions of keys/rows per
   node instead of only millions
 * Multi-keyspace support
 * Scan all sstables for all queries to avoid situations where
   different types of operation on the same ColumnFamily could
   disagree on what data was present
 * Snapshot support via JMX
 * Thrift API has changed a _lot_:
    - removed time-sorted CFs; instead, user-defined comparators
      may be defined on the column names, which are now byte arrays.
      Default comparators are provided for UTF8, Bytes, Ascii, Long (i64),
      and UUID types.
    - removed colon-delimited strings in thrift api in favor of explicit
      structs such as ColumnPath, ColumnParent, etc.  Also normalized
      thrift struct and argument naming.
    - Added columnFamily argument to get_key_range.
    - Change signature of get_slice to accept starting and ending
      columns as well as an offset.  (This allows use of indexes.)
      Added "ascending" flag to allow reasonably-efficient reverse
      scans as well.  Removed get_slice_by_range as redundant.
    - get_key_range operates on one CF at a time
    - changed `block` boolean on insert methods to ConsistencyLevel enum,
      with options of NONE, ONE, QUORUM, and ALL.
    - added similar consistency_level parameter to read methods
    - column-name-set slice with no names given now returns zero columns
      instead of all of them.  ("all" can run your server out of memory.
      use a range-based slice with a high max column count instead.)
 * Removed the web interface. Node information can now be obtained by 
   using the newly introduced nodeprobe utility.
 * More JMX stats
 * Remove magic values from internals (e.g. special key to indicate
   when to flush memtables)
 * Rename configuration "table" to "keyspace"
 * Moved to crash-only design; no more shutdown (just kill the process)
 * Lots of bug fixes

Full list of issues resolved in 0.4 is at https://issues.apache.org/jira/secure/IssueNavigator.jspa?reset=true&&pid=12310865&fixfor=12313862&resolution=1&sorter/field=issuekey&sorter/order=DESC


0.3.0 RC3
 * Fix potential deadlock under load in TCPConnection.
   (CASSANDRA-220)


0.3.0 RC2
 * Fix possible data loss when server is stopped after replaying
   log but before new inserts force memtable flush.
   (CASSANDRA-204)
 * Added BUGS file


0.3.0 RC1
 * Range queries on keys, including user-defined key collation
 * Remove support
 * Workarounds for a weird bug in JDK select/register that seems
   particularly common on VM environments. Cassandra should deploy
   fine on EC2 now
 * Much improved infrastructure: the beginnings of a decent test suite
   ("ant test" for unit tests; "nosetests" for system tests), code
   coverage reporting, etc.
 * Expanded node status reporting via JMX
 * Improved error reporting/logging on both server and client
 * Reduced memory footprint in default configuration
 * Combined blocking and non-blocking versions of insert APIs
 * Added FlushPeriodInMinutes configuration parameter to force
   flushing of infrequently-updated ColumnFamilies<|MERGE_RESOLUTION|>--- conflicted
+++ resolved
@@ -1,7 +1,7 @@
-<<<<<<< HEAD
 3.0.8
  * Add TimeWindowCompactionStrategy (CASSANDRA-9666)
-
+Merged from 2.2:
+ * StorageService shutdown hook should use a volatile variable (CASSANDRA-11984)
 
 3.0.7
  * Fix legacy serialization of Thrift-generated non-compound range tombstones
@@ -20,10 +20,6 @@
  * Refactor Materialized View code (CASSANDRA-11475)
  * Update Java Driver (CASSANDRA-11615)
 Merged from 2.2:
-=======
-2.2.7
- * StorageService shutdown hook should use a volatile variable (CASSANDRA-11984)
->>>>>>> 1dffa022
  * Persist local metadata earlier in startup sequence (CASSANDRA-11742)
  * Run CommitLog tests with different compression settings (CASSANDRA-9039)
  * cqlsh: fix tab completion for case-sensitive identifiers (CASSANDRA-11664)
