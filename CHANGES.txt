2.1.0-rc1
 * Make commitlog archive+restore more robust (CASSANDRA-6974)
 * Fix marking commitlogsegments clean (CASSANDRA-6959)
 * Add snapshot "manifest" describing files included (CASSANDRA-6326)
 * Parallel streaming for sstableloader (CASSANDRA-3668)
 * Fix bugs in supercolumns handling (CASSANDRA-7138)
 * Fix ClassClassException on composite dense tables (CASSANDRA-7112)
 * Cleanup and optimize collation and slice iterators (CASSANDRA-7107)
 * Upgrade NBHM lib (CASSANDRA-7128)
 * Optimize netty server (CASSANDRA-6861)
 * Fix repair hang when given CF does not exist (CASSANDRA-7189)
 * Allow c* to be shutdown in an embedded mode (CASSANDRA-5635)
Merged from 2.0:
 * Correctly delete scheduled range xfers (CASSANDRA-7143)
 * Make batchlog replica selection rack-aware (CASSANDRA-6551)
 * Suggest CTRL-C or semicolon after three blank lines in cqlsh (CASSANDRA-7142)
 * return all cpu values from BackgroundActivityMonitor.readAndCompute (CASSANDRA-7183)  
 * reduce garbage creation in calculatePendingRanges (CASSANDRA-7191)
 * fix c* launch issues on Russian os's due to output of linux 'free' cmd (CASSANDRA-6162)
 * Fix disabling autocompaction (CASSANDRA-7187)
 * Fix potential NumberFormatException when deserializing IntegerType (CASSANDRA-7088)
 * cqlsh can't tab-complete disabling compaction (CASSANDRA-7185)
 * cqlsh: Accept and execute CQL statement(s) from command-line parameter (CASSANDRA-7172)
 * Fix IllegalStateException in CqlPagingRecordReader (CASSANDRA-7198)
<<<<<<< HEAD
=======
 * Fix the InvertedIndex trigger example (CASSANDRA-7211)


2.0.8
 * Correctly delete scheduled range xfers (CASSANDRA-7143)
 * Make batchlog replica selection rack-aware (CASSANDRA-6551)
 * Allow overriding cassandra-rackdc.properties file (CASSANDRA-7072)
 * Set JMX RMI port to 7199 (CASSANDRA-7087)
 * Use LOCAL_QUORUM for data reads at LOCAL_SERIAL (CASSANDRA-6939)
 * Log a warning for large batches (CASSANDRA-6487)
 * Queries on compact tables can return more rows that requested (CASSANDRA-7052)
 * USING TIMESTAMP for batches does not work (CASSANDRA-7053)
 * Fix performance regression from CASSANDRA-5614 (CASSANDRA-6949)
 * Merge groupable mutations in TriggerExecutor#execute() (CASSANDRA-7047)
 * Fix CFMetaData#getColumnDefinitionFromColumnName() (CASSANDRA-7074)
 * Plug holes in resource release when wiring up StreamSession (CASSANDRA-7073)
 * Re-add parameter columns to tracing session (CASSANDRA-6942)
 * Fix writetime/ttl functions for static columns (CASSANDRA-7081)
 * Suggest CTRL-C or semicolon after three blank lines in cqlsh (CASSANDRA-7142)
>>>>>>> 820f0eb6
Merged from 1.2:
 * Add Cloudstack snitch (CASSANDRA-7147)
 * Update system.peers correctly when relocating tokens (CASSANDRA-7126)
 * Add Google Compute Engine snitch (CASSANDRA-7132)
 * remove duplicate query for local tokens (CASSANDRA-7182)
 * exit CQLSH with error status code if script fails (CASSANDRA-6344)


2.1.0-beta2
 * Increase default CL space to 8GB (CASSANDRA-7031)
 * Add range tombstones to read repair digests (CASSANDRA-6863)
 * Fix BTree.clear for large updates (CASSANDRA-6943)
 * Fail write instead of logging a warning when unable to append to CL
   (CASSANDRA-6764)
 * Eliminate possibility of CL segment appearing twice in active list 
   (CASSANDRA-6557)
 * Apply DONTNEED fadvise to commitlog segments (CASSANDRA-6759)
 * Switch CRC component to Adler and include it for compressed sstables 
   (CASSANDRA-4165)
 * Allow cassandra-stress to set compaction strategy options (CASSANDRA-6451)
 * Add broadcast_rpc_address option to cassandra.yaml (CASSANDRA-5899)
 * Auto reload GossipingPropertyFileSnitch config (CASSANDRA-5897)
 * Fix overflow of memtable_total_space_in_mb (CASSANDRA-6573)
 * Fix ABTC NPE and apply update function correctly (CASSANDRA-6692)
 * Allow nodetool to use a file or prompt for password (CASSANDRA-6660)
 * Fix AIOOBE when concurrently accessing ABSC (CASSANDRA-6742)
 * Fix assertion error in ALTER TYPE RENAME (CASSANDRA-6705)
 * Scrub should not always clear out repaired status (CASSANDRA-5351)
 * Improve handling of range tombstone for wide partitions (CASSANDRA-6446)
 * Fix ClassCastException for compact table with composites (CASSANDRA-6738)
 * Fix potentially repairing with wrong nodes (CASSANDRA-6808)
 * Change caching option syntax (CASSANDRA-6745)
 * Fix stress to do proper counter reads (CASSANDRA-6835)
 * Fix help message for stress counter_write (CASSANDRA-6824)
 * Fix stress smart Thrift client to pick servers correctly (CASSANDRA-6848)
 * Add logging levels (minimal, normal or verbose) to stress tool (CASSANDRA-6849)
 * Fix race condition in Batch CLE (CASSANDRA-6860)
 * Improve cleanup/scrub/upgradesstables failure handling (CASSANDRA-6774)
 * ByteBuffer write() methods for serializing sstables (CASSANDRA-6781)
 * Proper compare function for CollectionType (CASSANDRA-6783)
 * Update native server to Netty 4 (CASSANDRA-6236)
 * Fix off-by-one error in stress (CASSANDRA-6883)
 * Make OpOrder AutoCloseable (CASSANDRA-6901)
 * Remove sync repair JMX interface (CASSANDRA-6900)
 * Add multiple memory allocation options for memtables (CASSANDRA-6689, 6694)
 * Remove adjusted op rate from stress output (CASSANDRA-6921)
 * Add optimized CF.hasColumns() implementations (CASSANDRA-6941)
 * Serialize batchlog mutations with the version of the target node
   (CASSANDRA-6931)
 * Optimize CounterColumn#reconcile() (CASSANDRA-6953)
 * Properly remove 1.2 sstable support in 2.1 (CASSANDRA-6869)
 * Lock counter cells, not partitions (CASSANDRA-6880)
 * Track presence of legacy counter shards in sstables (CASSANDRA-6888)
 * Ensure safe resource cleanup when replacing sstables (CASSANDRA-6912)
 * Add failure handler to async callback (CASSANDRA-6747)
 * Fix AE when closing SSTable without releasing reference (CASSANDRA-7000)
 * Clean up IndexInfo on keyspace/table drops (CASSANDRA-6924)
 * Only snapshot relative SSTables when sequential repair (CASSANDRA-7024)
 * Require nodetool rebuild_index to specify index names (CASSANDRA-7038)
 * fix cassandra stress errors on reads with native protocol (CASSANDRA-7033)
 * Use OpOrder to guard sstable references for reads (CASSANDRA-6919)
 * Preemptive opening of compaction result (CASSANDRA-6916)
 * Multi-threaded scrub/cleanup/upgradesstables (CASSANDRA-5547)
 * Optimize cellname comparison (CASSANDRA-6934)
 * Native protocol v3 (CASSANDRA-6855)
 * Optimize Cell liveness checks and clean up Cell (CASSANDRA-7119)
 * Support consistent range movements (CASSANDRA-2434)
Merged from 2.0:
 * Starting threads in OutboundTcpConnectionPool constructor causes race conditions (CASSANDRA-7177)
 * Allow overriding cassandra-rackdc.properties file (CASSANDRA-7072)
 * Set JMX RMI port to 7199 (CASSANDRA-7087)
 * Use LOCAL_QUORUM for data reads at LOCAL_SERIAL (CASSANDRA-6939)
 * Log a warning for large batches (CASSANDRA-6487)
 * Put nodes in hibernate when join_ring is false (CASSANDRA-6961)
 * Avoid early loading of non-system keyspaces before compaction-leftovers 
   cleanup at startup (CASSANDRA-6913)
 * Restrict Windows to parallel repairs (CASSANDRA-6907)
 * (Hadoop) Allow manually specifying start/end tokens in CFIF (CASSANDRA-6436)
 * Fix NPE in MeteredFlusher (CASSANDRA-6820)
 * Fix race processing range scan responses (CASSANDRA-6820)
 * Allow deleting snapshots from dropped keyspaces (CASSANDRA-6821)
 * Add uuid() function (CASSANDRA-6473)
 * Omit tombstones from schema digests (CASSANDRA-6862)
 * Include correct consistencyLevel in LWT timeout (CASSANDRA-6884)
 * Lower chances for losing new SSTables during nodetool refresh and
   ColumnFamilyStore.loadNewSSTables (CASSANDRA-6514)
 * Add support for DELETE ... IF EXISTS to CQL3 (CASSANDRA-5708)
 * Update hadoop_cql3_word_count example (CASSANDRA-6793)
 * Fix handling of RejectedExecution in sync Thrift server (CASSANDRA-6788)
 * Log more information when exceeding tombstone_warn_threshold (CASSANDRA-6865)
 * Fix truncate to not abort due to unreachable fat clients (CASSANDRA-6864)
 * Fix schema concurrency exceptions (CASSANDRA-6841)
 * Fix leaking validator FH in StreamWriter (CASSANDRA-6832)
 * fix nodetool getsstables for blob PK (CASSANDRA-6803)
 * Fix saving triggers to schema (CASSANDRA-6789)
 * Fix trigger mutations when base mutation list is immutable (CASSANDRA-6790)
 * Fix accounting in FileCacheService to allow re-using RAR (CASSANDRA-6838)
 * Fix static counter columns (CASSANDRA-6827)
 * Restore expiring->deleted (cell) compaction optimization (CASSANDRA-6844)
 * Fix CompactionManager.needsCleanup (CASSANDRA-6845)
 * Correctly compare BooleanType values other than 0 and 1 (CASSANDRA-6779)
 * Read message id as string from earlier versions (CASSANDRA-6840)
 * Properly use the Paxos consistency for (non-protocol) batch (CASSANDRA-6837)
 * Add paranoid disk failure option (CASSANDRA-6646)
 * Improve PerRowSecondaryIndex performance (CASSANDRA-6876)
 * Extend triggers to support CAS updates (CASSANDRA-6882)
 * Static columns with IF NOT EXISTS don't always work as expected (CASSANDRA-6873)
 * Fix paging with SELECT DISTINCT (CASSANDRA-6857)
 * Fix UnsupportedOperationException on CAS timeout (CASSANDRA-6923)
 * Improve MeteredFlusher handling of MF-unaffected column families
   (CASSANDRA-6867)
 * Add CqlRecordReader using native pagination (CASSANDRA-6311)
 * Add QueryHandler interface (CASSANDRA-6659)
 * Track liveRatio per-memtable, not per-CF (CASSANDRA-6945)
 * Make sure upgradesstables keeps sstable level (CASSANDRA-6958)
 * Fix LIMIT with static columns (CASSANDRA-6956)
 * Fix clash with CQL column name in thrift validation (CASSANDRA-6892)
 * Fix error with super columns in mixed 1.2-2.0 clusters (CASSANDRA-6966)
 * Fix bad skip of sstables on slice query with composite start/finish (CASSANDRA-6825)
 * Fix unintended update with conditional statement (CASSANDRA-6893)
 * Fix map element access in IF (CASSANDRA-6914)
 * Avoid costly range calculations for range queries on system keyspaces
   (CASSANDRA-6906)
 * Fix SSTable not released if stream session fails (CASSANDRA-6818)
 * Avoid build failure due to ANTLR timeout (CASSANDRA-6991)
 * Queries on compact tables can return more rows that requested (CASSANDRA-7052)
 * USING TIMESTAMP for batches does not work (CASSANDRA-7053)
 * Fix performance regression from CASSANDRA-5614 (CASSANDRA-6949)
 * Ensure that batchlog and hint timeouts do not produce hints (CASSANDRA-7058)
 * Merge groupable mutations in TriggerExecutor#execute() (CASSANDRA-7047)
 * Plug holes in resource release when wiring up StreamSession (CASSANDRA-7073)
 * Re-add parameter columns to tracing session (CASSANDRA-6942)
 * Preserves CQL metadata when updating table from thrift (CASSANDRA-6831)
Merged from 1.2:
 * Fix nodetool display with vnodes (CASSANDRA-7082)
 * Add UNLOGGED, COUNTER options to BATCH documentation (CASSANDRA-6816)
 * add extra SSL cipher suites (CASSANDRA-6613)
 * fix nodetool getsstables for blob PK (CASSANDRA-6803)
 * Fix BatchlogManager#deleteBatch() use of millisecond timestamps
   (CASSANDRA-6822)
 * Continue assassinating even if the endpoint vanishes (CASSANDRA-6787)
 * Schedule schema pulls on change (CASSANDRA-6971)
 * Non-droppable verbs shouldn't be dropped from OTC (CASSANDRA-6980)
 * Shutdown batchlog executor in SS#drain() (CASSANDRA-7025)
 * Fix batchlog to account for CF truncation records (CASSANDRA-6999)
 * Fix CQLSH parsing of functions and BLOB literals (CASSANDRA-7018)
 * Properly load trustore in the native protocol (CASSANDRA-6847)
 * Always clean up references in SerializingCache (CASSANDRA-6994)
 * Don't shut MessagingService down when replacing a node (CASSANDRA-6476)
 * fix npe when doing -Dcassandra.fd_initial_value_ms (CASSANDRA-6751)


2.0.6
 * Avoid race-prone second "scrub" of system keyspace (CASSANDRA-6797)
 * Pool CqlRecordWriter clients by inetaddress rather than Range
   (CASSANDRA-6665)
 * Fix compaction_history timestamps (CASSANDRA-6784)
 * Compare scores of full replica ordering in DES (CASSANDRA-6683)
 * fix CME in SessionInfo updateProgress affecting netstats (CASSANDRA-6577)
 * Allow repairing between specific replicas (CASSANDRA-6440)
 * Allow per-dc enabling of hints (CASSANDRA-6157)
 * Add compatibility for Hadoop 0.2.x (CASSANDRA-5201)
 * Fix EstimatedHistogram races (CASSANDRA-6682)
 * Failure detector correctly converts initial value to nanos (CASSANDRA-6658)
 * Add nodetool taketoken to relocate vnodes (CASSANDRA-4445)
 * Fix upgradesstables NPE for non-CF-based indexes (CASSANDRA-6645)
 * Expose bulk loading progress over JMX (CASSANDRA-4757)
 * Correctly handle null with IF conditions and TTL (CASSANDRA-6623)
 * Account for range/row tombstones in tombstone drop
   time histogram (CASSANDRA-6522)
 * Stop CommitLogSegment.close() from calling sync() (CASSANDRA-6652)
 * Make commitlog failure handling configurable (CASSANDRA-6364)
 * Avoid overlaps in LCS (CASSANDRA-6688)
 * Improve support for paginating over composites (CASSANDRA-4851)
 * Fix count(*) queries in a mixed cluster (CASSANDRA-6707)
 * Improve repair tasks(snapshot, differencing) concurrency (CASSANDRA-6566)
 * Fix replaying pre-2.0 commit logs (CASSANDRA-6714)
 * Add static columns to CQL3 (CASSANDRA-6561)
 * Optimize single partition batch statements (CASSANDRA-6737)
 * Disallow post-query re-ordering when paging (CASSANDRA-6722)
 * Fix potential paging bug with deleted columns (CASSANDRA-6748)
 * Fix NPE on BulkLoader caused by losing StreamEvent (CASSANDRA-6636)
 * Fix truncating compression metadata (CASSANDRA-6791)
 * Add CMSClassUnloadingEnabled JVM option (CASSANDRA-6541)
 * Catch memtable flush exceptions during shutdown (CASSANDRA-6735)
 * Fix upgradesstables NPE for non-CF-based indexes (CASSANDRA-6645)
 * Fix UPDATE updating PRIMARY KEY columns implicitly (CASSANDRA-6782)
 * Fix IllegalArgumentException when updating from 1.2 with SuperColumns
   (CASSANDRA-6733)
 * FBUtilities.singleton() should use the CF comparator (CASSANDRA-6778)
 * Fix CQLSStableWriter.addRow(Map<String, Object>) (CASSANDRA-6526)
 * Fix HSHA server introducing corrupt data (CASSANDRA-6285)
 * Fix CAS conditions for COMPACT STORAGE tables (CASSANDRA-6813)
 * Fix saving triggers to schema (CASSANDRA-6789)
 * Fix trigger mutations when base mutation list is immutable (CASSANDRA-6790)
 * Fix accounting in FileCacheService to allow re-using RAR (CASSANDRA-6838)
 * Fix static counter columns (CASSANDRA-6827)
 * Restore expiring->deleted (cell) compaction optimization (CASSANDRA-6844)
 * Fix CompactionManager.needsCleanup (CASSANDRA-6845)
 * Correctly compare BooleanType values other than 0 and 1 (CASSANDRA-6779)
 * Read message id as string from earlier versions (CASSANDRA-6840)
 * Properly use the Paxos consistency for (non-protocol) batch (CASSANDRA-6837)


2.1.0-beta1
 * Add flush directory distinct from compaction directories (CASSANDRA-6357)
 * Require JNA by default (CASSANDRA-6575)
 * add listsnapshots command to nodetool (CASSANDRA-5742)
 * Introduce AtomicBTreeColumns (CASSANDRA-6271, 6692)
 * Multithreaded commitlog (CASSANDRA-3578)
 * allocate fixed index summary memory pool and resample cold index summaries 
   to use less memory (CASSANDRA-5519)
 * Removed multithreaded compaction (CASSANDRA-6142)
 * Parallelize fetching rows for low-cardinality indexes (CASSANDRA-1337)
 * change logging from log4j to logback (CASSANDRA-5883)
 * switch to LZ4 compression for internode communication (CASSANDRA-5887)
 * Stop using Thrift-generated Index* classes internally (CASSANDRA-5971)
 * Remove 1.2 network compatibility code (CASSANDRA-5960)
 * Remove leveled json manifest migration code (CASSANDRA-5996)
 * Remove CFDefinition (CASSANDRA-6253)
 * Use AtomicIntegerFieldUpdater in RefCountedMemory (CASSANDRA-6278)
 * User-defined types for CQL3 (CASSANDRA-5590)
 * Use of o.a.c.metrics in nodetool (CASSANDRA-5871, 6406)
 * Batch read from OTC's queue and cleanup (CASSANDRA-1632)
 * Secondary index support for collections (CASSANDRA-4511, 6383)
 * SSTable metadata(Stats.db) format change (CASSANDRA-6356)
 * Push composites support in the storage engine
   (CASSANDRA-5417, CASSANDRA-6520)
 * Add snapshot space used to cfstats (CASSANDRA-6231)
 * Add cardinality estimator for key count estimation (CASSANDRA-5906)
 * CF id is changed to be non-deterministic. Data dir/key cache are created
   uniquely for CF id (CASSANDRA-5202)
 * New counters implementation (CASSANDRA-6504)
 * Replace UnsortedColumns, EmptyColumns, TreeMapBackedSortedColumns with new
   ArrayBackedSortedColumns (CASSANDRA-6630, CASSANDRA-6662, CASSANDRA-6690)
 * Add option to use row cache with a given amount of rows (CASSANDRA-5357)
 * Avoid repairing already repaired data (CASSANDRA-5351)
 * Reject counter updates with USING TTL/TIMESTAMP (CASSANDRA-6649)
 * Replace index_interval with min/max_index_interval (CASSANDRA-6379)
 * Lift limitation that order by columns must be selected for IN queries (CASSANDRA-4911)


2.0.5
 * Reduce garbage generated by bloom filter lookups (CASSANDRA-6609)
 * Add ks.cf names to tombstone logging (CASSANDRA-6597)
 * Use LOCAL_QUORUM for LWT operations at LOCAL_SERIAL (CASSANDRA-6495)
 * Wait for gossip to settle before accepting client connections (CASSANDRA-4288)
 * Delete unfinished compaction incrementally (CASSANDRA-6086)
 * Allow specifying custom secondary index options in CQL3 (CASSANDRA-6480)
 * Improve replica pinning for cache efficiency in DES (CASSANDRA-6485)
 * Fix LOCAL_SERIAL from thrift (CASSANDRA-6584)
 * Don't special case received counts in CAS timeout exceptions (CASSANDRA-6595)
 * Add support for 2.1 global counter shards (CASSANDRA-6505)
 * Fix NPE when streaming connection is not yet established (CASSANDRA-6210)
 * Avoid rare duplicate read repair triggering (CASSANDRA-6606)
 * Fix paging discardFirst (CASSANDRA-6555)
 * Fix ArrayIndexOutOfBoundsException in 2ndary index query (CASSANDRA-6470)
 * Release sstables upon rebuilding 2i (CASSANDRA-6635)
 * Add AbstractCompactionStrategy.startup() method (CASSANDRA-6637)
 * SSTableScanner may skip rows during cleanup (CASSANDRA-6638)
 * sstables from stalled repair sessions can resurrect deleted data (CASSANDRA-6503)
 * Switch stress to use ITransportFactory (CASSANDRA-6641)
 * Fix IllegalArgumentException during prepare (CASSANDRA-6592)
 * Fix possible loss of 2ndary index entries during compaction (CASSANDRA-6517)
 * Fix direct Memory on architectures that do not support unaligned long access
   (CASSANDRA-6628)
 * Let scrub optionally skip broken counter partitions (CASSANDRA-5930)
Merged from 1.2:
 * fsync compression metadata (CASSANDRA-6531)
 * Validate CF existence on execution for prepared statement (CASSANDRA-6535)
 * Add ability to throttle batchlog replay (CASSANDRA-6550)
 * Fix executing LOCAL_QUORUM with SimpleStrategy (CASSANDRA-6545)
 * Avoid StackOverflow when using large IN queries (CASSANDRA-6567)
 * Nodetool upgradesstables includes secondary indexes (CASSANDRA-6598)
 * Paginate batchlog replay (CASSANDRA-6569)
 * skip blocking on streaming during drain (CASSANDRA-6603)
 * Improve error message when schema doesn't match loaded sstable (CASSANDRA-6262)
 * Add properties to adjust FD initial value and max interval (CASSANDRA-4375)
 * Fix preparing with batch and delete from collection (CASSANDRA-6607)
 * Fix ABSC reverse iterator's remove() method (CASSANDRA-6629)
 * Handle host ID conflicts properly (CASSANDRA-6615)
 * Move handling of migration event source to solve bootstrap race. (CASSANDRA-6648)
 * Make sure compaction throughput value doesn't overflow with int math (CASSANDRA-6647)


2.0.4
 * Allow removing snapshots of no-longer-existing CFs (CASSANDRA-6418)
 * add StorageService.stopDaemon() (CASSANDRA-4268)
 * add IRE for invalid CF supplied to get_count (CASSANDRA-5701)
 * add client encryption support to sstableloader (CASSANDRA-6378)
 * Fix accept() loop for SSL sockets post-shutdown (CASSANDRA-6468)
 * Fix size-tiered compaction in LCS L0 (CASSANDRA-6496)
 * Fix assertion failure in filterColdSSTables (CASSANDRA-6483)
 * Fix row tombstones in larger-than-memory compactions (CASSANDRA-6008)
 * Fix cleanup ClassCastException (CASSANDRA-6462)
 * Reduce gossip memory use by interning VersionedValue strings (CASSANDRA-6410)
 * Allow specifying datacenters to participate in a repair (CASSANDRA-6218)
 * Fix divide-by-zero in PCI (CASSANDRA-6403)
 * Fix setting last compacted key in the wrong level for LCS (CASSANDRA-6284)
 * Add millisecond precision formats to the timestamp parser (CASSANDRA-6395)
 * Expose a total memtable size metric for a CF (CASSANDRA-6391)
 * cqlsh: handle symlinks properly (CASSANDRA-6425)
 * Fix potential infinite loop when paging query with IN (CASSANDRA-6464)
 * Fix assertion error in AbstractQueryPager.discardFirst (CASSANDRA-6447)
 * Fix streaming older SSTable yields unnecessary tombstones (CASSANDRA-6527)
Merged from 1.2:
 * Improved error message on bad properties in DDL queries (CASSANDRA-6453)
 * Randomize batchlog candidates selection (CASSANDRA-6481)
 * Fix thundering herd on endpoint cache invalidation (CASSANDRA-6345, 6485)
 * Improve batchlog write performance with vnodes (CASSANDRA-6488)
 * cqlsh: quote single quotes in strings inside collections (CASSANDRA-6172)
 * Improve gossip performance for typical messages (CASSANDRA-6409)
 * Throw IRE if a prepared statement has more markers than supported 
   (CASSANDRA-5598)
 * Expose Thread metrics for the native protocol server (CASSANDRA-6234)
 * Change snapshot response message verb to INTERNAL to avoid dropping it 
   (CASSANDRA-6415)
 * Warn when collection read has > 65K elements (CASSANDRA-5428)
 * Fix cache persistence when both row and key cache are enabled 
   (CASSANDRA-6413)
 * (Hadoop) add describe_local_ring (CASSANDRA-6268)
 * Fix handling of concurrent directory creation failure (CASSANDRA-6459)
 * Allow executing CREATE statements multiple times (CASSANDRA-6471)
 * Don't send confusing info with timeouts (CASSANDRA-6491)
 * Don't resubmit counter mutation runnables internally (CASSANDRA-6427)
 * Don't drop local mutations without a hint (CASSANDRA-6510)
 * Don't allow null max_hint_window_in_ms (CASSANDRA-6419)
 * Validate SliceRange start and finish lengths (CASSANDRA-6521)


2.0.3
 * Fix FD leak on slice read path (CASSANDRA-6275)
 * Cancel read meter task when closing SSTR (CASSANDRA-6358)
 * free off-heap IndexSummary during bulk (CASSANDRA-6359)
 * Recover from IOException in accept() thread (CASSANDRA-6349)
 * Improve Gossip tolerance of abnormally slow tasks (CASSANDRA-6338)
 * Fix trying to hint timed out counter writes (CASSANDRA-6322)
 * Allow restoring specific columnfamilies from archived CL (CASSANDRA-4809)
 * Avoid flushing compaction_history after each operation (CASSANDRA-6287)
 * Fix repair assertion error when tombstones expire (CASSANDRA-6277)
 * Skip loading corrupt key cache (CASSANDRA-6260)
 * Fixes for compacting larger-than-memory rows (CASSANDRA-6274)
 * Compact hottest sstables first and optionally omit coldest from
   compaction entirely (CASSANDRA-6109)
 * Fix modifying column_metadata from thrift (CASSANDRA-6182)
 * cqlsh: fix LIST USERS output (CASSANDRA-6242)
 * Add IRequestSink interface (CASSANDRA-6248)
 * Update memtable size while flushing (CASSANDRA-6249)
 * Provide hooks around CQL2/CQL3 statement execution (CASSANDRA-6252)
 * Require Permission.SELECT for CAS updates (CASSANDRA-6247)
 * New CQL-aware SSTableWriter (CASSANDRA-5894)
 * Reject CAS operation when the protocol v1 is used (CASSANDRA-6270)
 * Correctly throw error when frame too large (CASSANDRA-5981)
 * Fix serialization bug in PagedRange with 2ndary indexes (CASSANDRA-6299)
 * Fix CQL3 table validation in Thrift (CASSANDRA-6140)
 * Fix bug missing results with IN clauses (CASSANDRA-6327)
 * Fix paging with reversed slices (CASSANDRA-6343)
 * Set minTimestamp correctly to be able to drop expired sstables (CASSANDRA-6337)
 * Support NaN and Infinity as float literals (CASSANDRA-6003)
 * Remove RF from nodetool ring output (CASSANDRA-6289)
 * Fix attempting to flush empty rows (CASSANDRA-6374)
 * Fix potential out of bounds exception when paging (CASSANDRA-6333)
Merged from 1.2:
 * Optimize FD phi calculation (CASSANDRA-6386)
 * Improve initial FD phi estimate when starting up (CASSANDRA-6385)
 * Don't list CQL3 table in CLI describe even if named explicitely 
   (CASSANDRA-5750)
 * Invalidate row cache when dropping CF (CASSANDRA-6351)
 * add non-jamm path for cached statements (CASSANDRA-6293)
 * (Hadoop) Require CFRR batchSize to be at least 2 (CASSANDRA-6114)
 * Fix altering column types (CASSANDRA-6185)
 * cqlsh: fix CREATE/ALTER WITH completion (CASSANDRA-6196)
 * add windows bat files for shell commands (CASSANDRA-6145)
 * Fix potential stack overflow during range tombstones insertion (CASSANDRA-6181)
 * (Hadoop) Make LOCAL_ONE the default consistency level (CASSANDRA-6214)
 * Require logging in for Thrift CQL2/3 statement preparation (CASSANDRA-6254)
 * restrict max_num_tokens to 1536 (CASSANDRA-6267)
 * Nodetool gets default JMX port from cassandra-env.sh (CASSANDRA-6273)
 * make calculatePendingRanges asynchronous (CASSANDRA-6244)
 * Remove blocking flushes in gossip thread (CASSANDRA-6297)
 * Fix potential socket leak in connectionpool creation (CASSANDRA-6308)
 * Allow LOCAL_ONE/LOCAL_QUORUM to work with SimpleStrategy (CASSANDRA-6238)
 * cqlsh: handle 'null' as session duration (CASSANDRA-6317)
 * Fix json2sstable handling of range tombstones (CASSANDRA-6316)
 * Fix missing one row in reverse query (CASSANDRA-6330)
 * Fix reading expired row value from row cache (CASSANDRA-6325)
 * Fix AssertionError when doing set element deletion (CASSANDRA-6341)
 * Make CL code for the native protocol match the one in C* 2.0
   (CASSANDRA-6347)
 * Disallow altering CQL3 table from thrift (CASSANDRA-6370)
 * Fix size computation of prepared statement (CASSANDRA-6369)


2.0.2
 * Update FailureDetector to use nanontime (CASSANDRA-4925)
 * Fix FileCacheService regressions (CASSANDRA-6149)
 * Never return WriteTimeout for CL.ANY (CASSANDRA-6132)
 * Fix race conditions in bulk loader (CASSANDRA-6129)
 * Add configurable metrics reporting (CASSANDRA-4430)
 * drop queries exceeding a configurable number of tombstones (CASSANDRA-6117)
 * Track and persist sstable read activity (CASSANDRA-5515)
 * Fixes for speculative retry (CASSANDRA-5932, CASSANDRA-6194)
 * Improve memory usage of metadata min/max column names (CASSANDRA-6077)
 * Fix thrift validation refusing row markers on CQL3 tables (CASSANDRA-6081)
 * Fix insertion of collections with CAS (CASSANDRA-6069)
 * Correctly send metadata on SELECT COUNT (CASSANDRA-6080)
 * Track clients' remote addresses in ClientState (CASSANDRA-6070)
 * Create snapshot dir if it does not exist when migrating
   leveled manifest (CASSANDRA-6093)
 * make sequential nodetool repair the default (CASSANDRA-5950)
 * Add more hooks for compaction strategy implementations (CASSANDRA-6111)
 * Fix potential NPE on composite 2ndary indexes (CASSANDRA-6098)
 * Delete can potentially be skipped in batch (CASSANDRA-6115)
 * Allow alter keyspace on system_traces (CASSANDRA-6016)
 * Disallow empty column names in cql (CASSANDRA-6136)
 * Use Java7 file-handling APIs and fix file moving on Windows (CASSANDRA-5383)
 * Save compaction history to system keyspace (CASSANDRA-5078)
 * Fix NPE if StorageService.getOperationMode() is executed before full startup (CASSANDRA-6166)
 * CQL3: support pre-epoch longs for TimestampType (CASSANDRA-6212)
 * Add reloadtriggers command to nodetool (CASSANDRA-4949)
 * cqlsh: ignore empty 'value alias' in DESCRIBE (CASSANDRA-6139)
 * Fix sstable loader (CASSANDRA-6205)
 * Reject bootstrapping if the node already exists in gossip (CASSANDRA-5571)
 * Fix NPE while loading paxos state (CASSANDRA-6211)
 * cqlsh: add SHOW SESSION <tracing-session> command (CASSANDRA-6228)
 * Reject bootstrapping if the node already exists in gossip (CASSANDRA-5571)
 * Fix NPE while loading paxos state (CASSANDRA-6211)
 * cqlsh: add SHOW SESSION <tracing-session> command (CASSANDRA-6228)
Merged from 1.2:
 * (Hadoop) Require CFRR batchSize to be at least 2 (CASSANDRA-6114)
 * Add a warning for small LCS sstable size (CASSANDRA-6191)
 * Add ability to list specific KS/CF combinations in nodetool cfstats (CASSANDRA-4191)
 * Mark CF clean if a mutation raced the drop and got it marked dirty (CASSANDRA-5946)
 * Add a LOCAL_ONE consistency level (CASSANDRA-6202)
 * Limit CQL prepared statement cache by size instead of count (CASSANDRA-6107)
 * Tracing should log write failure rather than raw exceptions (CASSANDRA-6133)
 * lock access to TM.endpointToHostIdMap (CASSANDRA-6103)
 * Allow estimated memtable size to exceed slab allocator size (CASSANDRA-6078)
 * Start MeteredFlusher earlier to prevent OOM during CL replay (CASSANDRA-6087)
 * Avoid sending Truncate command to fat clients (CASSANDRA-6088)
 * Allow cache-keys-to-save to be set at runtime (CASSANDRA-5980)
 * Allow where clause conditions to be in parenthesis (CASSANDRA-6037)
 * Do not open non-ssl storage port if encryption option is all (CASSANDRA-3916)
 * Move batchlog replay to its own executor (CASSANDRA-6079)
 * Add tombstone debug threshold and histogram (CASSANDRA-6042, 6057)
 * Enable tcp keepalive on incoming connections (CASSANDRA-4053)
 * Fix fat client schema pull NPE (CASSANDRA-6089)
 * Fix memtable flushing for indexed tables (CASSANDRA-6112)
 * Fix skipping columns with multiple slices (CASSANDRA-6119)
 * Expose connected thrift + native client counts (CASSANDRA-5084)
 * Optimize auth setup (CASSANDRA-6122)
 * Trace index selection (CASSANDRA-6001)
 * Update sstablesPerReadHistogram to use biased sampling (CASSANDRA-6164)
 * Log UnknownColumnfamilyException when closing socket (CASSANDRA-5725)
 * Properly error out on CREATE INDEX for counters table (CASSANDRA-6160)
 * Handle JMX notification failure for repair (CASSANDRA-6097)
 * (Hadoop) Fetch no more than 128 splits in parallel (CASSANDRA-6169)
 * stress: add username/password authentication support (CASSANDRA-6068)
 * Fix indexed queries with row cache enabled on parent table (CASSANDRA-5732)
 * Fix compaction race during columnfamily drop (CASSANDRA-5957)
 * Fix validation of empty column names for compact tables (CASSANDRA-6152)
 * Skip replaying mutations that pass CRC but fail to deserialize (CASSANDRA-6183)
 * Rework token replacement to use replace_address (CASSANDRA-5916)
 * Fix altering column types (CASSANDRA-6185)
 * cqlsh: fix CREATE/ALTER WITH completion (CASSANDRA-6196)
 * Fix altering column types (CASSANDRA-6185)
 * cqlsh: fix CREATE/ALTER WITH completion (CASSANDRA-6196)
 * add windows bat files for shell commands (CASSANDRA-6145)
 * Fix potential stack overflow during range tombstones insertion (CASSANDRA-6181)
 * (Hadoop) Make LOCAL_ONE the default consistency level (CASSANDRA-6214)


2.0.1
 * Fix bug that could allow reading deleted data temporarily (CASSANDRA-6025)
 * Improve memory use defaults (CASSANDRA-6059)
 * Make ThriftServer more easlly extensible (CASSANDRA-6058)
 * Remove Hadoop dependency from ITransportFactory (CASSANDRA-6062)
 * add file_cache_size_in_mb setting (CASSANDRA-5661)
 * Improve error message when yaml contains invalid properties (CASSANDRA-5958)
 * Improve leveled compaction's ability to find non-overlapping L0 compactions
   to work on concurrently (CASSANDRA-5921)
 * Notify indexer of columns shadowed by range tombstones (CASSANDRA-5614)
 * Log Merkle tree stats (CASSANDRA-2698)
 * Switch from crc32 to adler32 for compressed sstable checksums (CASSANDRA-5862)
 * Improve offheap memcpy performance (CASSANDRA-5884)
 * Use a range aware scanner for cleanup (CASSANDRA-2524)
 * Cleanup doesn't need to inspect sstables that contain only local data
   (CASSANDRA-5722)
 * Add ability for CQL3 to list partition keys (CASSANDRA-4536)
 * Improve native protocol serialization (CASSANDRA-5664)
 * Upgrade Thrift to 0.9.1 (CASSANDRA-5923)
 * Require superuser status for adding triggers (CASSANDRA-5963)
 * Make standalone scrubber handle old and new style leveled manifest
   (CASSANDRA-6005)
 * Fix paxos bugs (CASSANDRA-6012, 6013, 6023)
 * Fix paged ranges with multiple replicas (CASSANDRA-6004)
 * Fix potential AssertionError during tracing (CASSANDRA-6041)
 * Fix NPE in sstablesplit (CASSANDRA-6027)
 * Migrate pre-2.0 key/value/column aliases to system.schema_columns
   (CASSANDRA-6009)
 * Paging filter empty rows too agressively (CASSANDRA-6040)
 * Support variadic parameters for IN clauses (CASSANDRA-4210)
 * cqlsh: return the result of CAS writes (CASSANDRA-5796)
 * Fix validation of IN clauses with 2ndary indexes (CASSANDRA-6050)
 * Support named bind variables in CQL (CASSANDRA-6033)
Merged from 1.2:
 * Allow cache-keys-to-save to be set at runtime (CASSANDRA-5980)
 * Avoid second-guessing out-of-space state (CASSANDRA-5605)
 * Tuning knobs for dealing with large blobs and many CFs (CASSANDRA-5982)
 * (Hadoop) Fix CQLRW for thrift tables (CASSANDRA-6002)
 * Fix possible divide-by-zero in HHOM (CASSANDRA-5990)
 * Allow local batchlog writes for CL.ANY (CASSANDRA-5967)
 * Upgrade metrics-core to version 2.2.0 (CASSANDRA-5947)
 * Add snitch, schema version, cluster, partitioner to JMX (CASSANDRA-5881)
 * Fix CqlRecordWriter with composite keys (CASSANDRA-5949)
 * Add snitch, schema version, cluster, partitioner to JMX (CASSANDRA-5881)
 * Allow disabling SlabAllocator (CASSANDRA-5935)
 * Make user-defined compaction JMX blocking (CASSANDRA-4952)
 * Fix streaming does not transfer wrapped range (CASSANDRA-5948)
 * Fix loading index summary containing empty key (CASSANDRA-5965)
 * Correctly handle limits in CompositesSearcher (CASSANDRA-5975)
 * Pig: handle CQL collections (CASSANDRA-5867)
 * Pass the updated cf to the PRSI index() method (CASSANDRA-5999)
 * Allow empty CQL3 batches (as no-op) (CASSANDRA-5994)
 * Support null in CQL3 functions (CASSANDRA-5910)
 * Replace the deprecated MapMaker with CacheLoader (CASSANDRA-6007)
 * Add SSTableDeletingNotification to DataTracker (CASSANDRA-6010)
 * Fix snapshots in use get deleted during snapshot repair (CASSANDRA-6011)
 * Move hints and exception count to o.a.c.metrics (CASSANDRA-6017)
 * Fix memory leak in snapshot repair (CASSANDRA-6047)
 * Fix sstable2sjon for CQL3 tables (CASSANDRA-5852)


2.0.0
 * Fix thrift validation when inserting into CQL3 tables (CASSANDRA-5138)
 * Fix periodic memtable flushing behavior with clean memtables (CASSANDRA-5931)
 * Fix dateOf() function for pre-2.0 timestamp columns (CASSANDRA-5928)
 * Fix SSTable unintentionally loads BF when opened for batch (CASSANDRA-5938)
 * Add stream session progress to JMX (CASSANDRA-4757)
 * Fix NPE during CAS operation (CASSANDRA-5925)
Merged from 1.2:
 * Fix getBloomFilterDiskSpaceUsed for AlwaysPresentFilter (CASSANDRA-5900)
 * Don't announce schema version until we've loaded the changes locally
   (CASSANDRA-5904)
 * Fix to support off heap bloom filters size greater than 2 GB (CASSANDRA-5903)
 * Properly handle parsing huge map and set literals (CASSANDRA-5893)


2.0.0-rc2
 * enable vnodes by default (CASSANDRA-5869)
 * fix CAS contention timeout (CASSANDRA-5830)
 * fix HsHa to respect max frame size (CASSANDRA-4573)
 * Fix (some) 2i on composite components omissions (CASSANDRA-5851)
 * cqlsh: add DESCRIBE FULL SCHEMA variant (CASSANDRA-5880)
Merged from 1.2:
 * Correctly validate sparse composite cells in scrub (CASSANDRA-5855)
 * Add KeyCacheHitRate metric to CF metrics (CASSANDRA-5868)
 * cqlsh: add support for multiline comments (CASSANDRA-5798)
 * Handle CQL3 SELECT duplicate IN restrictions on clustering columns
   (CASSANDRA-5856)


2.0.0-rc1
 * improve DecimalSerializer performance (CASSANDRA-5837)
 * fix potential spurious wakeup in AsyncOneResponse (CASSANDRA-5690)
 * fix schema-related trigger issues (CASSANDRA-5774)
 * Better validation when accessing CQL3 table from thrift (CASSANDRA-5138)
 * Fix assertion error during repair (CASSANDRA-5801)
 * Fix range tombstone bug (CASSANDRA-5805)
 * DC-local CAS (CASSANDRA-5797)
 * Add a native_protocol_version column to the system.local table (CASSANRDA-5819)
 * Use index_interval from cassandra.yaml when upgraded (CASSANDRA-5822)
 * Fix buffer underflow on socket close (CASSANDRA-5792)
Merged from 1.2:
 * Fix reading DeletionTime from 1.1-format sstables (CASSANDRA-5814)
 * cqlsh: add collections support to COPY (CASSANDRA-5698)
 * retry important messages for any IOException (CASSANDRA-5804)
 * Allow empty IN relations in SELECT/UPDATE/DELETE statements (CASSANDRA-5626)
 * cqlsh: fix crashing on Windows due to libedit detection (CASSANDRA-5812)
 * fix bulk-loading compressed sstables (CASSANDRA-5820)
 * (Hadoop) fix quoting in CqlPagingRecordReader and CqlRecordWriter 
   (CASSANDRA-5824)
 * update default LCS sstable size to 160MB (CASSANDRA-5727)
 * Allow compacting 2Is via nodetool (CASSANDRA-5670)
 * Hex-encode non-String keys in OPP (CASSANDRA-5793)
 * nodetool history logging (CASSANDRA-5823)
 * (Hadoop) fix support for Thrift tables in CqlPagingRecordReader 
   (CASSANDRA-5752)
 * add "all time blocked" to StatusLogger output (CASSANDRA-5825)
 * Future-proof inter-major-version schema migrations (CASSANDRA-5845)
 * (Hadoop) add CqlPagingRecordReader support for ReversedType in Thrift table
   (CASSANDRA-5718)
 * Add -no-snapshot option to scrub (CASSANDRA-5891)
 * Fix to support off heap bloom filters size greater than 2 GB (CASSANDRA-5903)
 * Properly handle parsing huge map and set literals (CASSANDRA-5893)
 * Fix LCS L0 compaction may overlap in L1 (CASSANDRA-5907)
 * New sstablesplit tool to split large sstables offline (CASSANDRA-4766)
 * Fix potential deadlock in native protocol server (CASSANDRA-5926)
 * Disallow incompatible type change in CQL3 (CASSANDRA-5882)
Merged from 1.1:
 * Correctly validate sparse composite cells in scrub (CASSANDRA-5855)


2.0.0-beta2
 * Replace countPendingHints with Hints Created metric (CASSANDRA-5746)
 * Allow nodetool with no args, and with help to run without a server (CASSANDRA-5734)
 * Cleanup AbstractType/TypeSerializer classes (CASSANDRA-5744)
 * Remove unimplemented cli option schema-mwt (CASSANDRA-5754)
 * Support range tombstones in thrift (CASSANDRA-5435)
 * Normalize table-manipulating CQL3 statements' class names (CASSANDRA-5759)
 * cqlsh: add missing table options to DESCRIBE output (CASSANDRA-5749)
 * Fix assertion error during repair (CASSANDRA-5757)
 * Fix bulkloader (CASSANDRA-5542)
 * Add LZ4 compression to the native protocol (CASSANDRA-5765)
 * Fix bugs in the native protocol v2 (CASSANDRA-5770)
 * CAS on 'primary key only' table (CASSANDRA-5715)
 * Support streaming SSTables of old versions (CASSANDRA-5772)
 * Always respect protocol version in native protocol (CASSANDRA-5778)
 * Fix ConcurrentModificationException during streaming (CASSANDRA-5782)
 * Update deletion timestamp in Commit#updatesWithPaxosTime (CASSANDRA-5787)
 * Thrift cas() method crashes if input columns are not sorted (CASSANDRA-5786)
 * Order columns names correctly when querying for CAS (CASSANDRA-5788)
 * Fix streaming retry (CASSANDRA-5775)
Merged from 1.2:
 * if no seeds can be a reached a node won't start in a ring by itself (CASSANDRA-5768)
 * add cassandra.unsafesystem property (CASSANDRA-5704)
 * (Hadoop) quote identifiers in CqlPagingRecordReader (CASSANDRA-5763)
 * Add replace_node functionality for vnodes (CASSANDRA-5337)
 * Add timeout events to query traces (CASSANDRA-5520)
 * Fix serialization of the LEFT gossip value (CASSANDRA-5696)
 * Pig: support for cql3 tables (CASSANDRA-5234)
 * cqlsh: Don't show 'null' in place of empty values (CASSANDRA-5675)
 * Race condition in detecting version on a mixed 1.1/1.2 cluster
   (CASSANDRA-5692)
 * Fix skipping range tombstones with reverse queries (CASSANDRA-5712)
 * Expire entries out of ThriftSessionManager (CASSANDRA-5719)
 * Don't keep ancestor information in memory (CASSANDRA-5342)
 * cqlsh: fix handling of semicolons inside BATCH queries (CASSANDRA-5697)
 * Expose native protocol server status in nodetool info (CASSANDRA-5735)
 * Fix pathetic performance of range tombstones (CASSANDRA-5677)
 * Fix querying with an empty (impossible) range (CASSANDRA-5573)
 * cqlsh: handle CUSTOM 2i in DESCRIBE output (CASSANDRA-5760)
 * Fix minor bug in Range.intersects(Bound) (CASSANDRA-5771)
 * cqlsh: handle disabled compression in DESCRIBE output (CASSANDRA-5766)
 * Ensure all UP events are notified on the native protocol (CASSANDRA-5769)
 * Fix formatting of sstable2json with multiple -k arguments (CASSANDRA-5781)
 * Don't rely on row marker for queries in general to hide lost markers
   after TTL expires (CASSANDRA-5762)
 * Sort nodetool help output (CASSANDRA-5776)
 * Fix column expiring during 2 phases compaction (CASSANDRA-5799)
 * now() is being rejected in INSERTs when inside collections (CASSANDRA-5795)


2.0.0-beta1
 * Add support for indexing clustered columns (CASSANDRA-5125)
 * Removed on-heap row cache (CASSANDRA-5348)
 * use nanotime consistently for node-local timeouts (CASSANDRA-5581)
 * Avoid unnecessary second pass on name-based queries (CASSANDRA-5577)
 * Experimental triggers (CASSANDRA-1311)
 * JEMalloc support for off-heap allocation (CASSANDRA-3997)
 * Single-pass compaction (CASSANDRA-4180)
 * Removed token range bisection (CASSANDRA-5518)
 * Removed compatibility with pre-1.2.5 sstables and network messages
   (CASSANDRA-5511)
 * removed PBSPredictor (CASSANDRA-5455)
 * CAS support (CASSANDRA-5062, 5441, 5442, 5443, 5619, 5667)
 * Leveled compaction performs size-tiered compactions in L0 
   (CASSANDRA-5371, 5439)
 * Add yaml network topology snitch for mixed ec2/other envs (CASSANDRA-5339)
 * Log when a node is down longer than the hint window (CASSANDRA-4554)
 * Optimize tombstone creation for ExpiringColumns (CASSANDRA-4917)
 * Improve LeveledScanner work estimation (CASSANDRA-5250, 5407)
 * Replace compaction lock with runWithCompactionsDisabled (CASSANDRA-3430)
 * Change Message IDs to ints (CASSANDRA-5307)
 * Move sstable level information into the Stats component, removing the
   need for a separate Manifest file (CASSANDRA-4872)
 * avoid serializing to byte[] on commitlog append (CASSANDRA-5199)
 * make index_interval configurable per columnfamily (CASSANDRA-3961, CASSANDRA-5650)
 * add default_time_to_live (CASSANDRA-3974)
 * add memtable_flush_period_in_ms (CASSANDRA-4237)
 * replace supercolumns internally by composites (CASSANDRA-3237, 5123)
 * upgrade thrift to 0.9.0 (CASSANDRA-3719)
 * drop unnecessary keyspace parameter from user-defined compaction API 
   (CASSANDRA-5139)
 * more robust solution to incomplete compactions + counters (CASSANDRA-5151)
 * Change order of directory searching for c*.in.sh (CASSANDRA-3983)
 * Add tool to reset SSTable compaction level for LCS (CASSANDRA-5271)
 * Allow custom configuration loader (CASSANDRA-5045)
 * Remove memory emergency pressure valve logic (CASSANDRA-3534)
 * Reduce request latency with eager retry (CASSANDRA-4705)
 * cqlsh: Remove ASSUME command (CASSANDRA-5331)
 * Rebuild BF when loading sstables if bloom_filter_fp_chance
   has changed since compaction (CASSANDRA-5015)
 * remove row-level bloom filters (CASSANDRA-4885)
 * Change Kernel Page Cache skipping into row preheating (disabled by default)
   (CASSANDRA-4937)
 * Improve repair by deciding on a gcBefore before sending
   out TreeRequests (CASSANDRA-4932)
 * Add an official way to disable compactions (CASSANDRA-5074)
 * Reenable ALTER TABLE DROP with new semantics (CASSANDRA-3919)
 * Add binary protocol versioning (CASSANDRA-5436)
 * Swap THshaServer for TThreadedSelectorServer (CASSANDRA-5530)
 * Add alias support to SELECT statement (CASSANDRA-5075)
 * Don't create empty RowMutations in CommitLogReplayer (CASSANDRA-5541)
 * Use range tombstones when dropping cfs/columns from schema (CASSANDRA-5579)
 * cqlsh: drop CQL2/CQL3-beta support (CASSANDRA-5585)
 * Track max/min column names in sstables to be able to optimize slice
   queries (CASSANDRA-5514, CASSANDRA-5595, CASSANDRA-5600)
 * Binary protocol: allow batching already prepared statements (CASSANDRA-4693)
 * Allow preparing timestamp, ttl and limit in CQL3 queries (CASSANDRA-4450)
 * Support native link w/o JNA in Java7 (CASSANDRA-3734)
 * Use SASL authentication in binary protocol v2 (CASSANDRA-5545)
 * Replace Thrift HsHa with LMAX Disruptor based implementation (CASSANDRA-5582)
 * cqlsh: Add row count to SELECT output (CASSANDRA-5636)
 * Include a timestamp with all read commands to determine column expiration
   (CASSANDRA-5149)
 * Streaming 2.0 (CASSANDRA-5286, 5699)
 * Conditional create/drop ks/table/index statements in CQL3 (CASSANDRA-2737)
 * more pre-table creation property validation (CASSANDRA-5693)
 * Redesign repair messages (CASSANDRA-5426)
 * Fix ALTER RENAME post-5125 (CASSANDRA-5702)
 * Disallow renaming a 2ndary indexed column (CASSANDRA-5705)
 * Rename Table to Keyspace (CASSANDRA-5613)
 * Ensure changing column_index_size_in_kb on different nodes don't corrupt the
   sstable (CASSANDRA-5454)
 * Move resultset type information into prepare, not execute (CASSANDRA-5649)
 * Auto paging in binary protocol (CASSANDRA-4415, 5714)
 * Don't tie client side use of AbstractType to JDBC (CASSANDRA-4495)
 * Adds new TimestampType to replace DateType (CASSANDRA-5723, CASSANDRA-5729)
Merged from 1.2:
 * make starting native protocol server idempotent (CASSANDRA-5728)
 * Fix loading key cache when a saved entry is no longer valid (CASSANDRA-5706)
 * Fix serialization of the LEFT gossip value (CASSANDRA-5696)
 * cqlsh: Don't show 'null' in place of empty values (CASSANDRA-5675)
 * Race condition in detecting version on a mixed 1.1/1.2 cluster
   (CASSANDRA-5692)
 * Fix skipping range tombstones with reverse queries (CASSANDRA-5712)
 * Expire entries out of ThriftSessionManager (CASSANRDA-5719)
 * Don't keep ancestor information in memory (CASSANDRA-5342)
 * cqlsh: fix handling of semicolons inside BATCH queries (CASSANDRA-5697)


1.2.6
 * Fix tracing when operation completes before all responses arrive 
   (CASSANDRA-5668)
 * Fix cross-DC mutation forwarding (CASSANDRA-5632)
 * Reduce SSTableLoader memory usage (CASSANDRA-5555)
 * Scale hinted_handoff_throttle_in_kb to cluster size (CASSANDRA-5272)
 * (Hadoop) Add CQL3 input/output formats (CASSANDRA-4421, 5622)
 * (Hadoop) Fix InputKeyRange in CFIF (CASSANDRA-5536)
 * Fix dealing with ridiculously large max sstable sizes in LCS (CASSANDRA-5589)
 * Ignore pre-truncate hints (CASSANDRA-4655)
 * Move System.exit on OOM into a separate thread (CASSANDRA-5273)
 * Write row markers when serializing schema (CASSANDRA-5572)
 * Check only SSTables for the requested range when streaming (CASSANDRA-5569)
 * Improve batchlog replay behavior and hint ttl handling (CASSANDRA-5314)
 * Exclude localTimestamp from validation for tombstones (CASSANDRA-5398)
 * cqlsh: add custom prompt support (CASSANDRA-5539)
 * Reuse prepared statements in hot auth queries (CASSANDRA-5594)
 * cqlsh: add vertical output option (see EXPAND) (CASSANDRA-5597)
 * Add a rate limit option to stress (CASSANDRA-5004)
 * have BulkLoader ignore snapshots directories (CASSANDRA-5587) 
 * fix SnitchProperties logging context (CASSANDRA-5602)
 * Expose whether jna is enabled and memory is locked via JMX (CASSANDRA-5508)
 * cqlsh: fix COPY FROM with ReversedType (CASSANDRA-5610)
 * Allow creating CUSTOM indexes on collections (CASSANDRA-5615)
 * Evaluate now() function at execution time (CASSANDRA-5616)
 * Expose detailed read repair metrics (CASSANDRA-5618)
 * Correct blob literal + ReversedType parsing (CASSANDRA-5629)
 * Allow GPFS to prefer the internal IP like EC2MRS (CASSANDRA-5630)
 * fix help text for -tspw cassandra-cli (CASSANDRA-5643)
 * don't throw away initial causes exceptions for internode encryption issues 
   (CASSANDRA-5644)
 * Fix message spelling errors for cql select statements (CASSANDRA-5647)
 * Suppress custom exceptions thru jmx (CASSANDRA-5652)
 * Update CREATE CUSTOM INDEX syntax (CASSANDRA-5639)
 * Fix PermissionDetails.equals() method (CASSANDRA-5655)
 * Never allow partition key ranges in CQL3 without token() (CASSANDRA-5666)
 * Gossiper incorrectly drops AppState for an upgrading node (CASSANDRA-5660)
 * Connection thrashing during multi-region ec2 during upgrade, due to 
   messaging version (CASSANDRA-5669)
 * Avoid over reconnecting in EC2MRS (CASSANDRA-5678)
 * Fix ReadResponseSerializer.serializedSize() for digest reads (CASSANDRA-5476)
 * allow sstable2json on 2i CFs (CASSANDRA-5694)
Merged from 1.1:
 * Remove buggy thrift max message length option (CASSANDRA-5529)
 * Fix NPE in Pig's widerow mode (CASSANDRA-5488)
 * Add split size parameter to Pig and disable split combination (CASSANDRA-5544)


1.2.5
 * make BytesToken.toString only return hex bytes (CASSANDRA-5566)
 * Ensure that submitBackground enqueues at least one task (CASSANDRA-5554)
 * fix 2i updates with identical values and timestamps (CASSANDRA-5540)
 * fix compaction throttling bursty-ness (CASSANDRA-4316)
 * reduce memory consumption of IndexSummary (CASSANDRA-5506)
 * remove per-row column name bloom filters (CASSANDRA-5492)
 * Include fatal errors in trace events (CASSANDRA-5447)
 * Ensure that PerRowSecondaryIndex is notified of row-level deletes
   (CASSANDRA-5445)
 * Allow empty blob literals in CQL3 (CASSANDRA-5452)
 * Fix streaming RangeTombstones at column index boundary (CASSANDRA-5418)
 * Fix preparing statements when current keyspace is not set (CASSANDRA-5468)
 * Fix SemanticVersion.isSupportedBy minor/patch handling (CASSANDRA-5496)
 * Don't provide oldCfId for post-1.1 system cfs (CASSANDRA-5490)
 * Fix primary range ignores replication strategy (CASSANDRA-5424)
 * Fix shutdown of binary protocol server (CASSANDRA-5507)
 * Fix repair -snapshot not working (CASSANDRA-5512)
 * Set isRunning flag later in binary protocol server (CASSANDRA-5467)
 * Fix use of CQL3 functions with descending clustering order (CASSANDRA-5472)
 * Disallow renaming columns one at a time for thrift table in CQL3
   (CASSANDRA-5531)
 * cqlsh: add CLUSTERING ORDER BY support to DESCRIBE (CASSANDRA-5528)
 * Add custom secondary index support to CQL3 (CASSANDRA-5484)
 * Fix repair hanging silently on unexpected error (CASSANDRA-5229)
 * Fix Ec2Snitch regression introduced by CASSANDRA-5171 (CASSANDRA-5432)
 * Add nodetool enablebackup/disablebackup (CASSANDRA-5556)
 * cqlsh: fix DESCRIBE after case insensitive USE (CASSANDRA-5567)
Merged from 1.1
 * Remove buggy thrift max message length option (CASSANDRA-5529)
 * Add retry mechanism to OTC for non-droppable_verbs (CASSANDRA-5393)
 * Use allocator information to improve memtable memory usage estimate
   (CASSANDRA-5497)
 * Fix trying to load deleted row into row cache on startup (CASSANDRA-4463)
 * fsync leveled manifest to avoid corruption (CASSANDRA-5535)
 * Fix Bound intersection computation (CASSANDRA-5551)
 * sstablescrub now respects max memory size in cassandra.in.sh (CASSANDRA-5562)


1.2.4
 * Ensure that PerRowSecondaryIndex updates see the most recent values
   (CASSANDRA-5397)
 * avoid duplicate index entries ind PrecompactedRow and 
   ParallelCompactionIterable (CASSANDRA-5395)
 * remove the index entry on oldColumn when new column is a tombstone 
   (CASSANDRA-5395)
 * Change default stream throughput from 400 to 200 mbps (CASSANDRA-5036)
 * Gossiper logs DOWN for symmetry with UP (CASSANDRA-5187)
 * Fix mixing prepared statements between keyspaces (CASSANDRA-5352)
 * Fix consistency level during bootstrap - strike 3 (CASSANDRA-5354)
 * Fix transposed arguments in AlreadyExistsException (CASSANDRA-5362)
 * Improve asynchronous hint delivery (CASSANDRA-5179)
 * Fix Guava dependency version (12.0 -> 13.0.1) for Maven (CASSANDRA-5364)
 * Validate that provided CQL3 collection value are < 64K (CASSANDRA-5355)
 * Make upgradeSSTable skip current version sstables by default (CASSANDRA-5366)
 * Optimize min/max timestamp collection (CASSANDRA-5373)
 * Invalid streamId in cql binary protocol when using invalid CL 
   (CASSANDRA-5164)
 * Fix validation for IN where clauses with collections (CASSANDRA-5376)
 * Copy resultSet on count query to avoid ConcurrentModificationException 
   (CASSANDRA-5382)
 * Correctly typecheck in CQL3 even with ReversedType (CASSANDRA-5386)
 * Fix streaming compressed files when using encryption (CASSANDRA-5391)
 * cassandra-all 1.2.0 pom missing netty dependency (CASSANDRA-5392)
 * Fix writetime/ttl functions on null values (CASSANDRA-5341)
 * Fix NPE during cql3 select with token() (CASSANDRA-5404)
 * IndexHelper.skipBloomFilters won't skip non-SHA filters (CASSANDRA-5385)
 * cqlsh: Print maps ordered by key, sort sets (CASSANDRA-5413)
 * Add null syntax support in CQL3 for inserts (CASSANDRA-3783)
 * Allow unauthenticated set_keyspace() calls (CASSANDRA-5423)
 * Fix potential incremental backups race (CASSANDRA-5410)
 * Fix prepared BATCH statements with batch-level timestamps (CASSANDRA-5415)
 * Allow overriding superuser setup delay (CASSANDRA-5430)
 * cassandra-shuffle with JMX usernames and passwords (CASSANDRA-5431)
Merged from 1.1:
 * cli: Quote ks and cf names in schema output when needed (CASSANDRA-5052)
 * Fix bad default for min/max timestamp in SSTableMetadata (CASSANDRA-5372)
 * Fix cf name extraction from manifest in Directories.migrateFile() 
   (CASSANDRA-5242)
 * Support pluggable internode authentication (CASSANDRA-5401)


1.2.3
 * add check for sstable overlap within a level on startup (CASSANDRA-5327)
 * replace ipv6 colons in jmx object names (CASSANDRA-5298, 5328)
 * Avoid allocating SSTableBoundedScanner during repair when the range does 
   not intersect the sstable (CASSANDRA-5249)
 * Don't lowercase property map keys (this breaks NTS) (CASSANDRA-5292)
 * Fix composite comparator with super columns (CASSANDRA-5287)
 * Fix insufficient validation of UPDATE queries against counter cfs
   (CASSANDRA-5300)
 * Fix PropertyFileSnitch default DC/Rack behavior (CASSANDRA-5285)
 * Handle null values when executing prepared statement (CASSANDRA-5081)
 * Add netty to pom dependencies (CASSANDRA-5181)
 * Include type arguments in Thrift CQLPreparedResult (CASSANDRA-5311)
 * Fix compaction not removing columns when bf_fp_ratio is 1 (CASSANDRA-5182)
 * cli: Warn about missing CQL3 tables in schema descriptions (CASSANDRA-5309)
 * Re-enable unknown option in replication/compaction strategies option for
   backward compatibility (CASSANDRA-4795)
 * Add binary protocol support to stress (CASSANDRA-4993)
 * cqlsh: Fix COPY FROM value quoting and null handling (CASSANDRA-5305)
 * Fix repair -pr for vnodes (CASSANDRA-5329)
 * Relax CL for auth queries for non-default users (CASSANDRA-5310)
 * Fix AssertionError during repair (CASSANDRA-5245)
 * Don't announce migrations to pre-1.2 nodes (CASSANDRA-5334)
Merged from 1.1:
 * Fix trying to load deleted row into row cache on startup (CASSANDRA-4463)
 * Update offline scrub for 1.0 -> 1.1 directory structure (CASSANDRA-5195)
 * add tmp flag to Descriptor hashcode (CASSANDRA-4021)
 * fix logging of "Found table data in data directories" when only system tables
   are present (CASSANDRA-5289)
 * cli: Add JMX authentication support (CASSANDRA-5080)
 * nodetool: ability to repair specific range (CASSANDRA-5280)
 * Fix possible assertion triggered in SliceFromReadCommand (CASSANDRA-5284)
 * cqlsh: Add inet type support on Windows (ipv4-only) (CASSANDRA-4801)
 * Fix race when initializing ColumnFamilyStore (CASSANDRA-5350)
 * Add UseTLAB JVM flag (CASSANDRA-5361)


1.2.2
 * fix potential for multiple concurrent compactions of the same sstables
   (CASSANDRA-5256)
 * avoid no-op caching of byte[] on commitlog append (CASSANDRA-5199)
 * fix symlinks under data dir not working (CASSANDRA-5185)
 * fix bug in compact storage metadata handling (CASSANDRA-5189)
 * Validate login for USE queries (CASSANDRA-5207)
 * cli: remove default username and password (CASSANDRA-5208)
 * configure populate_io_cache_on_flush per-CF (CASSANDRA-4694)
 * allow configuration of internode socket buffer (CASSANDRA-3378)
 * Make sstable directory picking blacklist-aware again (CASSANDRA-5193)
 * Correctly expire gossip states for edge cases (CASSANDRA-5216)
 * Improve handling of directory creation failures (CASSANDRA-5196)
 * Expose secondary indicies to the rest of nodetool (CASSANDRA-4464)
 * Binary protocol: avoid sending notification for 0.0.0.0 (CASSANDRA-5227)
 * add UseCondCardMark XX jvm settings on jdk 1.7 (CASSANDRA-4366)
 * CQL3 refactor to allow conversion function (CASSANDRA-5226)
 * Fix drop of sstables in some circumstance (CASSANDRA-5232)
 * Implement caching of authorization results (CASSANDRA-4295)
 * Add support for LZ4 compression (CASSANDRA-5038)
 * Fix missing columns in wide rows queries (CASSANDRA-5225)
 * Simplify auth setup and make system_auth ks alterable (CASSANDRA-5112)
 * Stop compactions from hanging during bootstrap (CASSANDRA-5244)
 * fix compressed streaming sending extra chunk (CASSANDRA-5105)
 * Add CQL3-based implementations of IAuthenticator and IAuthorizer
   (CASSANDRA-4898)
 * Fix timestamp-based tomstone removal logic (CASSANDRA-5248)
 * cli: Add JMX authentication support (CASSANDRA-5080)
 * Fix forceFlush behavior (CASSANDRA-5241)
 * cqlsh: Add username autocompletion (CASSANDRA-5231)
 * Fix CQL3 composite partition key error (CASSANDRA-5240)
 * Allow IN clause on last clustering key (CASSANDRA-5230)
Merged from 1.1:
 * fix start key/end token validation for wide row iteration (CASSANDRA-5168)
 * add ConfigHelper support for Thrift frame and max message sizes (CASSANDRA-5188)
 * fix nodetool repair not fail on node down (CASSANDRA-5203)
 * always collect tombstone hints (CASSANDRA-5068)
 * Fix error when sourcing file in cqlsh (CASSANDRA-5235)


1.2.1
 * stream undelivered hints on decommission (CASSANDRA-5128)
 * GossipingPropertyFileSnitch loads saved dc/rack info if needed (CASSANDRA-5133)
 * drain should flush system CFs too (CASSANDRA-4446)
 * add inter_dc_tcp_nodelay setting (CASSANDRA-5148)
 * re-allow wrapping ranges for start_token/end_token range pairitspwng (CASSANDRA-5106)
 * fix validation compaction of empty rows (CASSANDRA-5136)
 * nodetool methods to enable/disable hint storage/delivery (CASSANDRA-4750)
 * disallow bloom filter false positive chance of 0 (CASSANDRA-5013)
 * add threadpool size adjustment methods to JMXEnabledThreadPoolExecutor and 
   CompactionManagerMBean (CASSANDRA-5044)
 * fix hinting for dropped local writes (CASSANDRA-4753)
 * off-heap cache doesn't need mutable column container (CASSANDRA-5057)
 * apply disk_failure_policy to bad disks on initial directory creation 
   (CASSANDRA-4847)
 * Optimize name-based queries to use ArrayBackedSortedColumns (CASSANDRA-5043)
 * Fall back to old manifest if most recent is unparseable (CASSANDRA-5041)
 * pool [Compressed]RandomAccessReader objects on the partitioned read path
   (CASSANDRA-4942)
 * Add debug logging to list filenames processed by Directories.migrateFile 
   method (CASSANDRA-4939)
 * Expose black-listed directories via JMX (CASSANDRA-4848)
 * Log compaction merge counts (CASSANDRA-4894)
 * Minimize byte array allocation by AbstractData{Input,Output} (CASSANDRA-5090)
 * Add SSL support for the binary protocol (CASSANDRA-5031)
 * Allow non-schema system ks modification for shuffle to work (CASSANDRA-5097)
 * cqlsh: Add default limit to SELECT statements (CASSANDRA-4972)
 * cqlsh: fix DESCRIBE for 1.1 cfs in CQL3 (CASSANDRA-5101)
 * Correctly gossip with nodes >= 1.1.7 (CASSANDRA-5102)
 * Ensure CL guarantees on digest mismatch (CASSANDRA-5113)
 * Validate correctly selects on composite partition key (CASSANDRA-5122)
 * Fix exception when adding collection (CASSANDRA-5117)
 * Handle states for non-vnode clusters correctly (CASSANDRA-5127)
 * Refuse unrecognized replication and compaction strategy options (CASSANDRA-4795)
 * Pick the correct value validator in sstable2json for cql3 tables (CASSANDRA-5134)
 * Validate login for describe_keyspace, describe_keyspaces and set_keyspace
   (CASSANDRA-5144)
 * Fix inserting empty maps (CASSANDRA-5141)
 * Don't remove tokens from System table for node we know (CASSANDRA-5121)
 * fix streaming progress report for compresed files (CASSANDRA-5130)
 * Coverage analysis for low-CL queries (CASSANDRA-4858)
 * Stop interpreting dates as valid timeUUID value (CASSANDRA-4936)
 * Adds E notation for floating point numbers (CASSANDRA-4927)
 * Detect (and warn) unintentional use of the cql2 thrift methods when cql3 was
   intended (CASSANDRA-5172)
 * cli: Quote ks and cf names in schema output when needed (CASSANDRA-5052)
 * Fix bad default for min/max timestamp in SSTableMetadata (CASSANDRA-5372)
 * Fix cf name extraction from manifest in Directories.migrateFile() (CASSANDRA-5242)
 * Support pluggable internode authentication (CASSANDRA-5401)
 * Replace mistaken usage of commons-logging with slf4j (CASSANDRA-5464)
 * Ensure Jackson dependency matches lib (CASSANDRA-5126)
 * Expose droppable tombstone ratio stats over JMX (CASSANDRA-5159)
Merged from 1.1:
 * Simplify CompressedRandomAccessReader to work around JDK FD bug (CASSANDRA-5088)
 * Improve handling a changing target throttle rate mid-compaction (CASSANDRA-5087)
 * Pig: correctly decode row keys in widerow mode (CASSANDRA-5098)
 * nodetool repair command now prints progress (CASSANDRA-4767)
 * fix user defined compaction to run against 1.1 data directory (CASSANDRA-5118)
 * Fix CQL3 BATCH authorization caching (CASSANDRA-5145)
 * fix get_count returns incorrect value with TTL (CASSANDRA-5099)
 * better handling for mid-compaction failure (CASSANDRA-5137)
 * convert default marshallers list to map for better readability (CASSANDRA-5109)
 * fix ConcurrentModificationException in getBootstrapSource (CASSANDRA-5170)
 * fix sstable maxtimestamp for row deletes and pre-1.1.1 sstables (CASSANDRA-5153)
 * Fix thread growth on node removal (CASSANDRA-5175)
 * Make Ec2Region's datacenter name configurable (CASSANDRA-5155)


1.2.0
 * Disallow counters in collections (CASSANDRA-5082)
 * cqlsh: add unit tests (CASSANDRA-3920)
 * fix default bloom_filter_fp_chance for LeveledCompactionStrategy (CASSANDRA-5093)
Merged from 1.1:
 * add validation for get_range_slices with start_key and end_token (CASSANDRA-5089)


1.2.0-rc2
 * fix nodetool ownership display with vnodes (CASSANDRA-5065)
 * cqlsh: add DESCRIBE KEYSPACES command (CASSANDRA-5060)
 * Fix potential infinite loop when reloading CFS (CASSANDRA-5064)
 * Fix SimpleAuthorizer example (CASSANDRA-5072)
 * cqlsh: force CL.ONE for tracing and system.schema* queries (CASSANDRA-5070)
 * Includes cassandra-shuffle in the debian package (CASSANDRA-5058)
Merged from 1.1:
 * fix multithreaded compaction deadlock (CASSANDRA-4492)
 * fix temporarily missing schema after upgrade from pre-1.1.5 (CASSANDRA-5061)
 * Fix ALTER TABLE overriding compression options with defaults
   (CASSANDRA-4996, 5066)
 * fix specifying and altering crc_check_chance (CASSANDRA-5053)
 * fix Murmur3Partitioner ownership% calculation (CASSANDRA-5076)
 * Don't expire columns sooner than they should in 2ndary indexes (CASSANDRA-5079)


1.2-rc1
 * rename rpc_timeout settings to request_timeout (CASSANDRA-5027)
 * add BF with 0.1 FP to LCS by default (CASSANDRA-5029)
 * Fix preparing insert queries (CASSANDRA-5016)
 * Fix preparing queries with counter increment (CASSANDRA-5022)
 * Fix preparing updates with collections (CASSANDRA-5017)
 * Don't generate UUID based on other node address (CASSANDRA-5002)
 * Fix message when trying to alter a clustering key type (CASSANDRA-5012)
 * Update IAuthenticator to match the new IAuthorizer (CASSANDRA-5003)
 * Fix inserting only a key in CQL3 (CASSANDRA-5040)
 * Fix CQL3 token() function when used with strings (CASSANDRA-5050)
Merged from 1.1:
 * reduce log spam from invalid counter shards (CASSANDRA-5026)
 * Improve schema propagation performance (CASSANDRA-5025)
 * Fix for IndexHelper.IndexFor throws OOB Exception (CASSANDRA-5030)
 * cqlsh: make it possible to describe thrift CFs (CASSANDRA-4827)
 * cqlsh: fix timestamp formatting on some platforms (CASSANDRA-5046)


1.2-beta3
 * make consistency level configurable in cqlsh (CASSANDRA-4829)
 * fix cqlsh rendering of blob fields (CASSANDRA-4970)
 * fix cqlsh DESCRIBE command (CASSANDRA-4913)
 * save truncation position in system table (CASSANDRA-4906)
 * Move CompressionMetadata off-heap (CASSANDRA-4937)
 * allow CLI to GET cql3 columnfamily data (CASSANDRA-4924)
 * Fix rare race condition in getExpireTimeForEndpoint (CASSANDRA-4402)
 * acquire references to overlapping sstables during compaction so bloom filter
   doesn't get free'd prematurely (CASSANDRA-4934)
 * Don't share slice query filter in CQL3 SelectStatement (CASSANDRA-4928)
 * Separate tracing from Log4J (CASSANDRA-4861)
 * Exclude gcable tombstones from merkle-tree computation (CASSANDRA-4905)
 * Better printing of AbstractBounds for tracing (CASSANDRA-4931)
 * Optimize mostRecentTombstone check in CC.collectAllData (CASSANDRA-4883)
 * Change stream session ID to UUID to avoid collision from same node (CASSANDRA-4813)
 * Use Stats.db when bulk loading if present (CASSANDRA-4957)
 * Skip repair on system_trace and keyspaces with RF=1 (CASSANDRA-4956)
 * (cql3) Remove arbitrary SELECT limit (CASSANDRA-4918)
 * Correctly handle prepared operation on collections (CASSANDRA-4945)
 * Fix CQL3 LIMIT (CASSANDRA-4877)
 * Fix Stress for CQL3 (CASSANDRA-4979)
 * Remove cassandra specific exceptions from JMX interface (CASSANDRA-4893)
 * (CQL3) Force using ALLOW FILTERING on potentially inefficient queries (CASSANDRA-4915)
 * (cql3) Fix adding column when the table has collections (CASSANDRA-4982)
 * (cql3) Fix allowing collections with compact storage (CASSANDRA-4990)
 * (cql3) Refuse ttl/writetime function on collections (CASSANDRA-4992)
 * Replace IAuthority with new IAuthorizer (CASSANDRA-4874)
 * clqsh: fix KEY pseudocolumn escaping when describing Thrift tables
   in CQL3 mode (CASSANDRA-4955)
 * add basic authentication support for Pig CassandraStorage (CASSANDRA-3042)
 * fix CQL2 ALTER TABLE compaction_strategy_class altering (CASSANDRA-4965)
Merged from 1.1:
 * Fall back to old describe_splits if d_s_ex is not available (CASSANDRA-4803)
 * Improve error reporting when streaming ranges fail (CASSANDRA-5009)
 * Fix cqlsh timestamp formatting of timezone info (CASSANDRA-4746)
 * Fix assertion failure with leveled compaction (CASSANDRA-4799)
 * Check for null end_token in get_range_slice (CASSANDRA-4804)
 * Remove all remnants of removed nodes (CASSANDRA-4840)
 * Add aut-reloading of the log4j file in debian package (CASSANDRA-4855)
 * Fix estimated row cache entry size (CASSANDRA-4860)
 * reset getRangeSlice filter after finishing a row for get_paged_slice
   (CASSANDRA-4919)
 * expunge row cache post-truncate (CASSANDRA-4940)
 * Allow static CF definition with compact storage (CASSANDRA-4910)
 * Fix endless loop/compaction of schema_* CFs due to broken timestamps (CASSANDRA-4880)
 * Fix 'wrong class type' assertion in CounterColumn (CASSANDRA-4976)


1.2-beta2
 * fp rate of 1.0 disables BF entirely; LCS defaults to 1.0 (CASSANDRA-4876)
 * off-heap bloom filters for row keys (CASSANDRA_4865)
 * add extension point for sstable components (CASSANDRA-4049)
 * improve tracing output (CASSANDRA-4852, 4862)
 * make TRACE verb droppable (CASSANDRA-4672)
 * fix BulkLoader recognition of CQL3 columnfamilies (CASSANDRA-4755)
 * Sort commitlog segments for replay by id instead of mtime (CASSANDRA-4793)
 * Make hint delivery asynchronous (CASSANDRA-4761)
 * Pluggable Thrift transport factories for CLI and cqlsh (CASSANDRA-4609, 4610)
 * cassandra-cli: allow Double value type to be inserted to a column (CASSANDRA-4661)
 * Add ability to use custom TServerFactory implementations (CASSANDRA-4608)
 * optimize batchlog flushing to skip successful batches (CASSANDRA-4667)
 * include metadata for system keyspace itself in schema tables (CASSANDRA-4416)
 * add check to PropertyFileSnitch to verify presence of location for
   local node (CASSANDRA-4728)
 * add PBSPredictor consistency modeler (CASSANDRA-4261)
 * remove vestiges of Thrift unframed mode (CASSANDRA-4729)
 * optimize single-row PK lookups (CASSANDRA-4710)
 * adjust blockFor calculation to account for pending ranges due to node 
   movement (CASSANDRA-833)
 * Change CQL version to 3.0.0 and stop accepting 3.0.0-beta1 (CASSANDRA-4649)
 * (CQL3) Make prepared statement global instead of per connection 
   (CASSANDRA-4449)
 * Fix scrubbing of CQL3 created tables (CASSANDRA-4685)
 * (CQL3) Fix validation when using counter and regular columns in the same 
   table (CASSANDRA-4706)
 * Fix bug starting Cassandra with simple authentication (CASSANDRA-4648)
 * Add support for batchlog in CQL3 (CASSANDRA-4545, 4738)
 * Add support for multiple column family outputs in CFOF (CASSANDRA-4208)
 * Support repairing only the local DC nodes (CASSANDRA-4747)
 * Use rpc_address for binary protocol and change default port (CASSANDRA-4751)
 * Fix use of collections in prepared statements (CASSANDRA-4739)
 * Store more information into peers table (CASSANDRA-4351, 4814)
 * Configurable bucket size for size tiered compaction (CASSANDRA-4704)
 * Run leveled compaction in parallel (CASSANDRA-4310)
 * Fix potential NPE during CFS reload (CASSANDRA-4786)
 * Composite indexes may miss results (CASSANDRA-4796)
 * Move consistency level to the protocol level (CASSANDRA-4734, 4824)
 * Fix Subcolumn slice ends not respected (CASSANDRA-4826)
 * Fix Assertion error in cql3 select (CASSANDRA-4783)
 * Fix list prepend logic (CQL3) (CASSANDRA-4835)
 * Add booleans as literals in CQL3 (CASSANDRA-4776)
 * Allow renaming PK columns in CQL3 (CASSANDRA-4822)
 * Fix binary protocol NEW_NODE event (CASSANDRA-4679)
 * Fix potential infinite loop in tombstone compaction (CASSANDRA-4781)
 * Remove system tables accounting from schema (CASSANDRA-4850)
 * (cql3) Force provided columns in clustering key order in 
   'CLUSTERING ORDER BY' (CASSANDRA-4881)
 * Fix composite index bug (CASSANDRA-4884)
 * Fix short read protection for CQL3 (CASSANDRA-4882)
 * Add tracing support to the binary protocol (CASSANDRA-4699)
 * (cql3) Don't allow prepared marker inside collections (CASSANDRA-4890)
 * Re-allow order by on non-selected columns (CASSANDRA-4645)
 * Bug when composite index is created in a table having collections (CASSANDRA-4909)
 * log index scan subject in CompositesSearcher (CASSANDRA-4904)
Merged from 1.1:
 * add get[Row|Key]CacheEntries to CacheServiceMBean (CASSANDRA-4859)
 * fix get_paged_slice to wrap to next row correctly (CASSANDRA-4816)
 * fix indexing empty column values (CASSANDRA-4832)
 * allow JdbcDate to compose null Date objects (CASSANDRA-4830)
 * fix possible stackoverflow when compacting 1000s of sstables
   (CASSANDRA-4765)
 * fix wrong leveled compaction progress calculation (CASSANDRA-4807)
 * add a close() method to CRAR to prevent leaking file descriptors (CASSANDRA-4820)
 * fix potential infinite loop in get_count (CASSANDRA-4833)
 * fix compositeType.{get/from}String methods (CASSANDRA-4842)
 * (CQL) fix CREATE COLUMNFAMILY permissions check (CASSANDRA-4864)
 * Fix DynamicCompositeType same type comparison (CASSANDRA-4711)
 * Fix duplicate SSTable reference when stream session failed (CASSANDRA-3306)
 * Allow static CF definition with compact storage (CASSANDRA-4910)
 * Fix endless loop/compaction of schema_* CFs due to broken timestamps (CASSANDRA-4880)
 * Fix 'wrong class type' assertion in CounterColumn (CASSANDRA-4976)


1.2-beta1
 * add atomic_batch_mutate (CASSANDRA-4542, -4635)
 * increase default max_hint_window_in_ms to 3h (CASSANDRA-4632)
 * include message initiation time to replicas so they can more
   accurately drop timed-out requests (CASSANDRA-2858)
 * fix clientutil.jar dependencies (CASSANDRA-4566)
 * optimize WriteResponse (CASSANDRA-4548)
 * new metrics (CASSANDRA-4009)
 * redesign KEYS indexes to avoid read-before-write (CASSANDRA-2897)
 * debug tracing (CASSANDRA-1123)
 * parallelize row cache loading (CASSANDRA-4282)
 * Make compaction, flush JBOD-aware (CASSANDRA-4292)
 * run local range scans on the read stage (CASSANDRA-3687)
 * clean up ioexceptions (CASSANDRA-2116)
 * add disk_failure_policy (CASSANDRA-2118)
 * Introduce new json format with row level deletion (CASSANDRA-4054)
 * remove redundant "name" column from schema_keyspaces (CASSANDRA-4433)
 * improve "nodetool ring" handling of multi-dc clusters (CASSANDRA-3047)
 * update NTS calculateNaturalEndpoints to be O(N log N) (CASSANDRA-3881)
 * split up rpc timeout by operation type (CASSANDRA-2819)
 * rewrite key cache save/load to use only sequential i/o (CASSANDRA-3762)
 * update MS protocol with a version handshake + broadcast address id
   (CASSANDRA-4311)
 * multithreaded hint replay (CASSANDRA-4189)
 * add inter-node message compression (CASSANDRA-3127)
 * remove COPP (CASSANDRA-2479)
 * Track tombstone expiration and compact when tombstone content is
   higher than a configurable threshold, default 20% (CASSANDRA-3442, 4234)
 * update MurmurHash to version 3 (CASSANDRA-2975)
 * (CLI) track elapsed time for `delete' operation (CASSANDRA-4060)
 * (CLI) jline version is bumped to 1.0 to properly  support
   'delete' key function (CASSANDRA-4132)
 * Save IndexSummary into new SSTable 'Summary' component (CASSANDRA-2392, 4289)
 * Add support for range tombstones (CASSANDRA-3708)
 * Improve MessagingService efficiency (CASSANDRA-3617)
 * Avoid ID conflicts from concurrent schema changes (CASSANDRA-3794)
 * Set thrift HSHA server thread limit to unlimited by default (CASSANDRA-4277)
 * Avoids double serialization of CF id in RowMutation messages
   (CASSANDRA-4293)
 * stream compressed sstables directly with java nio (CASSANDRA-4297)
 * Support multiple ranges in SliceQueryFilter (CASSANDRA-3885)
 * Add column metadata to system column families (CASSANDRA-4018)
 * (cql3) Always use composite types by default (CASSANDRA-4329)
 * (cql3) Add support for set, map and list (CASSANDRA-3647)
 * Validate date type correctly (CASSANDRA-4441)
 * (cql3) Allow definitions with only a PK (CASSANDRA-4361)
 * (cql3) Add support for row key composites (CASSANDRA-4179)
 * improve DynamicEndpointSnitch by using reservoir sampling (CASSANDRA-4038)
 * (cql3) Add support for 2ndary indexes (CASSANDRA-3680)
 * (cql3) fix defining more than one PK to be invalid (CASSANDRA-4477)
 * remove schema agreement checking from all external APIs (Thrift, CQL and CQL3) (CASSANDRA-4487)
 * add Murmur3Partitioner and make it default for new installations (CASSANDRA-3772, 4621)
 * (cql3) update pseudo-map syntax to use map syntax (CASSANDRA-4497)
 * Finer grained exceptions hierarchy and provides error code with exceptions (CASSANDRA-3979)
 * Adds events push to binary protocol (CASSANDRA-4480)
 * Rewrite nodetool help (CASSANDRA-2293)
 * Make CQL3 the default for CQL (CASSANDRA-4640)
 * update stress tool to be able to use CQL3 (CASSANDRA-4406)
 * Accept all thrift update on CQL3 cf but don't expose their metadata (CASSANDRA-4377)
 * Replace Throttle with Guava's RateLimiter for HintedHandOff (CASSANDRA-4541)
 * fix counter add/get using CQL2 and CQL3 in stress tool (CASSANDRA-4633)
 * Add sstable count per level to cfstats (CASSANDRA-4537)
 * (cql3) Add ALTER KEYSPACE statement (CASSANDRA-4611)
 * (cql3) Allow defining default consistency levels (CASSANDRA-4448)
 * (cql3) Fix queries using LIMIT missing results (CASSANDRA-4579)
 * fix cross-version gossip messaging (CASSANDRA-4576)
 * added inet data type (CASSANDRA-4627)


1.1.6
 * Wait for writes on synchronous read digest mismatch (CASSANDRA-4792)
 * fix commitlog replay for nanotime-infected sstables (CASSANDRA-4782)
 * preflight check ttl for maximum of 20 years (CASSANDRA-4771)
 * (Pig) fix widerow input with single column rows (CASSANDRA-4789)
 * Fix HH to compact with correct gcBefore, which avoids wiping out
   undelivered hints (CASSANDRA-4772)
 * LCS will merge up to 32 L0 sstables as intended (CASSANDRA-4778)
 * NTS will default unconfigured DC replicas to zero (CASSANDRA-4675)
 * use default consistency level in counter validation if none is
   explicitly provide (CASSANDRA-4700)
 * Improve IAuthority interface by introducing fine-grained
   access permissions and grant/revoke commands (CASSANDRA-4490, 4644)
 * fix assumption error in CLI when updating/describing keyspace 
   (CASSANDRA-4322)
 * Adds offline sstablescrub to debian packaging (CASSANDRA-4642)
 * Automatic fixing of overlapping leveled sstables (CASSANDRA-4644)
 * fix error when using ORDER BY with extended selections (CASSANDRA-4689)
 * (CQL3) Fix validation for IN queries for non-PK cols (CASSANDRA-4709)
 * fix re-created keyspace disappering after 1.1.5 upgrade 
   (CASSANDRA-4698, 4752)
 * (CLI) display elapsed time in 2 fraction digits (CASSANDRA-3460)
 * add authentication support to sstableloader (CASSANDRA-4712)
 * Fix CQL3 'is reversed' logic (CASSANDRA-4716, 4759)
 * (CQL3) Don't return ReversedType in result set metadata (CASSANDRA-4717)
 * Backport adding AlterKeyspace statement (CASSANDRA-4611)
 * (CQL3) Correcty accept upper-case data types (CASSANDRA-4770)
 * Add binary protocol events for schema changes (CASSANDRA-4684)
Merged from 1.0:
 * Switch from NBHM to CHM in MessagingService's callback map, which
   prevents OOM in long-running instances (CASSANDRA-4708)


1.1.5
 * add SecondaryIndex.reload API (CASSANDRA-4581)
 * use millis + atomicint for commitlog segment creation instead of
   nanotime, which has issues under some hypervisors (CASSANDRA-4601)
 * fix FD leak in slice queries (CASSANDRA-4571)
 * avoid recursion in leveled compaction (CASSANDRA-4587)
 * increase stack size under Java7 to 180K
 * Log(info) schema changes (CASSANDRA-4547)
 * Change nodetool setcachecapcity to manipulate global caches (CASSANDRA-4563)
 * (cql3) fix setting compaction strategy (CASSANDRA-4597)
 * fix broken system.schema_* timestamps on system startup (CASSANDRA-4561)
 * fix wrong skip of cache saving (CASSANDRA-4533)
 * Avoid NPE when lost+found is in data dir (CASSANDRA-4572)
 * Respect five-minute flush moratorium after initial CL replay (CASSANDRA-4474)
 * Adds ntp as recommended in debian packaging (CASSANDRA-4606)
 * Configurable transport in CF Record{Reader|Writer} (CASSANDRA-4558)
 * (cql3) fix potential NPE with both equal and unequal restriction (CASSANDRA-4532)
 * (cql3) improves ORDER BY validation (CASSANDRA-4624)
 * Fix potential deadlock during counter writes (CASSANDRA-4578)
 * Fix cql error with ORDER BY when using IN (CASSANDRA-4612)
Merged from 1.0:
 * increase Xss to 160k to accomodate latest 1.6 JVMs (CASSANDRA-4602)
 * fix toString of hint destination tokens (CASSANDRA-4568)
 * Fix multiple values for CurrentLocal NodeID (CASSANDRA-4626)


1.1.4
 * fix offline scrub to catch >= out of order rows (CASSANDRA-4411)
 * fix cassandra-env.sh on RHEL and other non-dash-based systems 
   (CASSANDRA-4494)
Merged from 1.0:
 * (Hadoop) fix setting key length for old-style mapred api (CASSANDRA-4534)
 * (Hadoop) fix iterating through a resultset consisting entirely
   of tombstoned rows (CASSANDRA-4466)
 * Fix multiple values for CurrentLocal NodeID (CASSANDRA-4626)


1.1.3
 * (cqlsh) add COPY TO (CASSANDRA-4434)
 * munmap commitlog segments before rename (CASSANDRA-4337)
 * (JMX) rename getRangeKeySample to sampleKeyRange to avoid returning
   multi-MB results as an attribute (CASSANDRA-4452)
 * flush based on data size, not throughput; overwritten columns no 
   longer artificially inflate liveRatio (CASSANDRA-4399)
 * update default commitlog segment size to 32MB and total commitlog
   size to 32/1024 MB for 32/64 bit JVMs, respectively (CASSANDRA-4422)
 * avoid using global partitioner to estimate ranges in index sstables
   (CASSANDRA-4403)
 * restore pre-CASSANDRA-3862 approach to removing expired tombstones
   from row cache during compaction (CASSANDRA-4364)
 * (stress) support for CQL prepared statements (CASSANDRA-3633)
 * Correctly catch exception when Snappy cannot be loaded (CASSANDRA-4400)
 * (cql3) Support ORDER BY when IN condition is given in WHERE clause (CASSANDRA-4327)
 * (cql3) delete "component_index" column on DROP TABLE call (CASSANDRA-4420)
 * change nanoTime() to currentTimeInMillis() in schema related code (CASSANDRA-4432)
 * add a token generation tool (CASSANDRA-3709)
 * Fix LCS bug with sstable containing only 1 row (CASSANDRA-4411)
 * fix "Can't Modify Index Name" problem on CF update (CASSANDRA-4439)
 * Fix assertion error in getOverlappingSSTables during repair (CASSANDRA-4456)
 * fix nodetool's setcompactionthreshold command (CASSANDRA-4455)
 * Ensure compacted files are never used, to avoid counter overcount (CASSANDRA-4436)
Merged from 1.0:
 * Push the validation of secondary index values to the SecondaryIndexManager (CASSANDRA-4240)
 * (Hadoop) fix iterating through a resultset consisting entirely
   of tombstoned rows (CASSANDRA-4466)
 * allow dropping columns shadowed by not-yet-expired supercolumn or row
   tombstones in PrecompactedRow (CASSANDRA-4396)


1.1.2
 * Fix cleanup not deleting index entries (CASSANDRA-4379)
 * Use correct partitioner when saving + loading caches (CASSANDRA-4331)
 * Check schema before trying to export sstable (CASSANDRA-2760)
 * Raise a meaningful exception instead of NPE when PFS encounters
   an unconfigured node + no default (CASSANDRA-4349)
 * fix bug in sstable blacklisting with LCS (CASSANDRA-4343)
 * LCS no longer promotes tiny sstables out of L0 (CASSANDRA-4341)
 * skip tombstones during hint replay (CASSANDRA-4320)
 * fix NPE in compactionstats (CASSANDRA-4318)
 * enforce 1m min keycache for auto (CASSANDRA-4306)
 * Have DeletedColumn.isMFD always return true (CASSANDRA-4307)
 * (cql3) exeption message for ORDER BY constraints said primary filter can be
    an IN clause, which is misleading (CASSANDRA-4319)
 * (cql3) Reject (not yet supported) creation of 2ndardy indexes on tables with
   composite primary keys (CASSANDRA-4328)
 * Set JVM stack size to 160k for java 7 (CASSANDRA-4275)
 * cqlsh: add COPY command to load data from CSV flat files (CASSANDRA-4012)
 * CFMetaData.fromThrift to throw ConfigurationException upon error (CASSANDRA-4353)
 * Use CF comparator to sort indexed columns in SecondaryIndexManager
   (CASSANDRA-4365)
 * add strategy_options to the KSMetaData.toString() output (CASSANDRA-4248)
 * (cql3) fix range queries containing unqueried results (CASSANDRA-4372)
 * (cql3) allow updating column_alias types (CASSANDRA-4041)
 * (cql3) Fix deletion bug (CASSANDRA-4193)
 * Fix computation of overlapping sstable for leveled compaction (CASSANDRA-4321)
 * Improve scrub and allow to run it offline (CASSANDRA-4321)
 * Fix assertionError in StorageService.bulkLoad (CASSANDRA-4368)
 * (cqlsh) add option to authenticate to a keyspace at startup (CASSANDRA-4108)
 * (cqlsh) fix ASSUME functionality (CASSANDRA-4352)
 * Fix ColumnFamilyRecordReader to not return progress > 100% (CASSANDRA-3942)
Merged from 1.0:
 * Set gc_grace on index CF to 0 (CASSANDRA-4314)


1.1.1
 * add populate_io_cache_on_flush option (CASSANDRA-2635)
 * allow larger cache capacities than 2GB (CASSANDRA-4150)
 * add getsstables command to nodetool (CASSANDRA-4199)
 * apply parent CF compaction settings to secondary index CFs (CASSANDRA-4280)
 * preserve commitlog size cap when recycling segments at startup
   (CASSANDRA-4201)
 * (Hadoop) fix split generation regression (CASSANDRA-4259)
 * ignore min/max compactions settings in LCS, while preserving
   behavior that min=max=0 disables autocompaction (CASSANDRA-4233)
 * log number of rows read from saved cache (CASSANDRA-4249)
 * calculate exact size required for cleanup operations (CASSANDRA-1404)
 * avoid blocking additional writes during flush when the commitlog
   gets behind temporarily (CASSANDRA-1991)
 * enable caching on index CFs based on data CF cache setting (CASSANDRA-4197)
 * warn on invalid replication strategy creation options (CASSANDRA-4046)
 * remove [Freeable]Memory finalizers (CASSANDRA-4222)
 * include tombstone size in ColumnFamily.size, which can prevent OOM
   during sudden mass delete operations by yielding a nonzero liveRatio
   (CASSANDRA-3741)
 * Open 1 sstableScanner per level for leveled compaction (CASSANDRA-4142)
 * Optimize reads when row deletion timestamps allow us to restrict
   the set of sstables we check (CASSANDRA-4116)
 * add support for commitlog archiving and point-in-time recovery
   (CASSANDRA-3690)
 * avoid generating redundant compaction tasks during streaming
   (CASSANDRA-4174)
 * add -cf option to nodetool snapshot, and takeColumnFamilySnapshot to
   StorageService mbean (CASSANDRA-556)
 * optimize cleanup to drop entire sstables where possible (CASSANDRA-4079)
 * optimize truncate when autosnapshot is disabled (CASSANDRA-4153)
 * update caches to use byte[] keys to reduce memory overhead (CASSANDRA-3966)
 * add column limit to cli (CASSANDRA-3012, 4098)
 * clean up and optimize DataOutputBuffer, used by CQL compression and
   CompositeType (CASSANDRA-4072)
 * optimize commitlog checksumming (CASSANDRA-3610)
 * identify and blacklist corrupted SSTables from future compactions 
   (CASSANDRA-2261)
 * Move CfDef and KsDef validation out of thrift (CASSANDRA-4037)
 * Expose API to repair a user provided range (CASSANDRA-3912)
 * Add way to force the cassandra-cli to refresh its schema (CASSANDRA-4052)
 * Avoid having replicate on write tasks stacking up at CL.ONE (CASSANDRA-2889)
 * (cql3) Backwards compatibility for composite comparators in non-cql3-aware
   clients (CASSANDRA-4093)
 * (cql3) Fix order by for reversed queries (CASSANDRA-4160)
 * (cql3) Add ReversedType support (CASSANDRA-4004)
 * (cql3) Add timeuuid type (CASSANDRA-4194)
 * (cql3) Minor fixes (CASSANDRA-4185)
 * (cql3) Fix prepared statement in BATCH (CASSANDRA-4202)
 * (cql3) Reduce the list of reserved keywords (CASSANDRA-4186)
 * (cql3) Move max/min compaction thresholds to compaction strategy options
   (CASSANDRA-4187)
 * Fix exception during move when localhost is the only source (CASSANDRA-4200)
 * (cql3) Allow paging through non-ordered partitioner results (CASSANDRA-3771)
 * (cql3) Fix drop index (CASSANDRA-4192)
 * (cql3) Don't return range ghosts anymore (CASSANDRA-3982)
 * fix re-creating Keyspaces/ColumnFamilies with the same name as dropped
   ones (CASSANDRA-4219)
 * fix SecondaryIndex LeveledManifest save upon snapshot (CASSANDRA-4230)
 * fix missing arrayOffset in FBUtilities.hash (CASSANDRA-4250)
 * (cql3) Add name of parameters in CqlResultSet (CASSANDRA-4242)
 * (cql3) Correctly validate order by queries (CASSANDRA-4246)
 * rename stress to cassandra-stress for saner packaging (CASSANDRA-4256)
 * Fix exception on colum metadata with non-string comparator (CASSANDRA-4269)
 * Check for unknown/invalid compression options (CASSANDRA-4266)
 * (cql3) Adds simple access to column timestamp and ttl (CASSANDRA-4217)
 * (cql3) Fix range queries with secondary indexes (CASSANDRA-4257)
 * Better error messages from improper input in cli (CASSANDRA-3865)
 * Try to stop all compaction upon Keyspace or ColumnFamily drop (CASSANDRA-4221)
 * (cql3) Allow keyspace properties to contain hyphens (CASSANDRA-4278)
 * (cql3) Correctly validate keyspace access in create table (CASSANDRA-4296)
 * Avoid deadlock in migration stage (CASSANDRA-3882)
 * Take supercolumn names and deletion info into account in memtable throughput
   (CASSANDRA-4264)
 * Add back backward compatibility for old style replication factor (CASSANDRA-4294)
 * Preserve compatibility with pre-1.1 index queries (CASSANDRA-4262)
Merged from 1.0:
 * Fix super columns bug where cache is not updated (CASSANDRA-4190)
 * fix maxTimestamp to include row tombstones (CASSANDRA-4116)
 * (CLI) properly handle quotes in create/update keyspace commands (CASSANDRA-4129)
 * Avoids possible deadlock during bootstrap (CASSANDRA-4159)
 * fix stress tool that hangs forever on timeout or error (CASSANDRA-4128)
 * stress tool to return appropriate exit code on failure (CASSANDRA-4188)
 * fix compaction NPE when out of disk space and assertions disabled
   (CASSANDRA-3985)
 * synchronize LCS getEstimatedTasks to avoid CME (CASSANDRA-4255)
 * ensure unique streaming session id's (CASSANDRA-4223)
 * kick off background compaction when min/max thresholds change 
   (CASSANDRA-4279)
 * improve ability of STCS.getBuckets to deal with 100s of 1000s of
   sstables, such as when convertinb back from LCS (CASSANDRA-4287)
 * Oversize integer in CQL throws NumberFormatException (CASSANDRA-4291)
 * fix 1.0.x node join to mixed version cluster, other nodes >= 1.1 (CASSANDRA-4195)
 * Fix LCS splitting sstable base on uncompressed size (CASSANDRA-4419)
 * Push the validation of secondary index values to the SecondaryIndexManager (CASSANDRA-4240)
 * Don't purge columns during upgradesstables (CASSANDRA-4462)
 * Make cqlsh work with piping (CASSANDRA-4113)
 * Validate arguments for nodetool decommission (CASSANDRA-4061)
 * Report thrift status in nodetool info (CASSANDRA-4010)


1.1.0-final
 * average a reduced liveRatio estimate with the previous one (CASSANDRA-4065)
 * Allow KS and CF names up to 48 characters (CASSANDRA-4157)
 * fix stress build (CASSANDRA-4140)
 * add time remaining estimate to nodetool compactionstats (CASSANDRA-4167)
 * (cql) fix NPE in cql3 ALTER TABLE (CASSANDRA-4163)
 * (cql) Add support for CL.TWO and CL.THREE in CQL (CASSANDRA-4156)
 * (cql) Fix type in CQL3 ALTER TABLE preventing update (CASSANDRA-4170)
 * (cql) Throw invalid exception from CQL3 on obsolete options (CASSANDRA-4171)
 * (cqlsh) fix recognizing uppercase SELECT keyword (CASSANDRA-4161)
 * Pig: wide row support (CASSANDRA-3909)
Merged from 1.0:
 * avoid streaming empty files with bulk loader if sstablewriter errors out
   (CASSANDRA-3946)


1.1-rc1
 * Include stress tool in binary builds (CASSANDRA-4103)
 * (Hadoop) fix wide row iteration when last row read was deleted
   (CASSANDRA-4154)
 * fix read_repair_chance to really default to 0.1 in the cli (CASSANDRA-4114)
 * Adds caching and bloomFilterFpChange to CQL options (CASSANDRA-4042)
 * Adds posibility to autoconfigure size of the KeyCache (CASSANDRA-4087)
 * fix KEYS index from skipping results (CASSANDRA-3996)
 * Remove sliced_buffer_size_in_kb dead option (CASSANDRA-4076)
 * make loadNewSStable preserve sstable version (CASSANDRA-4077)
 * Respect 1.0 cache settings as much as possible when upgrading 
   (CASSANDRA-4088)
 * relax path length requirement for sstable files when upgrading on 
   non-Windows platforms (CASSANDRA-4110)
 * fix terminination of the stress.java when errors were encountered
   (CASSANDRA-4128)
 * Move CfDef and KsDef validation out of thrift (CASSANDRA-4037)
 * Fix get_paged_slice (CASSANDRA-4136)
 * CQL3: Support slice with exclusive start and stop (CASSANDRA-3785)
Merged from 1.0:
 * support PropertyFileSnitch in bulk loader (CASSANDRA-4145)
 * add auto_snapshot option allowing disabling snapshot before drop/truncate
   (CASSANDRA-3710)
 * allow short snitch names (CASSANDRA-4130)


1.1-beta2
 * rename loaded sstables to avoid conflicts with local snapshots
   (CASSANDRA-3967)
 * start hint replay as soon as FD notifies that the target is back up
   (CASSANDRA-3958)
 * avoid unproductive deserializing of cached rows during compaction
   (CASSANDRA-3921)
 * fix concurrency issues with CQL keyspace creation (CASSANDRA-3903)
 * Show Effective Owership via Nodetool ring <keyspace> (CASSANDRA-3412)
 * Update ORDER BY syntax for CQL3 (CASSANDRA-3925)
 * Fix BulkRecordWriter to not throw NPE if reducer gets no map data from Hadoop (CASSANDRA-3944)
 * Fix bug with counters in super columns (CASSANDRA-3821)
 * Remove deprecated merge_shard_chance (CASSANDRA-3940)
 * add a convenient way to reset a node's schema (CASSANDRA-2963)
 * fix for intermittent SchemaDisagreementException (CASSANDRA-3884)
 * CLI `list <CF>` to limit number of columns and their order (CASSANDRA-3012)
 * ignore deprecated KsDef/CfDef/ColumnDef fields in native schema (CASSANDRA-3963)
 * CLI to report when unsupported column_metadata pair was given (CASSANDRA-3959)
 * reincarnate removed and deprecated KsDef/CfDef attributes (CASSANDRA-3953)
 * Fix race between writes and read for cache (CASSANDRA-3862)
 * perform static initialization of StorageProxy on start-up (CASSANDRA-3797)
 * support trickling fsync() on writes (CASSANDRA-3950)
 * expose counters for unavailable/timeout exceptions given to thrift clients (CASSANDRA-3671)
 * avoid quadratic startup time in LeveledManifest (CASSANDRA-3952)
 * Add type information to new schema_ columnfamilies and remove thrift
   serialization for schema (CASSANDRA-3792)
 * add missing column validator options to the CLI help (CASSANDRA-3926)
 * skip reading saved key cache if CF's caching strategy is NONE or ROWS_ONLY (CASSANDRA-3954)
 * Unify migration code (CASSANDRA-4017)
Merged from 1.0:
 * cqlsh: guess correct version of Python for Arch Linux (CASSANDRA-4090)
 * (CLI) properly handle quotes in create/update keyspace commands (CASSANDRA-4129)
 * Avoids possible deadlock during bootstrap (CASSANDRA-4159)
 * fix stress tool that hangs forever on timeout or error (CASSANDRA-4128)
 * Fix super columns bug where cache is not updated (CASSANDRA-4190)
 * stress tool to return appropriate exit code on failure (CASSANDRA-4188)


1.0.9
 * improve index sampling performance (CASSANDRA-4023)
 * always compact away deleted hints immediately after handoff (CASSANDRA-3955)
 * delete hints from dropped ColumnFamilies on handoff instead of
   erroring out (CASSANDRA-3975)
 * add CompositeType ref to the CLI doc for create/update column family (CASSANDRA-3980)
 * Pig: support Counter ColumnFamilies (CASSANDRA-3973)
 * Pig: Composite column support (CASSANDRA-3684)
 * Avoid NPE during repair when a keyspace has no CFs (CASSANDRA-3988)
 * Fix division-by-zero error on get_slice (CASSANDRA-4000)
 * don't change manifest level for cleanup, scrub, and upgradesstables
   operations under LeveledCompactionStrategy (CASSANDRA-3989, 4112)
 * fix race leading to super columns assertion failure (CASSANDRA-3957)
 * fix NPE on invalid CQL delete command (CASSANDRA-3755)
 * allow custom types in CLI's assume command (CASSANDRA-4081)
 * fix totalBytes count for parallel compactions (CASSANDRA-3758)
 * fix intermittent NPE in get_slice (CASSANDRA-4095)
 * remove unnecessary asserts in native code interfaces (CASSANDRA-4096)
 * Validate blank keys in CQL to avoid assertion errors (CASSANDRA-3612)
 * cqlsh: fix bad decoding of some column names (CASSANDRA-4003)
 * cqlsh: fix incorrect padding with unicode chars (CASSANDRA-4033)
 * Fix EC2 snitch incorrectly reporting region (CASSANDRA-4026)
 * Shut down thrift during decommission (CASSANDRA-4086)
 * Expose nodetool cfhistograms for 2ndary indexes (CASSANDRA-4063)
Merged from 0.8:
 * Fix ConcurrentModificationException in gossiper (CASSANDRA-4019)


1.1-beta1
 * (cqlsh)
   + add SOURCE and CAPTURE commands, and --file option (CASSANDRA-3479)
   + add ALTER COLUMNFAMILY WITH (CASSANDRA-3523)
   + bundle Python dependencies with Cassandra (CASSANDRA-3507)
   + added to Debian package (CASSANDRA-3458)
   + display byte data instead of erroring out on decode failure 
     (CASSANDRA-3874)
 * add nodetool rebuild_index (CASSANDRA-3583)
 * add nodetool rangekeysample (CASSANDRA-2917)
 * Fix streaming too much data during move operations (CASSANDRA-3639)
 * Nodetool and CLI connect to localhost by default (CASSANDRA-3568)
 * Reduce memory used by primary index sample (CASSANDRA-3743)
 * (Hadoop) separate input/output configurations (CASSANDRA-3197, 3765)
 * avoid returning internal Cassandra classes over JMX (CASSANDRA-2805)
 * add row-level isolation via SnapTree (CASSANDRA-2893)
 * Optimize key count estimation when opening sstable on startup
   (CASSANDRA-2988)
 * multi-dc replication optimization supporting CL > ONE (CASSANDRA-3577)
 * add command to stop compactions (CASSANDRA-1740, 3566, 3582)
 * multithreaded streaming (CASSANDRA-3494)
 * removed in-tree redhat spec (CASSANDRA-3567)
 * "defragment" rows for name-based queries under STCS, again (CASSANDRA-2503)
 * Recycle commitlog segments for improved performance 
   (CASSANDRA-3411, 3543, 3557, 3615)
 * update size-tiered compaction to prioritize small tiers (CASSANDRA-2407)
 * add message expiration logic to OutboundTcpConnection (CASSANDRA-3005)
 * off-heap cache to use sun.misc.Unsafe instead of JNA (CASSANDRA-3271)
 * EACH_QUORUM is only supported for writes (CASSANDRA-3272)
 * replace compactionlock use in schema migration by checking CFS.isValid
   (CASSANDRA-3116)
 * recognize that "SELECT first ... *" isn't really "SELECT *" (CASSANDRA-3445)
 * Use faster bytes comparison (CASSANDRA-3434)
 * Bulk loader is no longer a fat client, (HADOOP) bulk load output format
   (CASSANDRA-3045)
 * (Hadoop) add support for KeyRange.filter
 * remove assumption that keys and token are in bijection
   (CASSANDRA-1034, 3574, 3604)
 * always remove endpoints from delevery queue in HH (CASSANDRA-3546)
 * fix race between cf flush and its 2ndary indexes flush (CASSANDRA-3547)
 * fix potential race in AES when a repair fails (CASSANDRA-3548)
 * Remove columns shadowed by a deleted container even when we cannot purge
   (CASSANDRA-3538)
 * Improve memtable slice iteration performance (CASSANDRA-3545)
 * more efficient allocation of small bloom filters (CASSANDRA-3618)
 * Use separate writer thread in SSTableSimpleUnsortedWriter (CASSANDRA-3619)
 * fsync the directory after new sstable or commitlog segment are created (CASSANDRA-3250)
 * fix minor issues reported by FindBugs (CASSANDRA-3658)
 * global key/row caches (CASSANDRA-3143, 3849)
 * optimize memtable iteration during range scan (CASSANDRA-3638)
 * introduce 'crc_check_chance' in CompressionParameters to support
   a checksum percentage checking chance similarly to read-repair (CASSANDRA-3611)
 * a way to deactivate global key/row cache on per-CF basis (CASSANDRA-3667)
 * fix LeveledCompactionStrategy broken because of generation pre-allocation
   in LeveledManifest (CASSANDRA-3691)
 * finer-grained control over data directories (CASSANDRA-2749)
 * Fix ClassCastException during hinted handoff (CASSANDRA-3694)
 * Upgrade Thrift to 0.7 (CASSANDRA-3213)
 * Make stress.java insert operation to use microseconds (CASSANDRA-3725)
 * Allows (internally) doing a range query with a limit of columns instead of
   rows (CASSANDRA-3742)
 * Allow rangeSlice queries to be start/end inclusive/exclusive (CASSANDRA-3749)
 * Fix BulkLoader to support new SSTable layout and add stream
   throttling to prevent an NPE when there is no yaml config (CASSANDRA-3752)
 * Allow concurrent schema migrations (CASSANDRA-1391, 3832)
 * Add SnapshotCommand to trigger snapshot on remote node (CASSANDRA-3721)
 * Make CFMetaData conversions to/from thrift/native schema inverses
   (CASSANDRA_3559)
 * Add initial code for CQL 3.0-beta (CASSANDRA-2474, 3781, 3753)
 * Add wide row support for ColumnFamilyInputFormat (CASSANDRA-3264)
 * Allow extending CompositeType comparator (CASSANDRA-3657)
 * Avoids over-paging during get_count (CASSANDRA-3798)
 * Add new command to rebuild a node without (repair) merkle tree calculations
   (CASSANDRA-3483, 3922)
 * respect not only row cache capacity but caching mode when
   trying to read data (CASSANDRA-3812)
 * fix system tests (CASSANDRA-3827)
 * CQL support for altering row key type in ALTER TABLE (CASSANDRA-3781)
 * turn compression on by default (CASSANDRA-3871)
 * make hexToBytes refuse invalid input (CASSANDRA-2851)
 * Make secondary indexes CF inherit compression and compaction from their
   parent CF (CASSANDRA-3877)
 * Finish cleanup up tombstone purge code (CASSANDRA-3872)
 * Avoid NPE on aboarted stream-out sessions (CASSANDRA-3904)
 * BulkRecordWriter throws NPE for counter columns (CASSANDRA-3906)
 * Support compression using BulkWriter (CASSANDRA-3907)


1.0.8
 * fix race between cleanup and flush on secondary index CFSes (CASSANDRA-3712)
 * avoid including non-queried nodes in rangeslice read repair
   (CASSANDRA-3843)
 * Only snapshot CF being compacted for snapshot_before_compaction 
   (CASSANDRA-3803)
 * Log active compactions in StatusLogger (CASSANDRA-3703)
 * Compute more accurate compaction score per level (CASSANDRA-3790)
 * Return InvalidRequest when using a keyspace that doesn't exist
   (CASSANDRA-3764)
 * disallow user modification of System keyspace (CASSANDRA-3738)
 * allow using sstable2json on secondary index data (CASSANDRA-3738)
 * (cqlsh) add DESCRIBE COLUMNFAMILIES (CASSANDRA-3586)
 * (cqlsh) format blobs correctly and use colors to improve output
   readability (CASSANDRA-3726)
 * synchronize BiMap of bootstrapping tokens (CASSANDRA-3417)
 * show index options in CLI (CASSANDRA-3809)
 * add optional socket timeout for streaming (CASSANDRA-3838)
 * fix truncate not to leave behind non-CFS backed secondary indexes
   (CASSANDRA-3844)
 * make CLI `show schema` to use output stream directly instead
   of StringBuilder (CASSANDRA-3842)
 * remove the wait on hint future during write (CASSANDRA-3870)
 * (cqlsh) ignore missing CfDef opts (CASSANDRA-3933)
 * (cqlsh) look for cqlshlib relative to realpath (CASSANDRA-3767)
 * Fix short read protection (CASSANDRA-3934)
 * Make sure infered and actual schema match (CASSANDRA-3371)
 * Fix NPE during HH delivery (CASSANDRA-3677)
 * Don't put boostrapping node in 'hibernate' status (CASSANDRA-3737)
 * Fix double quotes in windows bat files (CASSANDRA-3744)
 * Fix bad validator lookup (CASSANDRA-3789)
 * Fix soft reset in EC2MultiRegionSnitch (CASSANDRA-3835)
 * Don't leave zombie connections with THSHA thrift server (CASSANDRA-3867)
 * (cqlsh) fix deserialization of data (CASSANDRA-3874)
 * Fix removetoken force causing an inconsistent state (CASSANDRA-3876)
 * Fix ahndling of some types with Pig (CASSANDRA-3886)
 * Don't allow to drop the system keyspace (CASSANDRA-3759)
 * Make Pig deletes disabled by default and configurable (CASSANDRA-3628)
Merged from 0.8:
 * (Pig) fix CassandraStorage to use correct comparator in Super ColumnFamily
   case (CASSANDRA-3251)
 * fix thread safety issues in commitlog replay, primarily affecting
   systems with many (100s) of CF definitions (CASSANDRA-3751)
 * Fix relevant tombstone ignored with super columns (CASSANDRA-3875)


1.0.7
 * fix regression in HH page size calculation (CASSANDRA-3624)
 * retry failed stream on IOException (CASSANDRA-3686)
 * allow configuring bloom_filter_fp_chance (CASSANDRA-3497)
 * attempt hint delivery every ten minutes, or when failure detector
   notifies us that a node is back up, whichever comes first.  hint
   handoff throttle delay default changed to 1ms, from 50 (CASSANDRA-3554)
 * add nodetool setstreamthroughput (CASSANDRA-3571)
 * fix assertion when dropping a columnfamily with no sstables (CASSANDRA-3614)
 * more efficient allocation of small bloom filters (CASSANDRA-3618)
 * CLibrary.createHardLinkWithExec() to check for errors (CASSANDRA-3101)
 * Avoid creating empty and non cleaned writer during compaction (CASSANDRA-3616)
 * stop thrift service in shutdown hook so we can quiesce MessagingService
   (CASSANDRA-3335)
 * (CQL) compaction_strategy_options and compression_parameters for
   CREATE COLUMNFAMILY statement (CASSANDRA-3374)
 * Reset min/max compaction threshold when creating size tiered compaction
   strategy (CASSANDRA-3666)
 * Don't ignore IOException during compaction (CASSANDRA-3655)
 * Fix assertion error for CF with gc_grace=0 (CASSANDRA-3579)
 * Shutdown ParallelCompaction reducer executor after use (CASSANDRA-3711)
 * Avoid < 0 value for pending tasks in leveled compaction (CASSANDRA-3693)
 * (Hadoop) Support TimeUUID in Pig CassandraStorage (CASSANDRA-3327)
 * Check schema is ready before continuing boostrapping (CASSANDRA-3629)
 * Catch overflows during parsing of chunk_length_kb (CASSANDRA-3644)
 * Improve stream protocol mismatch errors (CASSANDRA-3652)
 * Avoid multiple thread doing HH to the same target (CASSANDRA-3681)
 * Add JMX property for rp_timeout_in_ms (CASSANDRA-2940)
 * Allow DynamicCompositeType to compare component of different types
   (CASSANDRA-3625)
 * Flush non-cfs backed secondary indexes (CASSANDRA-3659)
 * Secondary Indexes should report memory consumption (CASSANDRA-3155)
 * fix for SelectStatement start/end key are not set correctly
   when a key alias is involved (CASSANDRA-3700)
 * fix CLI `show schema` command insert of an extra comma in
   column_metadata (CASSANDRA-3714)
Merged from 0.8:
 * avoid logging (harmless) exception when GC takes < 1ms (CASSANDRA-3656)
 * prevent new nodes from thinking down nodes are up forever (CASSANDRA-3626)
 * use correct list of replicas for LOCAL_QUORUM reads when read repair
   is disabled (CASSANDRA-3696)
 * block on flush before compacting hints (may prevent OOM) (CASSANDRA-3733)


1.0.6
 * (CQL) fix cqlsh support for replicate_on_write (CASSANDRA-3596)
 * fix adding to leveled manifest after streaming (CASSANDRA-3536)
 * filter out unavailable cipher suites when using encryption (CASSANDRA-3178)
 * (HADOOP) add old-style api support for CFIF and CFRR (CASSANDRA-2799)
 * Support TimeUUIDType column names in Stress.java tool (CASSANDRA-3541)
 * (CQL) INSERT/UPDATE/DELETE/TRUNCATE commands should allow CF names to
   be qualified by keyspace (CASSANDRA-3419)
 * always remove endpoints from delevery queue in HH (CASSANDRA-3546)
 * fix race between cf flush and its 2ndary indexes flush (CASSANDRA-3547)
 * fix potential race in AES when a repair fails (CASSANDRA-3548)
 * fix default value validation usage in CLI SET command (CASSANDRA-3553)
 * Optimize componentsFor method for compaction and startup time
   (CASSANDRA-3532)
 * (CQL) Proper ColumnFamily metadata validation on CREATE COLUMNFAMILY 
   (CASSANDRA-3565)
 * fix compression "chunk_length_kb" option to set correct kb value for 
   thrift/avro (CASSANDRA-3558)
 * fix missing response during range slice repair (CASSANDRA-3551)
 * 'describe ring' moved from CLI to nodetool and available through JMX (CASSANDRA-3220)
 * add back partitioner to sstable metadata (CASSANDRA-3540)
 * fix NPE in get_count for counters (CASSANDRA-3601)
Merged from 0.8:
 * remove invalid assertion that table was opened before dropping it
   (CASSANDRA-3580)
 * range and index scans now only send requests to enough replicas to
   satisfy requested CL + RR (CASSANDRA-3598)
 * use cannonical host for local node in nodetool info (CASSANDRA-3556)
 * remove nonlocal DC write optimization since it only worked with
   CL.ONE or CL.LOCAL_QUORUM (CASSANDRA-3577, 3585)
 * detect misuses of CounterColumnType (CASSANDRA-3422)
 * turn off string interning in json2sstable, take 2 (CASSANDRA-2189)
 * validate compression parameters on add/update of the ColumnFamily 
   (CASSANDRA-3573)
 * Check for 0.0.0.0 is incorrect in CFIF (CASSANDRA-3584)
 * Increase vm.max_map_count in debian packaging (CASSANDRA-3563)
 * gossiper will never add itself to saved endpoints (CASSANDRA-3485)


1.0.5
 * revert CASSANDRA-3407 (see CASSANDRA-3540)
 * fix assertion error while forwarding writes to local nodes (CASSANDRA-3539)


1.0.4
 * fix self-hinting of timed out read repair updates and make hinted handoff
   less prone to OOMing a coordinator (CASSANDRA-3440)
 * expose bloom filter sizes via JMX (CASSANDRA-3495)
 * enforce RP tokens 0..2**127 (CASSANDRA-3501)
 * canonicalize paths exposed through JMX (CASSANDRA-3504)
 * fix "liveSize" stat when sstables are removed (CASSANDRA-3496)
 * add bloom filter FP rates to nodetool cfstats (CASSANDRA-3347)
 * record partitioner in sstable metadata component (CASSANDRA-3407)
 * add new upgradesstables nodetool command (CASSANDRA-3406)
 * skip --debug requirement to see common exceptions in CLI (CASSANDRA-3508)
 * fix incorrect query results due to invalid max timestamp (CASSANDRA-3510)
 * make sstableloader recognize compressed sstables (CASSANDRA-3521)
 * avoids race in OutboundTcpConnection in multi-DC setups (CASSANDRA-3530)
 * use SETLOCAL in cassandra.bat (CASSANDRA-3506)
 * fix ConcurrentModificationException in Table.all() (CASSANDRA-3529)
Merged from 0.8:
 * fix concurrence issue in the FailureDetector (CASSANDRA-3519)
 * fix array out of bounds error in counter shard removal (CASSANDRA-3514)
 * avoid dropping tombstones when they might still be needed to shadow
   data in a different sstable (CASSANDRA-2786)


1.0.3
 * revert name-based query defragmentation aka CASSANDRA-2503 (CASSANDRA-3491)
 * fix invalidate-related test failures (CASSANDRA-3437)
 * add next-gen cqlsh to bin/ (CASSANDRA-3188, 3131, 3493)
 * (CQL) fix handling of rows with no columns (CASSANDRA-3424, 3473)
 * fix querying supercolumns by name returning only a subset of
   subcolumns or old subcolumn versions (CASSANDRA-3446)
 * automatically compute sha1 sum for uncompressed data files (CASSANDRA-3456)
 * fix reading metadata/statistics component for version < h (CASSANDRA-3474)
 * add sstable forward-compatibility (CASSANDRA-3478)
 * report compression ratio in CFSMBean (CASSANDRA-3393)
 * fix incorrect size exception during streaming of counters (CASSANDRA-3481)
 * (CQL) fix for counter decrement syntax (CASSANDRA-3418)
 * Fix race introduced by CASSANDRA-2503 (CASSANDRA-3482)
 * Fix incomplete deletion of delivered hints (CASSANDRA-3466)
 * Avoid rescheduling compactions when no compaction was executed 
   (CASSANDRA-3484)
 * fix handling of the chunk_length_kb compression options (CASSANDRA-3492)
Merged from 0.8:
 * fix updating CF row_cache_provider (CASSANDRA-3414)
 * CFMetaData.convertToThrift method to set RowCacheProvider (CASSANDRA-3405)
 * acquire compactionlock during truncate (CASSANDRA-3399)
 * fix displaying cfdef entries for super columnfamilies (CASSANDRA-3415)
 * Make counter shard merging thread safe (CASSANDRA-3178)
 * Revert CASSANDRA-2855
 * Fix bug preventing the use of efficient cross-DC writes (CASSANDRA-3472)
 * `describe ring` command for CLI (CASSANDRA-3220)
 * (Hadoop) skip empty rows when entire row is requested, redux (CASSANDRA-2855)


1.0.2
 * "defragment" rows for name-based queries under STCS (CASSANDRA-2503)
 * Add timing information to cassandra-cli GET/SET/LIST queries (CASSANDRA-3326)
 * Only create one CompressionMetadata object per sstable (CASSANDRA-3427)
 * cleanup usage of StorageService.setMode() (CASSANDRA-3388)
 * Avoid large array allocation for compressed chunk offsets (CASSANDRA-3432)
 * fix DecimalType bytebuffer marshalling (CASSANDRA-3421)
 * fix bug that caused first column in per row indexes to be ignored 
   (CASSANDRA-3441)
 * add JMX call to clean (failed) repair sessions (CASSANDRA-3316)
 * fix sstableloader reference acquisition bug (CASSANDRA-3438)
 * fix estimated row size regression (CASSANDRA-3451)
 * make sure we don't return more columns than asked (CASSANDRA-3303, 3395)
Merged from 0.8:
 * acquire compactionlock during truncate (CASSANDRA-3399)
 * fix displaying cfdef entries for super columnfamilies (CASSANDRA-3415)


1.0.1
 * acquire references during index build to prevent delete problems
   on Windows (CASSANDRA-3314)
 * describe_ring should include datacenter/topology information (CASSANDRA-2882)
 * Thrift sockets are not properly buffered (CASSANDRA-3261)
 * performance improvement for bytebufferutil compare function (CASSANDRA-3286)
 * add system.versions ColumnFamily (CASSANDRA-3140)
 * reduce network copies (CASSANDRA-3333, 3373)
 * limit nodetool to 32MB of heap (CASSANDRA-3124)
 * (CQL) update parser to accept "timestamp" instead of "date" (CASSANDRA-3149)
 * Fix CLI `show schema` to include "compression_options" (CASSANDRA-3368)
 * Snapshot to include manifest under LeveledCompactionStrategy (CASSANDRA-3359)
 * (CQL) SELECT query should allow CF name to be qualified by keyspace (CASSANDRA-3130)
 * (CQL) Fix internal application error specifying 'using consistency ...'
   in lower case (CASSANDRA-3366)
 * fix Deflate compression when compression actually makes the data bigger
   (CASSANDRA-3370)
 * optimize UUIDGen to avoid lock contention on InetAddress.getLocalHost 
   (CASSANDRA-3387)
 * tolerate index being dropped mid-mutation (CASSANDRA-3334, 3313)
 * CompactionManager is now responsible for checking for new candidates
   post-task execution, enabling more consistent leveled compaction 
   (CASSANDRA-3391)
 * Cache HSHA threads (CASSANDRA-3372)
 * use CF/KS names as snapshot prefix for drop + truncate operations
   (CASSANDRA-2997)
 * Break bloom filters up to avoid heap fragmentation (CASSANDRA-2466)
 * fix cassandra hanging on jsvc stop (CASSANDRA-3302)
 * Avoid leveled compaction getting blocked on errors (CASSANDRA-3408)
 * Make reloading the compaction strategy safe (CASSANDRA-3409)
 * ignore 0.8 hints even if compaction begins before we try to purge
   them (CASSANDRA-3385)
 * remove procrun (bin\daemon) from Cassandra source tree and 
   artifacts (CASSANDRA-3331)
 * make cassandra compile under JDK7 (CASSANDRA-3275)
 * remove dependency of clientutil.jar to FBUtilities (CASSANDRA-3299)
 * avoid truncation errors by using long math on long values (CASSANDRA-3364)
 * avoid clock drift on some Windows machine (CASSANDRA-3375)
 * display cache provider in cli 'describe keyspace' command (CASSANDRA-3384)
 * fix incomplete topology information in describe_ring (CASSANDRA-3403)
 * expire dead gossip states based on time (CASSANDRA-2961)
 * improve CompactionTask extensibility (CASSANDRA-3330)
 * Allow one leveled compaction task to kick off another (CASSANDRA-3363)
 * allow encryption only between datacenters (CASSANDRA-2802)
Merged from 0.8:
 * fix truncate allowing data to be replayed post-restart (CASSANDRA-3297)
 * make iwriter final in IndexWriter to avoid NPE (CASSANDRA-2863)
 * (CQL) update grammar to require key clause in DELETE statement
   (CASSANDRA-3349)
 * (CQL) allow numeric keyspace names in USE statement (CASSANDRA-3350)
 * (Hadoop) skip empty rows when slicing the entire row (CASSANDRA-2855)
 * Fix handling of tombstone by SSTableExport/Import (CASSANDRA-3357)
 * fix ColumnIndexer to use long offsets (CASSANDRA-3358)
 * Improved CLI exceptions (CASSANDRA-3312)
 * Fix handling of tombstone by SSTableExport/Import (CASSANDRA-3357)
 * Only count compaction as active (for throttling) when they have
   successfully acquired the compaction lock (CASSANDRA-3344)
 * Display CLI version string on startup (CASSANDRA-3196)
 * (Hadoop) make CFIF try rpc_address or fallback to listen_address
   (CASSANDRA-3214)
 * (Hadoop) accept comma delimited lists of initial thrift connections
   (CASSANDRA-3185)
 * ColumnFamily min_compaction_threshold should be >= 2 (CASSANDRA-3342)
 * (Pig) add 0.8+ types and key validation type in schema (CASSANDRA-3280)
 * Fix completely removing column metadata using CLI (CASSANDRA-3126)
 * CLI `describe cluster;` output should be on separate lines for separate versions
   (CASSANDRA-3170)
 * fix changing durable_writes keyspace option during CF creation
   (CASSANDRA-3292)
 * avoid locking on update when no indexes are involved (CASSANDRA-3386)
 * fix assertionError during repair with ordered partitioners (CASSANDRA-3369)
 * correctly serialize key_validation_class for avro (CASSANDRA-3391)
 * don't expire counter tombstone after streaming (CASSANDRA-3394)
 * prevent nodes that failed to join from hanging around forever 
   (CASSANDRA-3351)
 * remove incorrect optimization from slice read path (CASSANDRA-3390)
 * Fix race in AntiEntropyService (CASSANDRA-3400)


1.0.0-final
 * close scrubbed sstable fd before deleting it (CASSANDRA-3318)
 * fix bug preventing obsolete commitlog segments from being removed
   (CASSANDRA-3269)
 * tolerate whitespace in seed CDL (CASSANDRA-3263)
 * Change default heap thresholds to max(min(1/2 ram, 1G), min(1/4 ram, 8GB))
   (CASSANDRA-3295)
 * Fix broken CompressedRandomAccessReaderTest (CASSANDRA-3298)
 * (CQL) fix type information returned for wildcard queries (CASSANDRA-3311)
 * add estimated tasks to LeveledCompactionStrategy (CASSANDRA-3322)
 * avoid including compaction cache-warming in keycache stats (CASSANDRA-3325)
 * run compaction and hinted handoff threads at MIN_PRIORITY (CASSANDRA-3308)
 * default hsha thrift server to cpu core count in rpc pool (CASSANDRA-3329)
 * add bin\daemon to binary tarball for Windows service (CASSANDRA-3331)
 * Fix places where uncompressed size of sstables was use in place of the
   compressed one (CASSANDRA-3338)
 * Fix hsha thrift server (CASSANDRA-3346)
 * Make sure repair only stream needed sstables (CASSANDRA-3345)


1.0.0-rc2
 * Log a meaningful warning when a node receives a message for a repair session
   that doesn't exist anymore (CASSANDRA-3256)
 * test for NUMA policy support as well as numactl presence (CASSANDRA-3245)
 * Fix FD leak when internode encryption is enabled (CASSANDRA-3257)
 * Remove incorrect assertion in mergeIterator (CASSANDRA-3260)
 * FBUtilities.hexToBytes(String) to throw NumberFormatException when string
   contains non-hex characters (CASSANDRA-3231)
 * Keep SimpleSnitch proximity ordering unchanged from what the Strategy
   generates, as intended (CASSANDRA-3262)
 * remove Scrub from compactionstats when finished (CASSANDRA-3255)
 * fix counter entry in jdbc TypesMap (CASSANDRA-3268)
 * fix full queue scenario for ParallelCompactionIterator (CASSANDRA-3270)
 * fix bootstrap process (CASSANDRA-3285)
 * don't try delivering hints if when there isn't any (CASSANDRA-3176)
 * CLI documentation change for ColumnFamily `compression_options` (CASSANDRA-3282)
 * ignore any CF ids sent by client for adding CF/KS (CASSANDRA-3288)
 * remove obsolete hints on first startup (CASSANDRA-3291)
 * use correct ISortedColumns for time-optimized reads (CASSANDRA-3289)
 * Evict gossip state immediately when a token is taken over by a new IP 
   (CASSANDRA-3259)


1.0.0-rc1
 * Update CQL to generate microsecond timestamps by default (CASSANDRA-3227)
 * Fix counting CFMetadata towards Memtable liveRatio (CASSANDRA-3023)
 * Kill server on wrapped OOME such as from FileChannel.map (CASSANDRA-3201)
 * remove unnecessary copy when adding to row cache (CASSANDRA-3223)
 * Log message when a full repair operation completes (CASSANDRA-3207)
 * Fix streamOutSession keeping sstables references forever if the remote end
   dies (CASSANDRA-3216)
 * Remove dynamic_snitch boolean from example configuration (defaulting to 
   true) and set default badness threshold to 0.1 (CASSANDRA-3229)
 * Base choice of random or "balanced" token on bootstrap on whether
   schema definitions were found (CASSANDRA-3219)
 * Fixes for LeveledCompactionStrategy score computation, prioritization,
   scheduling, and performance (CASSANDRA-3224, 3234)
 * parallelize sstable open at server startup (CASSANDRA-2988)
 * fix handling of exceptions writing to OutboundTcpConnection (CASSANDRA-3235)
 * Allow using quotes in "USE <keyspace>;" CLI command (CASSANDRA-3208)
 * Don't allow any cache loading exceptions to halt startup (CASSANDRA-3218)
 * Fix sstableloader --ignores option (CASSANDRA-3247)
 * File descriptor limit increased in packaging (CASSANDRA-3206)
 * Fix deadlock in commit log during flush (CASSANDRA-3253) 


1.0.0-beta1
 * removed binarymemtable (CASSANDRA-2692)
 * add commitlog_total_space_in_mb to prevent fragmented logs (CASSANDRA-2427)
 * removed commitlog_rotation_threshold_in_mb configuration (CASSANDRA-2771)
 * make AbstractBounds.normalize de-overlapp overlapping ranges (CASSANDRA-2641)
 * replace CollatingIterator, ReducingIterator with MergeIterator 
   (CASSANDRA-2062)
 * Fixed the ability to set compaction strategy in cli using create column 
   family command (CASSANDRA-2778)
 * clean up tmp files after failed compaction (CASSANDRA-2468)
 * restrict repair streaming to specific columnfamilies (CASSANDRA-2280)
 * don't bother persisting columns shadowed by a row tombstone (CASSANDRA-2589)
 * reset CF and SC deletion times after gc_grace (CASSANDRA-2317)
 * optimize away seek when compacting wide rows (CASSANDRA-2879)
 * single-pass streaming (CASSANDRA-2677, 2906, 2916, 3003)
 * use reference counting for deleting sstables instead of relying on GC
   (CASSANDRA-2521, 3179)
 * store hints as serialized mutations instead of pointers to data row
   (CASSANDRA-2045)
 * store hints in the coordinator node instead of in the closest replica 
   (CASSANDRA-2914)
 * add row_cache_keys_to_save CF option (CASSANDRA-1966)
 * check column family validity in nodetool repair (CASSANDRA-2933)
 * use lazy initialization instead of class initialization in NodeId
   (CASSANDRA-2953)
 * add paging to get_count (CASSANDRA-2894)
 * fix "short reads" in [multi]get (CASSANDRA-2643, 3157, 3192)
 * add optional compression for sstables (CASSANDRA-47, 2994, 3001, 3128)
 * add scheduler JMX metrics (CASSANDRA-2962)
 * add block level checksum for compressed data (CASSANDRA-1717)
 * make column family backed column map pluggable and introduce unsynchronized
   ArrayList backed one to speedup reads (CASSANDRA-2843, 3165, 3205)
 * refactoring of the secondary index api (CASSANDRA-2982)
 * make CL > ONE reads wait for digest reconciliation before returning
   (CASSANDRA-2494)
 * fix missing logging for some exceptions (CASSANDRA-2061)
 * refactor and optimize ColumnFamilyStore.files(...) and Descriptor.fromFilename(String)
   and few other places responsible for work with SSTable files (CASSANDRA-3040)
 * Stop reading from sstables once we know we have the most recent columns,
   for query-by-name requests (CASSANDRA-2498)
 * Add query-by-column mode to stress.java (CASSANDRA-3064)
 * Add "install" command to cassandra.bat (CASSANDRA-292)
 * clean up KSMetadata, CFMetadata from unnecessary
   Thrift<->Avro conversion methods (CASSANDRA-3032)
 * Add timeouts to client request schedulers (CASSANDRA-3079, 3096)
 * Cli to use hashes rather than array of hashes for strategy options (CASSANDRA-3081)
 * LeveledCompactionStrategy (CASSANDRA-1608, 3085, 3110, 3087, 3145, 3154, 3182)
 * Improvements of the CLI `describe` command (CASSANDRA-2630)
 * reduce window where dropped CF sstables may not be deleted (CASSANDRA-2942)
 * Expose gossip/FD info to JMX (CASSANDRA-2806)
 * Fix streaming over SSL when compressed SSTable involved (CASSANDRA-3051)
 * Add support for pluggable secondary index implementations (CASSANDRA-3078)
 * remove compaction_thread_priority setting (CASSANDRA-3104)
 * generate hints for replicas that timeout, not just replicas that are known
   to be down before starting (CASSANDRA-2034)
 * Add throttling for internode streaming (CASSANDRA-3080)
 * make the repair of a range repair all replica (CASSANDRA-2610, 3194)
 * expose the ability to repair the first range (as returned by the
   partitioner) of a node (CASSANDRA-2606)
 * Streams Compression (CASSANDRA-3015)
 * add ability to use multiple threads during a single compaction
   (CASSANDRA-2901)
 * make AbstractBounds.normalize support overlapping ranges (CASSANDRA-2641)
 * fix of the CQL count() behavior (CASSANDRA-3068)
 * use TreeMap backed column families for the SSTable simple writers
   (CASSANDRA-3148)
 * fix inconsistency of the CLI syntax when {} should be used instead of [{}]
   (CASSANDRA-3119)
 * rename CQL type names to match expected SQL behavior (CASSANDRA-3149, 3031)
 * Arena-based allocation for memtables (CASSANDRA-2252, 3162, 3163, 3168)
 * Default RR chance to 0.1 (CASSANDRA-3169)
 * Add RowLevel support to secondary index API (CASSANDRA-3147)
 * Make SerializingCacheProvider the default if JNA is available (CASSANDRA-3183)
 * Fix backwards compatibilty for CQL memtable properties (CASSANDRA-3190)
 * Add five-minute delay before starting compactions on a restarted server
   (CASSANDRA-3181)
 * Reduce copies done for intra-host messages (CASSANDRA-1788, 3144)
 * support of compaction strategy option for stress.java (CASSANDRA-3204)
 * make memtable throughput and column count thresholds no-ops (CASSANDRA-2449)
 * Return schema information along with the resultSet in CQL (CASSANDRA-2734)
 * Add new DecimalType (CASSANDRA-2883)
 * Fix assertion error in RowRepairResolver (CASSANDRA-3156)
 * Reduce unnecessary high buffer sizes (CASSANDRA-3171)
 * Pluggable compaction strategy (CASSANDRA-1610)
 * Add new broadcast_address config option (CASSANDRA-2491)


0.8.7
 * Kill server on wrapped OOME such as from FileChannel.map (CASSANDRA-3201)
 * Allow using quotes in "USE <keyspace>;" CLI command (CASSANDRA-3208)
 * Log message when a full repair operation completes (CASSANDRA-3207)
 * Don't allow any cache loading exceptions to halt startup (CASSANDRA-3218)
 * Fix sstableloader --ignores option (CASSANDRA-3247)
 * File descriptor limit increased in packaging (CASSANDRA-3206)
 * Log a meaningfull warning when a node receive a message for a repair session
   that doesn't exist anymore (CASSANDRA-3256)
 * Fix FD leak when internode encryption is enabled (CASSANDRA-3257)
 * FBUtilities.hexToBytes(String) to throw NumberFormatException when string
   contains non-hex characters (CASSANDRA-3231)
 * Keep SimpleSnitch proximity ordering unchanged from what the Strategy
   generates, as intended (CASSANDRA-3262)
 * remove Scrub from compactionstats when finished (CASSANDRA-3255)
 * Fix tool .bat files when CASSANDRA_HOME contains spaces (CASSANDRA-3258)
 * Force flush of status table when removing/updating token (CASSANDRA-3243)
 * Evict gossip state immediately when a token is taken over by a new IP (CASSANDRA-3259)
 * Fix bug where the failure detector can take too long to mark a host
   down (CASSANDRA-3273)
 * (Hadoop) allow wrapping ranges in queries (CASSANDRA-3137)
 * (Hadoop) check all interfaces for a match with split location
   before falling back to random replica (CASSANDRA-3211)
 * (Hadoop) Make Pig storage handle implements LoadMetadata (CASSANDRA-2777)
 * (Hadoop) Fix exception during PIG 'dump' (CASSANDRA-2810)
 * Fix stress COUNTER_GET option (CASSANDRA-3301)
 * Fix missing fields in CLI `show schema` output (CASSANDRA-3304)
 * Nodetool no longer leaks threads and closes JMX connections (CASSANDRA-3309)
 * fix truncate allowing data to be replayed post-restart (CASSANDRA-3297)
 * Move SimpleAuthority and SimpleAuthenticator to examples (CASSANDRA-2922)
 * Fix handling of tombstone by SSTableExport/Import (CASSANDRA-3357)
 * Fix transposition in cfHistograms (CASSANDRA-3222)
 * Allow using number as DC name when creating keyspace in CQL (CASSANDRA-3239)
 * Force flush of system table after updating/removing a token (CASSANDRA-3243)


0.8.6
 * revert CASSANDRA-2388
 * change TokenRange.endpoints back to listen/broadcast address to match
   pre-1777 behavior, and add TokenRange.rpc_endpoints instead (CASSANDRA-3187)
 * avoid trying to watch cassandra-topology.properties when loaded from jar
   (CASSANDRA-3138)
 * prevent users from creating keyspaces with LocalStrategy replication
   (CASSANDRA-3139)
 * fix CLI `show schema;` to output correct keyspace definition statement
   (CASSANDRA-3129)
 * CustomTThreadPoolServer to log TTransportException at DEBUG level
   (CASSANDRA-3142)
 * allow topology sort to work with non-unique rack names between 
   datacenters (CASSANDRA-3152)
 * Improve caching of same-version Messages on digest and repair paths
   (CASSANDRA-3158)
 * Randomize choice of first replica for counter increment (CASSANDRA-2890)
 * Fix using read_repair_chance instead of merge_shard_change (CASSANDRA-3202)
 * Avoid streaming data to nodes that already have it, on move as well as
   decommission (CASSANDRA-3041)
 * Fix divide by zero error in GCInspector (CASSANDRA-3164)
 * allow quoting of the ColumnFamily name in CLI `create column family`
   statement (CASSANDRA-3195)
 * Fix rolling upgrade from 0.7 to 0.8 problem (CASSANDRA-3166)
 * Accomodate missing encryption_options in IncomingTcpConnection.stream
   (CASSANDRA-3212)


0.8.5
 * fix NPE when encryption_options is unspecified (CASSANDRA-3007)
 * include column name in validation failure exceptions (CASSANDRA-2849)
 * make sure truncate clears out the commitlog so replay won't re-
   populate with truncated data (CASSANDRA-2950)
 * fix NPE when debug logging is enabled and dropped CF is present
   in a commitlog segment (CASSANDRA-3021)
 * fix cassandra.bat when CASSANDRA_HOME contains spaces (CASSANDRA-2952)
 * fix to SSTableSimpleUnsortedWriter bufferSize calculation (CASSANDRA-3027)
 * make cleanup and normal compaction able to skip empty rows
   (rows containing nothing but expired tombstones) (CASSANDRA-3039)
 * work around native memory leak in com.sun.management.GarbageCollectorMXBean
   (CASSANDRA-2868)
 * validate that column names in column_metadata are not equal to key_alias
   on create/update of the ColumnFamily and CQL 'ALTER' statement (CASSANDRA-3036)
 * return an InvalidRequestException if an indexed column is assigned
   a value larger than 64KB (CASSANDRA-3057)
 * fix of numeric-only and string column names handling in CLI "drop index" 
   (CASSANDRA-3054)
 * prune index scan resultset back to original request for lazy
   resultset expansion case (CASSANDRA-2964)
 * (Hadoop) fail jobs when Cassandra node has failed but TaskTracker
   has not (CASSANDRA-2388)
 * fix dynamic snitch ignoring nodes when read_repair_chance is zero
   (CASSANDRA-2662)
 * avoid retaining references to dropped CFS objects in 
   CompactionManager.estimatedCompactions (CASSANDRA-2708)
 * expose rpc timeouts per host in MessagingServiceMBean (CASSANDRA-2941)
 * avoid including cwd in classpath for deb and rpm packages (CASSANDRA-2881)
 * remove gossip state when a new IP takes over a token (CASSANDRA-3071)
 * allow sstable2json to work on index sstable files (CASSANDRA-3059)
 * always hint counters (CASSANDRA-3099)
 * fix log4j initialization in EmbeddedCassandraService (CASSANDRA-2857)
 * remove gossip state when a new IP takes over a token (CASSANDRA-3071)
 * work around native memory leak in com.sun.management.GarbageCollectorMXBean
    (CASSANDRA-2868)
 * fix UnavailableException with writes at CL.EACH_QUORM (CASSANDRA-3084)
 * fix parsing of the Keyspace and ColumnFamily names in numeric
   and string representations in CLI (CASSANDRA-3075)
 * fix corner cases in Range.differenceToFetch (CASSANDRA-3084)
 * fix ip address String representation in the ring cache (CASSANDRA-3044)
 * fix ring cache compatibility when mixing pre-0.8.4 nodes with post-
   in the same cluster (CASSANDRA-3023)
 * make repair report failure when a node participating dies (instead of
   hanging forever) (CASSANDRA-2433)
 * fix handling of the empty byte buffer by ReversedType (CASSANDRA-3111)
 * Add validation that Keyspace names are case-insensitively unique (CASSANDRA-3066)
 * catch invalid key_validation_class before instantiating UpdateColumnFamily (CASSANDRA-3102)
 * make Range and Bounds objects client-safe (CASSANDRA-3108)
 * optionally skip log4j configuration (CASSANDRA-3061)
 * bundle sstableloader with the debian package (CASSANDRA-3113)
 * don't try to build secondary indexes when there is none (CASSANDRA-3123)
 * improve SSTableSimpleUnsortedWriter speed for large rows (CASSANDRA-3122)
 * handle keyspace arguments correctly in nodetool snapshot (CASSANDRA-3038)
 * Fix SSTableImportTest on windows (CASSANDRA-3043)
 * expose compactionThroughputMbPerSec through JMX (CASSANDRA-3117)
 * log keyspace and CF of large rows being compacted


0.8.4
 * change TokenRing.endpoints to be a list of rpc addresses instead of 
   listen/broadcast addresses (CASSANDRA-1777)
 * include files-to-be-streamed in StreamInSession.getSources (CASSANDRA-2972)
 * use JAVA env var in cassandra-env.sh (CASSANDRA-2785, 2992)
 * avoid doing read for no-op replicate-on-write at CL=1 (CASSANDRA-2892)
 * refuse counter write for CL.ANY (CASSANDRA-2990)
 * switch back to only logging recent dropped messages (CASSANDRA-3004)
 * always deserialize RowMutation for counters (CASSANDRA-3006)
 * ignore saved replication_factor strategy_option for NTS (CASSANDRA-3011)
 * make sure pre-truncate CL segments are discarded (CASSANDRA-2950)


0.8.3
 * add ability to drop local reads/writes that are going to timeout
   (CASSANDRA-2943)
 * revamp token removal process, keep gossip states for 3 days (CASSANDRA-2496)
 * don't accept extra args for 0-arg nodetool commands (CASSANDRA-2740)
 * log unavailableexception details at debug level (CASSANDRA-2856)
 * expose data_dir though jmx (CASSANDRA-2770)
 * don't include tmp files as sstable when create cfs (CASSANDRA-2929)
 * log Java classpath on startup (CASSANDRA-2895)
 * keep gossipped version in sync with actual on migration coordinator 
   (CASSANDRA-2946)
 * use lazy initialization instead of class initialization in NodeId
   (CASSANDRA-2953)
 * check column family validity in nodetool repair (CASSANDRA-2933)
 * speedup bytes to hex conversions dramatically (CASSANDRA-2850)
 * Flush memtables on shutdown when durable writes are disabled 
   (CASSANDRA-2958)
 * improved POSIX compatibility of start scripts (CASsANDRA-2965)
 * add counter support to Hadoop InputFormat (CASSANDRA-2981)
 * fix bug where dirty commitlog segments were removed (and avoid keeping 
   segments with no post-flush activity permanently dirty) (CASSANDRA-2829)
 * fix throwing exception with batch mutation of counter super columns
   (CASSANDRA-2949)
 * ignore system tables during repair (CASSANDRA-2979)
 * throw exception when NTS is given replication_factor as an option
   (CASSANDRA-2960)
 * fix assertion error during compaction of counter CFs (CASSANDRA-2968)
 * avoid trying to create index names, when no index exists (CASSANDRA-2867)
 * don't sample the system table when choosing a bootstrap token
   (CASSANDRA-2825)
 * gossiper notifies of local state changes (CASSANDRA-2948)
 * add asynchronous and half-sync/half-async (hsha) thrift servers 
   (CASSANDRA-1405)
 * fix potential use of free'd native memory in SerializingCache 
   (CASSANDRA-2951)
 * prune index scan resultset back to original request for lazy
   resultset expansion case (CASSANDRA-2964)
 * (Hadoop) fail jobs when Cassandra node has failed but TaskTracker
    has not (CASSANDRA-2388)


0.8.2
 * CQL: 
   - include only one row per unique key for IN queries (CASSANDRA-2717)
   - respect client timestamp on full row deletions (CASSANDRA-2912)
 * improve thread-safety in StreamOutSession (CASSANDRA-2792)
 * allow deleting a row and updating indexed columns in it in the
   same mutation (CASSANDRA-2773)
 * Expose number of threads blocked on submitting memtable to flush
   in JMX (CASSANDRA-2817)
 * add ability to return "endpoints" to nodetool (CASSANDRA-2776)
 * Add support for multiple (comma-delimited) coordinator addresses
   to ColumnFamilyInputFormat (CASSANDRA-2807)
 * fix potential NPE while scheduling read repair for range slice
   (CASSANDRA-2823)
 * Fix race in SystemTable.getCurrentLocalNodeId (CASSANDRA-2824)
 * Correctly set default for replicate_on_write (CASSANDRA-2835)
 * improve nodetool compactionstats formatting (CASSANDRA-2844)
 * fix index-building status display (CASSANDRA-2853)
 * fix CLI perpetuating obsolete KsDef.replication_factor (CASSANDRA-2846)
 * improve cli treatment of multiline comments (CASSANDRA-2852)
 * handle row tombstones correctly in EchoedRow (CASSANDRA-2786)
 * add MessagingService.get[Recently]DroppedMessages and
   StorageService.getExceptionCount (CASSANDRA-2804)
 * fix possibility of spurious UnavailableException for LOCAL_QUORUM
   reads with dynamic snitch + read repair disabled (CASSANDRA-2870)
 * add ant-optional as dependence for the debian package (CASSANDRA-2164)
 * add option to specify limit for get_slice in the CLI (CASSANDRA-2646)
 * decrease HH page size (CASSANDRA-2832)
 * reset cli keyspace after dropping the current one (CASSANDRA-2763)
 * add KeyRange option to Hadoop inputformat (CASSANDRA-1125)
 * fix protocol versioning (CASSANDRA-2818, 2860)
 * support spaces in path to log4j configuration (CASSANDRA-2383)
 * avoid including inferred types in CF update (CASSANDRA-2809)
 * fix JMX bulkload call (CASSANDRA-2908)
 * fix updating KS with durable_writes=false (CASSANDRA-2907)
 * add simplified facade to SSTableWriter for bulk loading use
   (CASSANDRA-2911)
 * fix re-using index CF sstable names after drop/recreate (CASSANDRA-2872)
 * prepend CF to default index names (CASSANDRA-2903)
 * fix hint replay (CASSANDRA-2928)
 * Properly synchronize repair's merkle tree computation (CASSANDRA-2816)


0.8.1
 * CQL:
   - support for insert, delete in BATCH (CASSANDRA-2537)
   - support for IN to SELECT, UPDATE (CASSANDRA-2553)
   - timestamp support for INSERT, UPDATE, and BATCH (CASSANDRA-2555)
   - TTL support (CASSANDRA-2476)
   - counter support (CASSANDRA-2473)
   - ALTER COLUMNFAMILY (CASSANDRA-1709)
   - DROP INDEX (CASSANDRA-2617)
   - add SCHEMA/TABLE as aliases for KS/CF (CASSANDRA-2743)
   - server handles wait-for-schema-agreement (CASSANDRA-2756)
   - key alias support (CASSANDRA-2480)
 * add support for comparator parameters and a generic ReverseType
   (CASSANDRA-2355)
 * add CompositeType and DynamicCompositeType (CASSANDRA-2231)
 * optimize batches containing multiple updates to the same row
   (CASSANDRA-2583)
 * adjust hinted handoff page size to avoid OOM with large columns 
   (CASSANDRA-2652)
 * mark BRAF buffer invalid post-flush so we don't re-flush partial
   buffers again, especially on CL writes (CASSANDRA-2660)
 * add DROP INDEX support to CLI (CASSANDRA-2616)
 * don't perform HH to client-mode [storageproxy] nodes (CASSANDRA-2668)
 * Improve forceDeserialize/getCompactedRow encapsulation (CASSANDRA-2659)
 * Don't write CounterUpdateColumn to disk in tests (CASSANDRA-2650)
 * Add sstable bulk loading utility (CASSANDRA-1278)
 * avoid replaying hints to dropped columnfamilies (CASSANDRA-2685)
 * add placeholders for missing rows in range query pseudo-RR (CASSANDRA-2680)
 * remove no-op HHOM.renameHints (CASSANDRA-2693)
 * clone super columns to avoid modifying them during flush (CASSANDRA-2675)
 * allow writes to bypass the commitlog for certain keyspaces (CASSANDRA-2683)
 * avoid NPE when bypassing commitlog during memtable flush (CASSANDRA-2781)
 * Added support for making bootstrap retry if nodes flap (CASSANDRA-2644)
 * Added statusthrift to nodetool to report if thrift server is running (CASSANDRA-2722)
 * Fixed rows being cached if they do not exist (CASSANDRA-2723)
 * Support passing tableName and cfName to RowCacheProviders (CASSANDRA-2702)
 * close scrub file handles (CASSANDRA-2669)
 * throttle migration replay (CASSANDRA-2714)
 * optimize column serializer creation (CASSANDRA-2716)
 * Added support for making bootstrap retry if nodes flap (CASSANDRA-2644)
 * Added statusthrift to nodetool to report if thrift server is running
   (CASSANDRA-2722)
 * Fixed rows being cached if they do not exist (CASSANDRA-2723)
 * fix truncate/compaction race (CASSANDRA-2673)
 * workaround large resultsets causing large allocation retention
   by nio sockets (CASSANDRA-2654)
 * fix nodetool ring use with Ec2Snitch (CASSANDRA-2733)
 * fix removing columns and subcolumns that are supressed by a row or
   supercolumn tombstone during replica resolution (CASSANDRA-2590)
 * support sstable2json against snapshot sstables (CASSANDRA-2386)
 * remove active-pull schema requests (CASSANDRA-2715)
 * avoid marking entire list of sstables as actively being compacted
   in multithreaded compaction (CASSANDRA-2765)
 * seek back after deserializing a row to update cache with (CASSANDRA-2752)
 * avoid skipping rows in scrub for counter column family (CASSANDRA-2759)
 * fix ConcurrentModificationException in repair when dealing with 0.7 node
   (CASSANDRA-2767)
 * use threadsafe collections for StreamInSession (CASSANDRA-2766)
 * avoid infinite loop when creating merkle tree (CASSANDRA-2758)
 * avoids unmarking compacting sstable prematurely in cleanup (CASSANDRA-2769)
 * fix NPE when the commit log is bypassed (CASSANDRA-2718)
 * don't throw an exception in SS.isRPCServerRunning (CASSANDRA-2721)
 * make stress.jar executable (CASSANDRA-2744)
 * add daemon mode to java stress (CASSANDRA-2267)
 * expose the DC and rack of a node through JMX and nodetool ring (CASSANDRA-2531)
 * fix cache mbean getSize (CASSANDRA-2781)
 * Add Date, Float, Double, and Boolean types (CASSANDRA-2530)
 * Add startup flag to renew counter node id (CASSANDRA-2788)
 * add jamm agent to cassandra.bat (CASSANDRA-2787)
 * fix repair hanging if a neighbor has nothing to send (CASSANDRA-2797)
 * purge tombstone even if row is in only one sstable (CASSANDRA-2801)
 * Fix wrong purge of deleted cf during compaction (CASSANDRA-2786)
 * fix race that could result in Hadoop writer failing to throw an
   exception encountered after close() (CASSANDRA-2755)
 * fix scan wrongly throwing assertion error (CASSANDRA-2653)
 * Always use even distribution for merkle tree with RandomPartitionner
   (CASSANDRA-2841)
 * fix describeOwnership for OPP (CASSANDRA-2800)
 * ensure that string tokens do not contain commas (CASSANDRA-2762)


0.8.0-final
 * fix CQL grammar warning and cqlsh regression from CASSANDRA-2622
 * add ant generate-cql-html target (CASSANDRA-2526)
 * update CQL consistency levels (CASSANDRA-2566)
 * debian packaging fixes (CASSANDRA-2481, 2647)
 * fix UUIDType, IntegerType for direct buffers (CASSANDRA-2682, 2684)
 * switch to native Thrift for Hadoop map/reduce (CASSANDRA-2667)
 * fix StackOverflowError when building from eclipse (CASSANDRA-2687)
 * only provide replication_factor to strategy_options "help" for
   SimpleStrategy, OldNetworkTopologyStrategy (CASSANDRA-2678, 2713)
 * fix exception adding validators to non-string columns (CASSANDRA-2696)
 * avoid instantiating DatabaseDescriptor in JDBC (CASSANDRA-2694)
 * fix potential stack overflow during compaction (CASSANDRA-2626)
 * clone super columns to avoid modifying them during flush (CASSANDRA-2675)
 * reset underlying iterator in EchoedRow constructor (CASSANDRA-2653)


0.8.0-rc1
 * faster flushes and compaction from fixing excessively pessimistic 
   rebuffering in BRAF (CASSANDRA-2581)
 * fix returning null column values in the python cql driver (CASSANDRA-2593)
 * fix merkle tree splitting exiting early (CASSANDRA-2605)
 * snapshot_before_compaction directory name fix (CASSANDRA-2598)
 * Disable compaction throttling during bootstrap (CASSANDRA-2612) 
 * fix CQL treatment of > and < operators in range slices (CASSANDRA-2592)
 * fix potential double-application of counter updates on commitlog replay
   by moving replay position from header to sstable metadata (CASSANDRA-2419)
 * JDBC CQL driver exposes getColumn for access to timestamp
 * JDBC ResultSetMetadata properties added to AbstractType
 * r/m clustertool (CASSANDRA-2607)
 * add support for presenting row key as a column in CQL result sets 
   (CASSANDRA-2622)
 * Don't allow {LOCAL|EACH}_QUORUM unless strategy is NTS (CASSANDRA-2627)
 * validate keyspace strategy_options during CQL create (CASSANDRA-2624)
 * fix empty Result with secondary index when limit=1 (CASSANDRA-2628)
 * Fix regression where bootstrapping a node with no schema fails
   (CASSANDRA-2625)
 * Allow removing LocationInfo sstables (CASSANDRA-2632)
 * avoid attempting to replay mutations from dropped keyspaces (CASSANDRA-2631)
 * avoid using cached position of a key when GT is requested (CASSANDRA-2633)
 * fix counting bloom filter true positives (CASSANDRA-2637)
 * initialize local ep state prior to gossip startup if needed (CASSANDRA-2638)
 * fix counter increment lost after restart (CASSANDRA-2642)
 * add quote-escaping via backslash to CLI (CASSANDRA-2623)
 * fix pig example script (CASSANDRA-2487)
 * fix dynamic snitch race in adding latencies (CASSANDRA-2618)
 * Start/stop cassandra after more important services such as mdadm in
   debian packaging (CASSANDRA-2481)


0.8.0-beta2
 * fix NPE compacting index CFs (CASSANDRA-2528)
 * Remove checking all column families on startup for compaction candidates 
   (CASSANDRA-2444)
 * validate CQL create keyspace options (CASSANDRA-2525)
 * fix nodetool setcompactionthroughput (CASSANDRA-2550)
 * move	gossip heartbeat back to its own thread (CASSANDRA-2554)
 * validate cql TRUNCATE columnfamily before truncating (CASSANDRA-2570)
 * fix batch_mutate for mixed standard-counter mutations (CASSANDRA-2457)
 * disallow making schema changes to system keyspace (CASSANDRA-2563)
 * fix sending mutation messages multiple times (CASSANDRA-2557)
 * fix incorrect use of NBHM.size in ReadCallback that could cause
   reads to time out even when responses were received (CASSANDRA-2552)
 * trigger read repair correctly for LOCAL_QUORUM reads (CASSANDRA-2556)
 * Allow configuring the number of compaction thread (CASSANDRA-2558)
 * forceUserDefinedCompaction will attempt to compact what it is given
   even if the pessimistic estimate is that there is not enough disk space;
   automatic compactions will only compact 2 or more sstables (CASSANDRA-2575)
 * refuse to apply migrations with older timestamps than the current 
   schema (CASSANDRA-2536)
 * remove unframed Thrift transport option
 * include indexes in snapshots (CASSANDRA-2596)
 * improve ignoring of obsolete mutations in index maintenance (CASSANDRA-2401)
 * recognize attempt to drop just the index while leaving the column
   definition alone (CASSANDRA-2619)
  

0.8.0-beta1
 * remove Avro RPC support (CASSANDRA-926)
 * support for columns that act as incr/decr counters 
   (CASSANDRA-1072, 1937, 1944, 1936, 2101, 2093, 2288, 2105, 2384, 2236, 2342,
   2454)
 * CQL (CASSANDRA-1703, 1704, 1705, 1706, 1707, 1708, 1710, 1711, 1940, 
   2124, 2302, 2277, 2493)
 * avoid double RowMutation serialization on write path (CASSANDRA-1800)
 * make NetworkTopologyStrategy the default (CASSANDRA-1960)
 * configurable internode encryption (CASSANDRA-1567, 2152)
 * human readable column names in sstable2json output (CASSANDRA-1933)
 * change default JMX port to 7199 (CASSANDRA-2027)
 * backwards compatible internal messaging (CASSANDRA-1015)
 * atomic switch of memtables and sstables (CASSANDRA-2284)
 * add pluggable SeedProvider (CASSANDRA-1669)
 * Fix clustertool to not throw exception when calling get_endpoints (CASSANDRA-2437)
 * upgrade to thrift 0.6 (CASSANDRA-2412) 
 * repair works on a token range instead of full ring (CASSANDRA-2324)
 * purge tombstones from row cache (CASSANDRA-2305)
 * push replication_factor into strategy_options (CASSANDRA-1263)
 * give snapshots the same name on each node (CASSANDRA-1791)
 * remove "nodetool loadbalance" (CASSANDRA-2448)
 * multithreaded compaction (CASSANDRA-2191)
 * compaction throttling (CASSANDRA-2156)
 * add key type information and alias (CASSANDRA-2311, 2396)
 * cli no longer divides read_repair_chance by 100 (CASSANDRA-2458)
 * made CompactionInfo.getTaskType return an enum (CASSANDRA-2482)
 * add a server-wide cap on measured memtable memory usage and aggressively
   flush to keep under that threshold (CASSANDRA-2006)
 * add unified UUIDType (CASSANDRA-2233)
 * add off-heap row cache support (CASSANDRA-1969)


0.7.5
 * improvements/fixes to PIG driver (CASSANDRA-1618, CASSANDRA-2387,
   CASSANDRA-2465, CASSANDRA-2484)
 * validate index names (CASSANDRA-1761)
 * reduce contention on Table.flusherLock (CASSANDRA-1954)
 * try harder to detect failures during streaming, cleaning up temporary
   files more reliably (CASSANDRA-2088)
 * shut down server for OOM on a Thrift thread (CASSANDRA-2269)
 * fix tombstone handling in repair and sstable2json (CASSANDRA-2279)
 * preserve version when streaming data from old sstables (CASSANDRA-2283)
 * don't start repair if a neighboring node is marked as dead (CASSANDRA-2290)
 * purge tombstones from row cache (CASSANDRA-2305)
 * Avoid seeking when sstable2json exports the entire file (CASSANDRA-2318)
 * clear Built flag in system table when dropping an index (CASSANDRA-2320)
 * don't allow arbitrary argument for stress.java (CASSANDRA-2323)
 * validate values for index predicates in get_indexed_slice (CASSANDRA-2328)
 * queue secondary indexes for flush before the parent (CASSANDRA-2330)
 * allow job configuration to set the CL used in Hadoop jobs (CASSANDRA-2331)
 * add memtable_flush_queue_size defaulting to 4 (CASSANDRA-2333)
 * Allow overriding of initial_token, storage_port and rpc_port from system
   properties (CASSANDRA-2343)
 * fix comparator used for non-indexed secondary expressions in index scan
   (CASSANDRA-2347)
 * ensure size calculation and write phase of large-row compaction use
   the same threshold for TTL expiration (CASSANDRA-2349)
 * fix race when iterating CFs during add/drop (CASSANDRA-2350)
 * add ConsistencyLevel command to CLI (CASSANDRA-2354)
 * allow negative numbers in the cli (CASSANDRA-2358)
 * hard code serialVersionUID for tokens class (CASSANDRA-2361)
 * fix potential infinite loop in ByteBufferUtil.inputStream (CASSANDRA-2365)
 * fix encoding bugs in HintedHandoffManager, SystemTable when default
   charset is not UTF8 (CASSANDRA-2367)
 * avoids having removed node reappearing in Gossip (CASSANDRA-2371)
 * fix incorrect truncation of long to int when reading columns via block
   index (CASSANDRA-2376)
 * fix NPE during stream session (CASSANDRA-2377)
 * fix race condition that could leave orphaned data files when dropping CF or
   KS (CASSANDRA-2381)
 * fsync statistics component on write (CASSANDRA-2382)
 * fix duplicate results from CFS.scan (CASSANDRA-2406)
 * add IntegerType to CLI help (CASSANDRA-2414)
 * avoid caching token-only decoratedkeys (CASSANDRA-2416)
 * convert mmap assertion to if/throw so scrub can catch it (CASSANDRA-2417)
 * don't overwrite gc log (CASSANDR-2418)
 * invalidate row cache for streamed row to avoid inconsitencies
   (CASSANDRA-2420)
 * avoid copies in range/index scans (CASSANDRA-2425)
 * make sure we don't wipe data during cleanup if the node has not join
   the ring (CASSANDRA-2428)
 * Try harder to close files after compaction (CASSANDRA-2431)
 * re-set bootstrapped flag after move finishes (CASSANDRA-2435)
 * display validation_class in CLI 'describe keyspace' (CASSANDRA-2442)
 * make cleanup compactions cleanup the row cache (CASSANDRA-2451)
 * add column fields validation to scrub (CASSANDRA-2460)
 * use 64KB flush buffer instead of in_memory_compaction_limit (CASSANDRA-2463)
 * fix backslash substitutions in CLI (CASSANDRA-2492)
 * disable cache saving for system CFS (CASSANDRA-2502)
 * fixes for verifying destination availability under hinted conditions
   so UE can be thrown intead of timing out (CASSANDRA-2514)
 * fix update of validation class in column metadata (CASSANDRA-2512)
 * support LOCAL_QUORUM, EACH_QUORUM CLs outside of NTS (CASSANDRA-2516)
 * preserve version when streaming data from old sstables (CASSANDRA-2283)
 * fix backslash substitutions in CLI (CASSANDRA-2492)
 * count a row deletion as one operation towards memtable threshold 
   (CASSANDRA-2519)
 * support LOCAL_QUORUM, EACH_QUORUM CLs outside of NTS (CASSANDRA-2516)


0.7.4
 * add nodetool join command (CASSANDRA-2160)
 * fix secondary indexes on pre-existing or streamed data (CASSANDRA-2244)
 * initialize endpoint in gossiper earlier (CASSANDRA-2228)
 * add ability to write to Cassandra from Pig (CASSANDRA-1828)
 * add rpc_[min|max]_threads (CASSANDRA-2176)
 * add CL.TWO, CL.THREE (CASSANDRA-2013)
 * avoid exporting an un-requested row in sstable2json, when exporting 
   a key that does not exist (CASSANDRA-2168)
 * add incremental_backups option (CASSANDRA-1872)
 * add configurable row limit to Pig loadfunc (CASSANDRA-2276)
 * validate column values in batches as well as single-Column inserts
   (CASSANDRA-2259)
 * move sample schema from cassandra.yaml to schema-sample.txt,
   a cli scripts (CASSANDRA-2007)
 * avoid writing empty rows when scrubbing tombstoned rows (CASSANDRA-2296)
 * fix assertion error in range and index scans for CL < ALL
   (CASSANDRA-2282)
 * fix commitlog replay when flush position refers to data that didn't
   get synced before server died (CASSANDRA-2285)
 * fix fd leak in sstable2json with non-mmap'd i/o (CASSANDRA-2304)
 * reduce memory use during streaming of multiple sstables (CASSANDRA-2301)
 * purge tombstoned rows from cache after GCGraceSeconds (CASSANDRA-2305)
 * allow zero replicas in a NTS datacenter (CASSANDRA-1924)
 * make range queries respect snitch for local replicas (CASSANDRA-2286)
 * fix HH delivery when column index is larger than 2GB (CASSANDRA-2297)
 * make 2ary indexes use parent CF flush thresholds during initial build
   (CASSANDRA-2294)
 * update memtable_throughput to be a long (CASSANDRA-2158)


0.7.3
 * Keep endpoint state until aVeryLongTime (CASSANDRA-2115)
 * lower-latency read repair (CASSANDRA-2069)
 * add hinted_handoff_throttle_delay_in_ms option (CASSANDRA-2161)
 * fixes for cache save/load (CASSANDRA-2172, -2174)
 * Handle whole-row deletions in CFOutputFormat (CASSANDRA-2014)
 * Make memtable_flush_writers flush in parallel (CASSANDRA-2178)
 * Add compaction_preheat_key_cache option (CASSANDRA-2175)
 * refactor stress.py to have only one copy of the format string 
   used for creating row keys (CASSANDRA-2108)
 * validate index names for \w+ (CASSANDRA-2196)
 * Fix Cassandra cli to respect timeout if schema does not settle 
   (CASSANDRA-2187)
 * fix for compaction and cleanup writing old-format data into new-version 
   sstable (CASSANDRA-2211, -2216)
 * add nodetool scrub (CASSANDRA-2217, -2240)
 * fix sstable2json large-row pagination (CASSANDRA-2188)
 * fix EOFing on requests for the last bytes in a file (CASSANDRA-2213)
 * fix BufferedRandomAccessFile bugs (CASSANDRA-2218, -2241)
 * check for memtable flush_after_mins exceeded every 10s (CASSANDRA-2183)
 * fix cache saving on Windows (CASSANDRA-2207)
 * add validateSchemaAgreement call + synchronization to schema
   modification operations (CASSANDRA-2222)
 * fix for reversed slice queries on large rows (CASSANDRA-2212)
 * fat clients were writing local data (CASSANDRA-2223)
 * set DEFAULT_MEMTABLE_LIFETIME_IN_MINS to 24h
 * improve detection and cleanup of partially-written sstables 
   (CASSANDRA-2206)
 * fix supercolumn de/serialization when subcolumn comparator is different
   from supercolumn's (CASSANDRA-2104)
 * fix starting up on Windows when CASSANDRA_HOME contains whitespace
   (CASSANDRA-2237)
 * add [get|set][row|key]cacheSavePeriod to JMX (CASSANDRA-2100)
 * fix Hadoop ColumnFamilyOutputFormat dropping of mutations
   when batch fills up (CASSANDRA-2255)
 * move file deletions off of scheduledtasks executor (CASSANDRA-2253)


0.7.2
 * copy DecoratedKey.key when inserting into caches to avoid retaining
   a reference to the underlying buffer (CASSANDRA-2102)
 * format subcolumn names with subcomparator (CASSANDRA-2136)
 * fix column bloom filter deserialization (CASSANDRA-2165)


0.7.1
 * refactor MessageDigest creation code. (CASSANDRA-2107)
 * buffer network stack to avoid inefficient small TCP messages while avoiding
   the nagle/delayed ack problem (CASSANDRA-1896)
 * check log4j configuration for changes every 10s (CASSANDRA-1525, 1907)
 * more-efficient cross-DC replication (CASSANDRA-1530, -2051, -2138)
 * avoid polluting page cache with commitlog or sstable writes
   and seq scan operations (CASSANDRA-1470)
 * add RMI authentication options to nodetool (CASSANDRA-1921)
 * make snitches configurable at runtime (CASSANDRA-1374)
 * retry hadoop split requests on connection failure (CASSANDRA-1927)
 * implement describeOwnership for BOP, COPP (CASSANDRA-1928)
 * make read repair behave as expected for ConsistencyLevel > ONE
   (CASSANDRA-982, 2038)
 * distributed test harness (CASSANDRA-1859, 1964)
 * reduce flush lock contention (CASSANDRA-1930)
 * optimize supercolumn deserialization (CASSANDRA-1891)
 * fix CFMetaData.apply to only compare objects of the same class 
   (CASSANDRA-1962)
 * allow specifying specific SSTables to compact from JMX (CASSANDRA-1963)
 * fix race condition in MessagingService.targets (CASSANDRA-1959, 2094, 2081)
 * refuse to open sstables from a future version (CASSANDRA-1935)
 * zero-copy reads (CASSANDRA-1714)
 * fix copy bounds for word Text in wordcount demo (CASSANDRA-1993)
 * fixes for contrib/javautils (CASSANDRA-1979)
 * check more frequently for memtable expiration (CASSANDRA-2000)
 * fix writing SSTable column count statistics (CASSANDRA-1976)
 * fix streaming of multiple CFs during bootstrap (CASSANDRA-1992)
 * explicitly set JVM GC new generation size with -Xmn (CASSANDRA-1968)
 * add short options for CLI flags (CASSANDRA-1565)
 * make keyspace argument to "describe keyspace" in CLI optional
   when authenticated to keyspace already (CASSANDRA-2029)
 * added option to specify -Dcassandra.join_ring=false on startup
   to allow "warm spare" nodes or performing JMX maintenance before
   joining the ring (CASSANDRA-526)
 * log migrations at INFO (CASSANDRA-2028)
 * add CLI verbose option in file mode (CASSANDRA-2030)
 * add single-line "--" comments to CLI (CASSANDRA-2032)
 * message serialization tests (CASSANDRA-1923)
 * switch from ivy to maven-ant-tasks (CASSANDRA-2017)
 * CLI attempts to block for new schema to propagate (CASSANDRA-2044)
 * fix potential overflow in nodetool cfstats (CASSANDRA-2057)
 * add JVM shutdownhook to sync commitlog (CASSANDRA-1919)
 * allow nodes to be up without being part of  normal traffic (CASSANDRA-1951)
 * fix CLI "show keyspaces" with null options on NTS (CASSANDRA-2049)
 * fix possible ByteBuffer race conditions (CASSANDRA-2066)
 * reduce garbage generated by MessagingService to prevent load spikes
   (CASSANDRA-2058)
 * fix math in RandomPartitioner.describeOwnership (CASSANDRA-2071)
 * fix deletion of sstable non-data components (CASSANDRA-2059)
 * avoid blocking gossip while deleting handoff hints (CASSANDRA-2073)
 * ignore messages from newer versions, keep track of nodes in gossip 
   regardless of version (CASSANDRA-1970)
 * cache writing moved to CompactionManager to reduce i/o contention and
   updated to use non-cache-polluting writes (CASSANDRA-2053)
 * page through large rows when exporting to JSON (CASSANDRA-2041)
 * add flush_largest_memtables_at and reduce_cache_sizes_at options
   (CASSANDRA-2142)
 * add cli 'describe cluster' command (CASSANDRA-2127)
 * add cli support for setting username/password at 'connect' command 
   (CASSANDRA-2111)
 * add -D option to Stress.java to allow reading hosts from a file 
   (CASSANDRA-2149)
 * bound hints CF throughput between 32M and 256M (CASSANDRA-2148)
 * continue starting when invalid saved cache entries are encountered
   (CASSANDRA-2076)
 * add max_hint_window_in_ms option (CASSANDRA-1459)


0.7.0-final
 * fix offsets to ByteBuffer.get (CASSANDRA-1939)


0.7.0-rc4
 * fix cli crash after backgrounding (CASSANDRA-1875)
 * count timeouts in storageproxy latencies, and include latency 
   histograms in StorageProxyMBean (CASSANDRA-1893)
 * fix CLI get recognition of supercolumns (CASSANDRA-1899)
 * enable keepalive on intra-cluster sockets (CASSANDRA-1766)
 * count timeouts towards dynamicsnitch latencies (CASSANDRA-1905)
 * Expose index-building status in JMX + cli schema description
   (CASSANDRA-1871)
 * allow [LOCAL|EACH]_QUORUM to be used with non-NetworkTopology 
   replication Strategies
 * increased amount of index locks for faster commitlog replay
 * collect secondary index tombstones immediately (CASSANDRA-1914)
 * revert commitlog changes from #1780 (CASSANDRA-1917)
 * change RandomPartitioner min token to -1 to avoid collision w/
   tokens on actual nodes (CASSANDRA-1901)
 * examine the right nibble when validating TimeUUID (CASSANDRA-1910)
 * include secondary indexes in cleanup (CASSANDRA-1916)
 * CFS.scrubDataDirectories should also cleanup invalid secondary indexes
   (CASSANDRA-1904)
 * ability to disable/enable gossip on nodes to force them down
   (CASSANDRA-1108)


0.7.0-rc3
 * expose getNaturalEndpoints in StorageServiceMBean taking byte[]
   key; RMI cannot serialize ByteBuffer (CASSANDRA-1833)
 * infer org.apache.cassandra.locator for replication strategy classes
   when not otherwise specified
 * validation that generates less garbage (CASSANDRA-1814)
 * add TTL support to CLI (CASSANDRA-1838)
 * cli defaults to bytestype for subcomparator when creating
   column families (CASSANDRA-1835)
 * unregister index MBeans when index is dropped (CASSANDRA-1843)
 * make ByteBufferUtil.clone thread-safe (CASSANDRA-1847)
 * change exception for read requests during bootstrap from 
   InvalidRequest to Unavailable (CASSANDRA-1862)
 * respect row-level tombstones post-flush in range scans
   (CASSANDRA-1837)
 * ReadResponseResolver check digests against each other (CASSANDRA-1830)
 * return InvalidRequest when remove of subcolumn without supercolumn
   is requested (CASSANDRA-1866)
 * flush before repair (CASSANDRA-1748)
 * SSTableExport validates key order (CASSANDRA-1884)
 * large row support for SSTableExport (CASSANDRA-1867)
 * Re-cache hot keys post-compaction without hitting disk (CASSANDRA-1878)
 * manage read repair in coordinator instead of data source, to
   provide latency information to dynamic snitch (CASSANDRA-1873)


0.7.0-rc2
 * fix live-column-count of slice ranges including tombstoned supercolumn 
   with live subcolumn (CASSANDRA-1591)
 * rename o.a.c.internal.AntientropyStage -> AntiEntropyStage,
   o.a.c.request.Request_responseStage -> RequestResponseStage,
   o.a.c.internal.Internal_responseStage -> InternalResponseStage
 * add AbstractType.fromString (CASSANDRA-1767)
 * require index_type to be present when specifying index_name
   on ColumnDef (CASSANDRA-1759)
 * fix add/remove index bugs in CFMetadata (CASSANDRA-1768)
 * rebuild Strategy during system_update_keyspace (CASSANDRA-1762)
 * cli updates prompt to ... in continuation lines (CASSANDRA-1770)
 * support multiple Mutations per key in hadoop ColumnFamilyOutputFormat
   (CASSANDRA-1774)
 * improvements to Debian init script (CASSANDRA-1772)
 * use local classloader to check for version.properties (CASSANDRA-1778)
 * Validate that column names in column_metadata are valid for the
   defined comparator, and decode properly in cli (CASSANDRA-1773)
 * use cross-platform newlines in cli (CASSANDRA-1786)
 * add ExpiringColumn support to sstable import/export (CASSANDRA-1754)
 * add flush for each append to periodic commitlog mode; added
   periodic_without_flush option to disable this (CASSANDRA-1780)
 * close file handle used for post-flush truncate (CASSANDRA-1790)
 * various code cleanup (CASSANDRA-1793, -1794, -1795)
 * fix range queries against wrapped range (CASSANDRA-1781)
 * fix consistencylevel calculations for NetworkTopologyStrategy
   (CASSANDRA-1804)
 * cli support index type enum names (CASSANDRA-1810)
 * improved validation of column_metadata (CASSANDRA-1813)
 * reads at ConsistencyLevel > 1 throw UnavailableException
   immediately if insufficient live nodes exist (CASSANDRA-1803)
 * copy bytebuffers for local writes to avoid retaining the entire
   Thrift frame (CASSANDRA-1801)
 * fix NPE adding index to column w/o prior metadata (CASSANDRA-1764)
 * reduce fat client timeout (CASSANDRA-1730)
 * fix botched merge of CASSANDRA-1316


0.7.0-rc1
 * fix compaction and flush races with schema updates (CASSANDRA-1715)
 * add clustertool, config-converter, sstablekeys, and schematool 
   Windows .bat files (CASSANDRA-1723)
 * reject range queries received during bootstrap (CASSANDRA-1739)
 * fix wrapping-range queries on non-minimum token (CASSANDRA-1700)
 * add nodetool cfhistogram (CASSANDRA-1698)
 * limit repaired ranges to what the nodes have in common (CASSANDRA-1674)
 * index scan treats missing columns as not matching secondary
   expressions (CASSANDRA-1745)
 * Fix misuse of DataOutputBuffer.getData in AntiEntropyService
   (CASSANDRA-1729)
 * detect and warn when obsolete version of JNA is present (CASSANDRA-1760)
 * reduce fat client timeout (CASSANDRA-1730)
 * cleanup smallest CFs first to increase free temp space for larger ones
   (CASSANDRA-1811)
 * Update windows .bat files to work outside of main Cassandra
   directory (CASSANDRA-1713)
 * fix read repair regression from 0.6.7 (CASSANDRA-1727)
 * more-efficient read repair (CASSANDRA-1719)
 * fix hinted handoff replay (CASSANDRA-1656)
 * log type of dropped messages (CASSANDRA-1677)
 * upgrade to SLF4J 1.6.1
 * fix ByteBuffer bug in ExpiringColumn.updateDigest (CASSANDRA-1679)
 * fix IntegerType.getString (CASSANDRA-1681)
 * make -Djava.net.preferIPv4Stack=true the default (CASSANDRA-628)
 * add INTERNAL_RESPONSE verb to differentiate from responses related
   to client requests (CASSANDRA-1685)
 * log tpstats when dropping messages (CASSANDRA-1660)
 * include unreachable nodes in describeSchemaVersions (CASSANDRA-1678)
 * Avoid dropping messages off the client request path (CASSANDRA-1676)
 * fix jna errno reporting (CASSANDRA-1694)
 * add friendlier error for UnknownHostException on startup (CASSANDRA-1697)
 * include jna dependency in RPM package (CASSANDRA-1690)
 * add --skip-keys option to stress.py (CASSANDRA-1696)
 * improve cli handling of non-string keys and column names 
   (CASSANDRA-1701, -1693)
 * r/m extra subcomparator line in cli keyspaces output (CASSANDRA-1712)
 * add read repair chance to cli "show keyspaces"
 * upgrade to ConcurrentLinkedHashMap 1.1 (CASSANDRA-975)
 * fix index scan routing (CASSANDRA-1722)
 * fix tombstoning of supercolumns in range queries (CASSANDRA-1734)
 * clear endpoint cache after updating keyspace metadata (CASSANDRA-1741)
 * fix wrapping-range queries on non-minimum token (CASSANDRA-1700)
 * truncate includes secondary indexes (CASSANDRA-1747)
 * retain reference to PendingFile sstables (CASSANDRA-1749)
 * fix sstableimport regression (CASSANDRA-1753)
 * fix for bootstrap when no non-system tables are defined (CASSANDRA-1732)
 * handle replica unavailability in index scan (CASSANDRA-1755)
 * fix service initialization order deadlock (CASSANDRA-1756)
 * multi-line cli commands (CASSANDRA-1742)
 * fix race between snapshot and compaction (CASSANDRA-1736)
 * add listEndpointsPendingHints, deleteHintsForEndpoint JMX methods 
   (CASSANDRA-1551)


0.7.0-beta3
 * add strategy options to describe_keyspace output (CASSANDRA-1560)
 * log warning when using randomly generated token (CASSANDRA-1552)
 * re-organize JMX into .db, .net, .internal, .request (CASSANDRA-1217)
 * allow nodes to change IPs between restarts (CASSANDRA-1518)
 * remember ring state between restarts by default (CASSANDRA-1518)
 * flush index built flag so we can read it before log replay (CASSANDRA-1541)
 * lock row cache updates to prevent race condition (CASSANDRA-1293)
 * remove assertion causing rare (and harmless) error messages in
   commitlog (CASSANDRA-1330)
 * fix moving nodes with no keyspaces defined (CASSANDRA-1574)
 * fix unbootstrap when no data is present in a transfer range (CASSANDRA-1573)
 * take advantage of AVRO-495 to simplify our avro IDL (CASSANDRA-1436)
 * extend authorization hierarchy to column family (CASSANDRA-1554)
 * deletion support in secondary indexes (CASSANDRA-1571)
 * meaningful error message for invalid replication strategy class 
   (CASSANDRA-1566)
 * allow keyspace creation with RF > N (CASSANDRA-1428)
 * improve cli error handling (CASSANDRA-1580)
 * add cache save/load ability (CASSANDRA-1417, 1606, 1647)
 * add StorageService.getDrainProgress (CASSANDRA-1588)
 * Disallow bootstrap to an in-use token (CASSANDRA-1561)
 * Allow dynamic secondary index creation and destruction (CASSANDRA-1532)
 * log auto-guessed memtable thresholds (CASSANDRA-1595)
 * add ColumnDef support to cli (CASSANDRA-1583)
 * reduce index sample time by 75% (CASSANDRA-1572)
 * add cli support for column, strategy metadata (CASSANDRA-1578, 1612)
 * add cli support for schema modification (CASSANDRA-1584)
 * delete temp files on failed compactions (CASSANDRA-1596)
 * avoid blocking for dead nodes during removetoken (CASSANDRA-1605)
 * remove ConsistencyLevel.ZERO (CASSANDRA-1607)
 * expose in-progress compaction type in jmx (CASSANDRA-1586)
 * removed IClock & related classes from internals (CASSANDRA-1502)
 * fix removing tokens from SystemTable on decommission and removetoken
   (CASSANDRA-1609)
 * include CF metadata in cli 'show keyspaces' (CASSANDRA-1613)
 * switch from Properties to HashMap in PropertyFileSnitch to
   avoid synchronization bottleneck (CASSANDRA-1481)
 * PropertyFileSnitch configuration file renamed to 
   cassandra-topology.properties
 * add cli support for get_range_slices (CASSANDRA-1088, CASSANDRA-1619)
 * Make memtable flush thresholds per-CF instead of global 
   (CASSANDRA-1007, 1637)
 * add cli support for binary data without CfDef hints (CASSANDRA-1603)
 * fix building SSTable statistics post-stream (CASSANDRA-1620)
 * fix potential infinite loop in 2ary index queries (CASSANDRA-1623)
 * allow creating NTS keyspaces with no replicas configured (CASSANDRA-1626)
 * add jmx histogram of sstables accessed per read (CASSANDRA-1624)
 * remove system_rename_column_family and system_rename_keyspace from the
   client API until races can be fixed (CASSANDRA-1630, CASSANDRA-1585)
 * add cli sanity tests (CASSANDRA-1582)
 * update GC settings in cassandra.bat (CASSANDRA-1636)
 * cli support for index queries (CASSANDRA-1635)
 * cli support for updating schema memtable settings (CASSANDRA-1634)
 * cli --file option (CASSANDRA-1616)
 * reduce automatically chosen memtable sizes by 50% (CASSANDRA-1641)
 * move endpoint cache from snitch to strategy (CASSANDRA-1643)
 * fix commitlog recovery deleting the newly-created segment as well as
   the old ones (CASSANDRA-1644)
 * upgrade to Thrift 0.5 (CASSANDRA-1367)
 * renamed CL.DCQUORUM to LOCAL_QUORUM and DCQUORUMSYNC to EACH_QUORUM
 * cli truncate support (CASSANDRA-1653)
 * update GC settings in cassandra.bat (CASSANDRA-1636)
 * avoid logging when a node's ip/token is gossipped back to it (CASSANDRA-1666)


0.7-beta2
 * always use UTF-8 for hint keys (CASSANDRA-1439)
 * remove cassandra.yaml dependency from Hadoop and Pig (CASSADRA-1322)
 * expose CfDef metadata in describe_keyspaces (CASSANDRA-1363)
 * restore use of mmap_index_only option (CASSANDRA-1241)
 * dropping a keyspace with no column families generated an error 
   (CASSANDRA-1378)
 * rename RackAwareStrategy to OldNetworkTopologyStrategy, RackUnawareStrategy 
   to SimpleStrategy, DatacenterShardStrategy to NetworkTopologyStrategy,
   AbstractRackAwareSnitch to AbstractNetworkTopologySnitch (CASSANDRA-1392)
 * merge StorageProxy.mutate, mutateBlocking (CASSANDRA-1396)
 * faster UUIDType, LongType comparisons (CASSANDRA-1386, 1393)
 * fix setting read_repair_chance from CLI addColumnFamily (CASSANDRA-1399)
 * fix updates to indexed columns (CASSANDRA-1373)
 * fix race condition leaving to FileNotFoundException (CASSANDRA-1382)
 * fix sharded lock hash on index write path (CASSANDRA-1402)
 * add support for GT/E, LT/E in subordinate index clauses (CASSANDRA-1401)
 * cfId counter got out of sync when CFs were added (CASSANDRA-1403)
 * less chatty schema updates (CASSANDRA-1389)
 * rename column family mbeans. 'type' will now include either 
   'IndexColumnFamilies' or 'ColumnFamilies' depending on the CFS type.
   (CASSANDRA-1385)
 * disallow invalid keyspace and column family names. This includes name that
   matches a '^\w+' regex. (CASSANDRA-1377)
 * use JNA, if present, to take snapshots (CASSANDRA-1371)
 * truncate hints if starting 0.7 for the first time (CASSANDRA-1414)
 * fix FD leak in single-row slicepredicate queries (CASSANDRA-1416)
 * allow index expressions against columns that are not part of the 
   SlicePredicate (CASSANDRA-1410)
 * config-converter properly handles snitches and framed support 
   (CASSANDRA-1420)
 * remove keyspace argument from multiget_count (CASSANDRA-1422)
 * allow specifying cassandra.yaml location as (local or remote) URL
   (CASSANDRA-1126)
 * fix using DynamicEndpointSnitch with NetworkTopologyStrategy
   (CASSANDRA-1429)
 * Add CfDef.default_validation_class (CASSANDRA-891)
 * fix EstimatedHistogram.max (CASSANDRA-1413)
 * quorum read optimization (CASSANDRA-1622)
 * handle zero-length (or missing) rows during HH paging (CASSANDRA-1432)
 * include secondary indexes during schema migrations (CASSANDRA-1406)
 * fix commitlog header race during schema change (CASSANDRA-1435)
 * fix ColumnFamilyStoreMBeanIterator to use new type name (CASSANDRA-1433)
 * correct filename generated by xml->yaml converter (CASSANDRA-1419)
 * add CMSInitiatingOccupancyFraction=75 and UseCMSInitiatingOccupancyOnly
   to default JVM options
 * decrease jvm heap for cassandra-cli (CASSANDRA-1446)
 * ability to modify keyspaces and column family definitions on a live cluster
   (CASSANDRA-1285)
 * support for Hadoop Streaming [non-jvm map/reduce via stdin/out]
   (CASSANDRA-1368)
 * Move persistent sstable stats from the system table to an sstable component
   (CASSANDRA-1430)
 * remove failed bootstrap attempt from pending ranges when gossip times
   it out after 1h (CASSANDRA-1463)
 * eager-create tcp connections to other cluster members (CASSANDRA-1465)
 * enumerate stages and derive stage from message type instead of 
   transmitting separately (CASSANDRA-1465)
 * apply reversed flag during collation from different data sources
   (CASSANDRA-1450)
 * make failure to remove commitlog segment non-fatal (CASSANDRA-1348)
 * correct ordering of drain operations so CL.recover is no longer 
   necessary (CASSANDRA-1408)
 * removed keyspace from describe_splits method (CASSANDRA-1425)
 * rename check_schema_agreement to describe_schema_versions
   (CASSANDRA-1478)
 * fix QUORUM calculation for RF > 3 (CASSANDRA-1487)
 * remove tombstones during non-major compactions when bloom filter
   verifies that row does not exist in other sstables (CASSANDRA-1074)
 * nodes that coordinated a loadbalance in the past could not be seen by
   newly added nodes (CASSANDRA-1467)
 * exposed endpoint states (gossip details) via jmx (CASSANDRA-1467)
 * ensure that compacted sstables are not included when new readers are
   instantiated (CASSANDRA-1477)
 * by default, calculate heap size and memtable thresholds at runtime (CASSANDRA-1469)
 * fix races dealing with adding/dropping keyspaces and column families in
   rapid succession (CASSANDRA-1477)
 * clean up of Streaming system (CASSANDRA-1503, 1504, 1506)
 * add options to configure Thrift socket keepalive and buffer sizes (CASSANDRA-1426)
 * make contrib CassandraServiceDataCleaner recursive (CASSANDRA-1509)
 * min, max compaction threshold are configurable and persistent 
   per-ColumnFamily (CASSANDRA-1468)
 * fix replaying the last mutation in a commitlog unnecessarily 
   (CASSANDRA-1512)
 * invoke getDefaultUncaughtExceptionHandler from DTPE with the original
   exception rather than the ExecutionException wrapper (CASSANDRA-1226)
 * remove Clock from the Thrift (and Avro) API (CASSANDRA-1501)
 * Close intra-node sockets when connection is broken (CASSANDRA-1528)
 * RPM packaging spec file (CASSANDRA-786)
 * weighted request scheduler (CASSANDRA-1485)
 * treat expired columns as deleted (CASSANDRA-1539)
 * make IndexInterval configurable (CASSANDRA-1488)
 * add describe_snitch to Thrift API (CASSANDRA-1490)
 * MD5 authenticator compares plain text submitted password with MD5'd
   saved property, instead of vice versa (CASSANDRA-1447)
 * JMX MessagingService pending and completed counts (CASSANDRA-1533)
 * fix race condition processing repair responses (CASSANDRA-1511)
 * make repair blocking (CASSANDRA-1511)
 * create EndpointSnitchInfo and MBean to expose rack and DC (CASSANDRA-1491)
 * added option to contrib/word_count to output results back to Cassandra
   (CASSANDRA-1342)
 * rewrite Hadoop ColumnFamilyRecordWriter to pool connections, retry to
   multiple Cassandra nodes, and smooth impact on the Cassandra cluster
   by using smaller batch sizes (CASSANDRA-1434)
 * fix setting gc_grace_seconds via CLI (CASSANDRA-1549)
 * support TTL'd index values (CASSANDRA-1536)
 * make removetoken work like decommission (CASSANDRA-1216)
 * make cli comparator-aware and improve quote rules (CASSANDRA-1523,-1524)
 * make nodetool compact and cleanup blocking (CASSANDRA-1449)
 * add memtable, cache information to GCInspector logs (CASSANDRA-1558)
 * enable/disable HintedHandoff via JMX (CASSANDRA-1550)
 * Ignore stray files in the commit log directory (CASSANDRA-1547)
 * Disallow bootstrap to an in-use token (CASSANDRA-1561)


0.7-beta1
 * sstable versioning (CASSANDRA-389)
 * switched to slf4j logging (CASSANDRA-625)
 * add (optional) expiration time for column (CASSANDRA-699)
 * access levels for authentication/authorization (CASSANDRA-900)
 * add ReadRepairChance to CF definition (CASSANDRA-930)
 * fix heisenbug in system tests, especially common on OS X (CASSANDRA-944)
 * convert to byte[] keys internally and all public APIs (CASSANDRA-767)
 * ability to alter schema definitions on a live cluster (CASSANDRA-44)
 * renamed configuration file to cassandra.xml, and log4j.properties to
   log4j-server.properties, which must now be loaded from
   the classpath (which is how our scripts in bin/ have always done it)
   (CASSANDRA-971)
 * change get_count to require a SlicePredicate. create multi_get_count
   (CASSANDRA-744)
 * re-organized endpointsnitch implementations and added SimpleSnitch
   (CASSANDRA-994)
 * Added preload_row_cache option (CASSANDRA-946)
 * add CRC to commitlog header (CASSANDRA-999)
 * removed deprecated batch_insert and get_range_slice methods (CASSANDRA-1065)
 * add truncate thrift method (CASSANDRA-531)
 * http mini-interface using mx4j (CASSANDRA-1068)
 * optimize away copy of sliced row on memtable read path (CASSANDRA-1046)
 * replace constant-size 2GB mmaped segments and special casing for index 
   entries spanning segment boundaries, with SegmentedFile that computes 
   segments that always contain entire entries/rows (CASSANDRA-1117)
 * avoid reading large rows into memory during compaction (CASSANDRA-16)
 * added hadoop OutputFormat (CASSANDRA-1101)
 * efficient Streaming (no more anticompaction) (CASSANDRA-579)
 * split commitlog header into separate file and add size checksum to
   mutations (CASSANDRA-1179)
 * avoid allocating a new byte[] for each mutation on replay (CASSANDRA-1219)
 * revise HH schema to be per-endpoint (CASSANDRA-1142)
 * add joining/leaving status to nodetool ring (CASSANDRA-1115)
 * allow multiple repair sessions per node (CASSANDRA-1190)
 * optimize away MessagingService for local range queries (CASSANDRA-1261)
 * make framed transport the default so malformed requests can't OOM the 
   server (CASSANDRA-475)
 * significantly faster reads from row cache (CASSANDRA-1267)
 * take advantage of row cache during range queries (CASSANDRA-1302)
 * make GCGraceSeconds a per-ColumnFamily value (CASSANDRA-1276)
 * keep persistent row size and column count statistics (CASSANDRA-1155)
 * add IntegerType (CASSANDRA-1282)
 * page within a single row during hinted handoff (CASSANDRA-1327)
 * push DatacenterShardStrategy configuration into keyspace definition,
   eliminating datacenter.properties. (CASSANDRA-1066)
 * optimize forward slices starting with '' and single-index-block name 
   queries by skipping the column index (CASSANDRA-1338)
 * streaming refactor (CASSANDRA-1189)
 * faster comparison for UUID types (CASSANDRA-1043)
 * secondary index support (CASSANDRA-749 and subtasks)
 * make compaction buckets deterministic (CASSANDRA-1265)


0.6.6
 * Allow using DynamicEndpointSnitch with RackAwareStrategy (CASSANDRA-1429)
 * remove the remaining vestiges of the unfinished DatacenterShardStrategy 
   (replaced by NetworkTopologyStrategy in 0.7)
   

0.6.5
 * fix key ordering in range query results with RandomPartitioner
   and ConsistencyLevel > ONE (CASSANDRA-1145)
 * fix for range query starting with the wrong token range (CASSANDRA-1042)
 * page within a single row during hinted handoff (CASSANDRA-1327)
 * fix compilation on non-sun JDKs (CASSANDRA-1061)
 * remove String.trim() call on row keys in batch mutations (CASSANDRA-1235)
 * Log summary of dropped messages instead of spamming log (CASSANDRA-1284)
 * add dynamic endpoint snitch (CASSANDRA-981)
 * fix streaming for keyspaces with hyphens in their name (CASSANDRA-1377)
 * fix errors in hard-coded bloom filter optKPerBucket by computing it
   algorithmically (CASSANDRA-1220
 * remove message deserialization stage, and uncap read/write stages
   so slow reads/writes don't block gossip processing (CASSANDRA-1358)
 * add jmx port configuration to Debian package (CASSANDRA-1202)
 * use mlockall via JNA, if present, to prevent Linux from swapping
   out parts of the JVM (CASSANDRA-1214)


0.6.4
 * avoid queuing multiple hint deliveries for the same endpoint
   (CASSANDRA-1229)
 * better performance for and stricter checking of UTF8 column names
   (CASSANDRA-1232)
 * extend option to lower compaction priority to hinted handoff
   as well (CASSANDRA-1260)
 * log errors in gossip instead of re-throwing (CASSANDRA-1289)
 * avoid aborting commitlog replay prematurely if a flushed-but-
   not-removed commitlog segment is encountered (CASSANDRA-1297)
 * fix duplicate rows being read during mapreduce (CASSANDRA-1142)
 * failure detection wasn't closing command sockets (CASSANDRA-1221)
 * cassandra-cli.bat works on windows (CASSANDRA-1236)
 * pre-emptively drop requests that cannot be processed within RPCTimeout
   (CASSANDRA-685)
 * add ack to Binary write verb and update CassandraBulkLoader
   to wait for acks for each row (CASSANDRA-1093)
 * added describe_partitioner Thrift method (CASSANDRA-1047)
 * Hadoop jobs no longer require the Cassandra storage-conf.xml
   (CASSANDRA-1280, CASSANDRA-1047)
 * log thread pool stats when GC is excessive (CASSANDRA-1275)
 * remove gossip message size limit (CASSANDRA-1138)
 * parallelize local and remote reads during multiget, and respect snitch 
   when determining whether to do local read for CL.ONE (CASSANDRA-1317)
 * fix read repair to use requested consistency level on digest mismatch,
   rather than assuming QUORUM (CASSANDRA-1316)
 * process digest mismatch re-reads in parallel (CASSANDRA-1323)
 * switch hints CF comparator to BytesType (CASSANDRA-1274)


0.6.3
 * retry to make streaming connections up to 8 times. (CASSANDRA-1019)
 * reject describe_ring() calls on invalid keyspaces (CASSANDRA-1111)
 * fix cache size calculation for size of 100% (CASSANDRA-1129)
 * fix cache capacity only being recalculated once (CASSANDRA-1129)
 * remove hourly scan of all hints on the off chance that the gossiper
   missed a status change; instead, expose deliverHintsToEndpoint to JMX
   so it can be done manually, if necessary (CASSANDRA-1141)
 * don't reject reads at CL.ALL (CASSANDRA-1152)
 * reject deletions to supercolumns in CFs containing only standard
   columns (CASSANDRA-1139)
 * avoid preserving login information after client disconnects
   (CASSANDRA-1057)
 * prefer sun jdk to openjdk in debian init script (CASSANDRA-1174)
 * detect partioner config changes between restarts and fail fast 
   (CASSANDRA-1146)
 * use generation time to resolve node token reassignment disagreements
   (CASSANDRA-1118)
 * restructure the startup ordering of Gossiper and MessageService to avoid
   timing anomalies (CASSANDRA-1160)
 * detect incomplete commit log hearders (CASSANDRA-1119)
 * force anti-entropy service to stream files on the stream stage to avoid
   sending streams out of order (CASSANDRA-1169)
 * remove inactive stream managers after AES streams files (CASSANDRA-1169)
 * allow removing entire row through batch_mutate Deletion (CASSANDRA-1027)
 * add JMX metrics for row-level bloom filter false positives (CASSANDRA-1212)
 * added a redhat init script to contrib (CASSANDRA-1201)
 * use midpoint when bootstrapping a new machine into range with not
   much data yet instead of random token (CASSANDRA-1112)
 * kill server on OOM in executor stage as well as Thrift (CASSANDRA-1226)
 * remove opportunistic repairs, when two machines with overlapping replica
   responsibilities happen to finish major compactions of the same CF near
   the same time.  repairs are now fully manual (CASSANDRA-1190)
 * add ability to lower compaction priority (default is no change from 0.6.2)
   (CASSANDRA-1181)


0.6.2
 * fix contrib/word_count build. (CASSANDRA-992)
 * split CommitLogExecutorService into BatchCommitLogExecutorService and 
   PeriodicCommitLogExecutorService (CASSANDRA-1014)
 * add latency histograms to CFSMBean (CASSANDRA-1024)
 * make resolving timestamp ties deterministic by using value bytes
   as a tiebreaker (CASSANDRA-1039)
 * Add option to turn off Hinted Handoff (CASSANDRA-894)
 * fix windows startup (CASSANDRA-948)
 * make concurrent_reads, concurrent_writes configurable at runtime via JMX
   (CASSANDRA-1060)
 * disable GCInspector on non-Sun JVMs (CASSANDRA-1061)
 * fix tombstone handling in sstable rows with no other data (CASSANDRA-1063)
 * fix size of row in spanned index entries (CASSANDRA-1056)
 * install json2sstable, sstable2json, and sstablekeys to Debian package
 * StreamingService.StreamDestinations wouldn't empty itself after streaming
   finished (CASSANDRA-1076)
 * added Collections.shuffle(splits) before returning the splits in 
   ColumnFamilyInputFormat (CASSANDRA-1096)
 * do not recalculate cache capacity post-compaction if it's been manually 
   modified (CASSANDRA-1079)
 * better defaults for flush sorter + writer executor queue sizes
   (CASSANDRA-1100)
 * windows scripts for SSTableImport/Export (CASSANDRA-1051)
 * windows script for nodetool (CASSANDRA-1113)
 * expose PhiConvictThreshold (CASSANDRA-1053)
 * make repair of RF==1 a no-op (CASSANDRA-1090)
 * improve default JVM GC options (CASSANDRA-1014)
 * fix SlicePredicate serialization inside Hadoop jobs (CASSANDRA-1049)
 * close Thrift sockets in Hadoop ColumnFamilyRecordReader (CASSANDRA-1081)


0.6.1
 * fix NPE in sstable2json when no excluded keys are given (CASSANDRA-934)
 * keep the replica set constant throughout the read repair process
   (CASSANDRA-937)
 * allow querying getAllRanges with empty token list (CASSANDRA-933)
 * fix command line arguments inversion in clustertool (CASSANDRA-942)
 * fix race condition that could trigger a false-positive assertion
   during post-flush discard of old commitlog segments (CASSANDRA-936)
 * fix neighbor calculation for anti-entropy repair (CASSANDRA-924)
 * perform repair even for small entropy differences (CASSANDRA-924)
 * Use hostnames in CFInputFormat to allow Hadoop's naive string-based
   locality comparisons to work (CASSANDRA-955)
 * cache read-only BufferedRandomAccessFile length to avoid
   3 system calls per invocation (CASSANDRA-950)
 * nodes with IPv6 (and no IPv4) addresses could not join cluster
   (CASSANDRA-969)
 * Retrieve the correct number of undeleted columns, if any, from
   a supercolumn in a row that had been deleted previously (CASSANDRA-920)
 * fix index scans that cross the 2GB mmap boundaries for both mmap
   and standard i/o modes (CASSANDRA-866)
 * expose drain via nodetool (CASSANDRA-978)


0.6.0-RC1
 * JMX drain to flush memtables and run through commit log (CASSANDRA-880)
 * Bootstrapping can skip ranges under the right conditions (CASSANDRA-902)
 * fix merging row versions in range_slice for CL > ONE (CASSANDRA-884)
 * default write ConsistencyLeven chaned from ZERO to ONE
 * fix for index entries spanning mmap buffer boundaries (CASSANDRA-857)
 * use lexical comparison if time part of TimeUUIDs are the same 
   (CASSANDRA-907)
 * bound read, mutation, and response stages to fix possible OOM
   during log replay (CASSANDRA-885)
 * Use microseconds-since-epoch (UTC) in cli, instead of milliseconds
 * Treat batch_mutate Deletion with null supercolumn as "apply this predicate 
   to top level supercolumns" (CASSANDRA-834)
 * Streaming destination nodes do not update their JMX status (CASSANDRA-916)
 * Fix internal RPC timeout calculation (CASSANDRA-911)
 * Added Pig loadfunc to contrib/pig (CASSANDRA-910)


0.6.0-beta3
 * fix compaction bucketing bug (CASSANDRA-814)
 * update windows batch file (CASSANDRA-824)
 * deprecate KeysCachedFraction configuration directive in favor
   of KeysCached; move to unified-per-CF key cache (CASSANDRA-801)
 * add invalidateRowCache to ColumnFamilyStoreMBean (CASSANDRA-761)
 * send Handoff hints to natural locations to reduce load on
   remaining nodes in a failure scenario (CASSANDRA-822)
 * Add RowWarningThresholdInMB configuration option to warn before very 
   large rows get big enough to threaten node stability, and -x option to
   be able to remove them with sstable2json if the warning is unheeded
   until it's too late (CASSANDRA-843)
 * Add logging of GC activity (CASSANDRA-813)
 * fix ConcurrentModificationException in commitlog discard (CASSANDRA-853)
 * Fix hardcoded row count in Hadoop RecordReader (CASSANDRA-837)
 * Add a jmx status to the streaming service and change several DEBUG
   messages to INFO (CASSANDRA-845)
 * fix classpath in cassandra-cli.bat for Windows (CASSANDRA-858)
 * allow re-specifying host, port to cassandra-cli if invalid ones
   are first tried (CASSANDRA-867)
 * fix race condition handling rpc timeout in the coordinator
   (CASSANDRA-864)
 * Remove CalloutLocation and StagingFileDirectory from storage-conf files 
   since those settings are no longer used (CASSANDRA-878)
 * Parse a long from RowWarningThresholdInMB instead of an int (CASSANDRA-882)
 * Remove obsolete ControlPort code from DatabaseDescriptor (CASSANDRA-886)
 * move skipBytes side effect out of assert (CASSANDRA-899)
 * add "double getLoad" to StorageServiceMBean (CASSANDRA-898)
 * track row stats per CF at compaction time (CASSANDRA-870)
 * disallow CommitLogDirectory matching a DataFileDirectory (CASSANDRA-888)
 * default key cache size is 200k entries, changed from 10% (CASSANDRA-863)
 * add -Dcassandra-foreground=yes to cassandra.bat
 * exit if cluster name is changed unexpectedly (CASSANDRA-769)


0.6.0-beta1/beta2
 * add batch_mutate thrift command, deprecating batch_insert (CASSANDRA-336)
 * remove get_key_range Thrift API, deprecated in 0.5 (CASSANDRA-710)
 * add optional login() Thrift call for authentication (CASSANDRA-547)
 * support fat clients using gossiper and StorageProxy to perform
   replication in-process [jvm-only] (CASSANDRA-535)
 * support mmapped I/O for reads, on by default on 64bit JVMs 
   (CASSANDRA-408, CASSANDRA-669)
 * improve insert concurrency, particularly during Hinted Handoff
   (CASSANDRA-658)
 * faster network code (CASSANDRA-675)
 * stress.py moved to contrib (CASSANDRA-635)
 * row caching [must be explicitly enabled per-CF in config] (CASSANDRA-678)
 * present a useful measure of compaction progress in JMX (CASSANDRA-599)
 * add bin/sstablekeys (CASSNADRA-679)
 * add ConsistencyLevel.ANY (CASSANDRA-687)
 * make removetoken remove nodes from gossip entirely (CASSANDRA-644)
 * add ability to set cache sizes at runtime (CASSANDRA-708)
 * report latency and cache hit rate statistics with lifetime totals
   instead of average over the last minute (CASSANDRA-702)
 * support get_range_slice for RandomPartitioner (CASSANDRA-745)
 * per-keyspace replication factory and replication strategy (CASSANDRA-620)
 * track latency in microseconds (CASSANDRA-733)
 * add describe_ Thrift methods, deprecating get_string_property and 
   get_string_list_property
 * jmx interface for tracking operation mode and streams in general.
   (CASSANDRA-709)
 * keep memtables in sorted order to improve range query performance
   (CASSANDRA-799)
 * use while loop instead of recursion when trimming sstables compaction list 
   to avoid blowing stack in pathological cases (CASSANDRA-804)
 * basic Hadoop map/reduce support (CASSANDRA-342)


0.5.1
 * ensure all files for an sstable are streamed to the same directory.
   (CASSANDRA-716)
 * more accurate load estimate for bootstrapping (CASSANDRA-762)
 * tolerate dead or unavailable bootstrap target on write (CASSANDRA-731)
 * allow larger numbers of keys (> 140M) in a sstable bloom filter
   (CASSANDRA-790)
 * include jvm argument improvements from CASSANDRA-504 in debian package
 * change streaming chunk size to 32MB to accomodate Windows XP limitations
   (was 64MB) (CASSANDRA-795)
 * fix get_range_slice returning results in the wrong order (CASSANDRA-781)
 

0.5.0 final
 * avoid attempting to delete temporary bootstrap files twice (CASSANDRA-681)
 * fix bogus NaN in nodeprobe cfstats output (CASSANDRA-646)
 * provide a policy for dealing with single thread executors w/ a full queue
   (CASSANDRA-694)
 * optimize inner read in MessagingService, vastly improving multiple-node
   performance (CASSANDRA-675)
 * wait for table flush before streaming data back to a bootstrapping node.
   (CASSANDRA-696)
 * keep track of bootstrapping sources by table so that bootstrapping doesn't 
   give the indication of finishing early (CASSANDRA-673)


0.5.0 RC3
 * commit the correct version of the patch for CASSANDRA-663


0.5.0 RC2 (unreleased)
 * fix bugs in converting get_range_slice results to Thrift 
   (CASSANDRA-647, CASSANDRA-649)
 * expose java.util.concurrent.TimeoutException in StorageProxy methods
   (CASSANDRA-600)
 * TcpConnectionManager was holding on to disconnected connections, 
   giving the false indication they were being used. (CASSANDRA-651)
 * Remove duplicated write. (CASSANDRA-662)
 * Abort bootstrap if IP is already in the token ring (CASSANDRA-663)
 * increase default commitlog sync period, and wait for last sync to 
   finish before submitting another (CASSANDRA-668)


0.5.0 RC1
 * Fix potential NPE in get_range_slice (CASSANDRA-623)
 * add CRC32 to commitlog entries (CASSANDRA-605)
 * fix data streaming on windows (CASSANDRA-630)
 * GC compacted sstables after cleanup and compaction (CASSANDRA-621)
 * Speed up anti-entropy validation (CASSANDRA-629)
 * Fix anti-entropy assertion error (CASSANDRA-639)
 * Fix pending range conflicts when bootstapping or moving
   multiple nodes at once (CASSANDRA-603)
 * Handle obsolete gossip related to node movement in the case where
   one or more nodes is down when the movement occurs (CASSANDRA-572)
 * Include dead nodes in gossip to avoid a variety of problems
   and fix HH to removed nodes (CASSANDRA-634)
 * return an InvalidRequestException for mal-formed SlicePredicates
   (CASSANDRA-643)
 * fix bug determining closest neighbor for use in multiple datacenters
   (CASSANDRA-648)
 * Vast improvements in anticompaction speed (CASSANDRA-607)
 * Speed up log replay and writes by avoiding redundant serializations
   (CASSANDRA-652)


0.5.0 beta 2
 * Bootstrap improvements (several tickets)
 * add nodeprobe repair anti-entropy feature (CASSANDRA-193, CASSANDRA-520)
 * fix possibility of partition when many nodes restart at once
   in clusters with multiple seeds (CASSANDRA-150)
 * fix NPE in get_range_slice when no data is found (CASSANDRA-578)
 * fix potential NPE in hinted handoff (CASSANDRA-585)
 * fix cleanup of local "system" keyspace (CASSANDRA-576)
 * improve computation of cluster load balance (CASSANDRA-554)
 * added super column read/write, column count, and column/row delete to
   cassandra-cli (CASSANDRA-567, CASSANDRA-594)
 * fix returning live subcolumns of deleted supercolumns (CASSANDRA-583)
 * respect JAVA_HOME in bin/ scripts (several tickets)
 * add StorageService.initClient for fat clients on the JVM (CASSANDRA-535)
   (see contrib/client_only for an example of use)
 * make consistency_level functional in get_range_slice (CASSANDRA-568)
 * optimize key deserialization for RandomPartitioner (CASSANDRA-581)
 * avoid GCing tombstones except on major compaction (CASSANDRA-604)
 * increase failure conviction threshold, resulting in less nodes
   incorrectly (and temporarily) marked as down (CASSANDRA-610)
 * respect memtable thresholds during log replay (CASSANDRA-609)
 * support ConsistencyLevel.ALL on read (CASSANDRA-584)
 * add nodeprobe removetoken command (CASSANDRA-564)


0.5.0 beta
 * Allow multiple simultaneous flushes, improving flush throughput 
   on multicore systems (CASSANDRA-401)
 * Split up locks to improve write and read throughput on multicore systems
   (CASSANDRA-444, CASSANDRA-414)
 * More efficient use of memory during compaction (CASSANDRA-436)
 * autobootstrap option: when enabled, all non-seed nodes will attempt
   to bootstrap when started, until bootstrap successfully
   completes. -b option is removed.  (CASSANDRA-438)
 * Unless a token is manually specified in the configuration xml,
   a bootstraping node will use a token that gives it half the
   keys from the most-heavily-loaded node in the cluster,
   instead of generating a random token. 
   (CASSANDRA-385, CASSANDRA-517)
 * Miscellaneous bootstrap fixes (several tickets)
 * Ability to change a node's token even after it has data on it
   (CASSANDRA-541)
 * Ability to decommission a live node from the ring (CASSANDRA-435)
 * Semi-automatic loadbalancing via nodeprobe (CASSANDRA-192)
 * Add ability to set compaction thresholds at runtime via
   JMX / nodeprobe.  (CASSANDRA-465)
 * Add "comment" field to ColumnFamily definition. (CASSANDRA-481)
 * Additional JMX metrics (CASSANDRA-482)
 * JSON based export and import tools (several tickets)
 * Hinted Handoff fixes (several tickets)
 * Add key cache to improve read performance (CASSANDRA-423)
 * Simplified construction of custom ReplicationStrategy classes
   (CASSANDRA-497)
 * Graphical application (Swing) for ring integrity verification and 
   visualization was added to contrib (CASSANDRA-252)
 * Add DCQUORUM, DCQUORUMSYNC consistency levels and corresponding
   ReplicationStrategy / EndpointSnitch classes.  Experimental.
   (CASSANDRA-492)
 * Web client interface added to contrib (CASSANDRA-457)
 * More-efficient flush for Random, CollatedOPP partitioners 
   for normal writes (CASSANDRA-446) and bulk load (CASSANDRA-420)
 * Add MemtableFlushAfterMinutes, a global replacement for the old 
   per-CF FlushPeriodInMinutes setting (CASSANDRA-463)
 * optimizations to slice reading (CASSANDRA-350) and supercolumn
   queries (CASSANDRA-510)
 * force binding to given listenaddress for nodes with multiple
   interfaces (CASSANDRA-546)
 * stress.py benchmarking tool improvements (several tickets)
 * optimized replica placement code (CASSANDRA-525)
 * faster log replay on restart (CASSANDRA-539, CASSANDRA-540)
 * optimized local-node writes (CASSANDRA-558)
 * added get_range_slice, deprecating get_key_range (CASSANDRA-344)
 * expose TimedOutException to thrift (CASSANDRA-563)
 

0.4.2
 * Add validation disallowing null keys (CASSANDRA-486)
 * Fix race conditions in TCPConnectionManager (CASSANDRA-487)
 * Fix using non-utf8-aware comparison as a sanity check.
   (CASSANDRA-493)
 * Improve default garbage collector options (CASSANDRA-504)
 * Add "nodeprobe flush" (CASSANDRA-505)
 * remove NotFoundException from get_slice throws list (CASSANDRA-518)
 * fix get (not get_slice) of entire supercolumn (CASSANDRA-508)
 * fix null token during bootstrap (CASSANDRA-501)


0.4.1
 * Fix FlushPeriod columnfamily configuration regression
   (CASSANDRA-455)
 * Fix long column name support (CASSANDRA-460)
 * Fix for serializing a row that only contains tombstones
   (CASSANDRA-458)
 * Fix for discarding unneeded commitlog segments (CASSANDRA-459)
 * Add SnapshotBeforeCompaction configuration option (CASSANDRA-426)
 * Fix compaction abort under insufficient disk space (CASSANDRA-473)
 * Fix reading subcolumn slice from tombstoned CF (CASSANDRA-484)
 * Fix race condition in RVH causing occasional NPE (CASSANDRA-478)


0.4.0
 * fix get_key_range problems when a node is down (CASSANDRA-440)
   and add UnavailableException to more Thrift methods
 * Add example EndPointSnitch contrib code (several tickets)


0.4.0 RC2
 * fix SSTable generation clash during compaction (CASSANDRA-418)
 * reject method calls with null parameters (CASSANDRA-308)
 * properly order ranges in nodeprobe output (CASSANDRA-421)
 * fix logging of certain errors on executor threads (CASSANDRA-425)


0.4.0 RC1
 * Bootstrap feature is live; use -b on startup (several tickets)
 * Added multiget api (CASSANDRA-70)
 * fix Deadlock with SelectorManager.doProcess and TcpConnection.write
   (CASSANDRA-392)
 * remove key cache b/c of concurrency bugs in third-party
   CLHM library (CASSANDRA-405)
 * update non-major compaction logic to use two threshold values
   (CASSANDRA-407)
 * add periodic / batch commitlog sync modes (several tickets)
 * inline BatchMutation into batch_insert params (CASSANDRA-403)
 * allow setting the logging level at runtime via mbean (CASSANDRA-402)
 * change default comparator to BytesType (CASSANDRA-400)
 * add forwards-compatible ConsistencyLevel parameter to get_key_range
   (CASSANDRA-322)
 * r/m special case of blocking for local destination when writing with 
   ConsistencyLevel.ZERO (CASSANDRA-399)
 * Fixes to make BinaryMemtable [bulk load interface] useful (CASSANDRA-337);
   see contrib/bmt_example for an example of using it.
 * More JMX properties added (several tickets)
 * Thrift changes (several tickets)
    - Merged _super get methods with the normal ones; return values
      are now of ColumnOrSuperColumn.
    - Similarly, merged batch_insert_super into batch_insert.



0.4.0 beta
 * On-disk data format has changed to allow billions of keys/rows per
   node instead of only millions
 * Multi-keyspace support
 * Scan all sstables for all queries to avoid situations where
   different types of operation on the same ColumnFamily could
   disagree on what data was present
 * Snapshot support via JMX
 * Thrift API has changed a _lot_:
    - removed time-sorted CFs; instead, user-defined comparators
      may be defined on the column names, which are now byte arrays.
      Default comparators are provided for UTF8, Bytes, Ascii, Long (i64),
      and UUID types.
    - removed colon-delimited strings in thrift api in favor of explicit
      structs such as ColumnPath, ColumnParent, etc.  Also normalized
      thrift struct and argument naming.
    - Added columnFamily argument to get_key_range.
    - Change signature of get_slice to accept starting and ending
      columns as well as an offset.  (This allows use of indexes.)
      Added "ascending" flag to allow reasonably-efficient reverse
      scans as well.  Removed get_slice_by_range as redundant.
    - get_key_range operates on one CF at a time
    - changed `block` boolean on insert methods to ConsistencyLevel enum,
      with options of NONE, ONE, QUORUM, and ALL.
    - added similar consistency_level parameter to read methods
    - column-name-set slice with no names given now returns zero columns
      instead of all of them.  ("all" can run your server out of memory.
      use a range-based slice with a high max column count instead.)
 * Removed the web interface. Node information can now be obtained by 
   using the newly introduced nodeprobe utility.
 * More JMX stats
 * Remove magic values from internals (e.g. special key to indicate
   when to flush memtables)
 * Rename configuration "table" to "keyspace"
 * Moved to crash-only design; no more shutdown (just kill the process)
 * Lots of bug fixes

Full list of issues resolved in 0.4 is at https://issues.apache.org/jira/secure/IssueNavigator.jspa?reset=true&&pid=12310865&fixfor=12313862&resolution=1&sorter/field=issuekey&sorter/order=DESC


0.3.0 RC3
 * Fix potential deadlock under load in TCPConnection.
   (CASSANDRA-220)


0.3.0 RC2
 * Fix possible data loss when server is stopped after replaying
   log but before new inserts force memtable flush.
   (CASSANDRA-204)
 * Added BUGS file


0.3.0 RC1
 * Range queries on keys, including user-defined key collation
 * Remove support
 * Workarounds for a weird bug in JDK select/register that seems
   particularly common on VM environments. Cassandra should deploy
   fine on EC2 now
 * Much improved infrastructure: the beginnings of a decent test suite
   ("ant test" for unit tests; "nosetests" for system tests), code
   coverage reporting, etc.
 * Expanded node status reporting via JMX
 * Improved error reporting/logging on both server and client
 * Reduced memory footprint in default configuration
 * Combined blocking and non-blocking versions of insert APIs
 * Added FlushPeriodInMinutes configuration parameter to force
   flushing of infrequently-updated ColumnFamilies<|MERGE_RESOLUTION|>--- conflicted
+++ resolved
@@ -22,28 +22,7 @@
  * cqlsh can't tab-complete disabling compaction (CASSANDRA-7185)
  * cqlsh: Accept and execute CQL statement(s) from command-line parameter (CASSANDRA-7172)
  * Fix IllegalStateException in CqlPagingRecordReader (CASSANDRA-7198)
-<<<<<<< HEAD
-=======
  * Fix the InvertedIndex trigger example (CASSANDRA-7211)
-
-
-2.0.8
- * Correctly delete scheduled range xfers (CASSANDRA-7143)
- * Make batchlog replica selection rack-aware (CASSANDRA-6551)
- * Allow overriding cassandra-rackdc.properties file (CASSANDRA-7072)
- * Set JMX RMI port to 7199 (CASSANDRA-7087)
- * Use LOCAL_QUORUM for data reads at LOCAL_SERIAL (CASSANDRA-6939)
- * Log a warning for large batches (CASSANDRA-6487)
- * Queries on compact tables can return more rows that requested (CASSANDRA-7052)
- * USING TIMESTAMP for batches does not work (CASSANDRA-7053)
- * Fix performance regression from CASSANDRA-5614 (CASSANDRA-6949)
- * Merge groupable mutations in TriggerExecutor#execute() (CASSANDRA-7047)
- * Fix CFMetaData#getColumnDefinitionFromColumnName() (CASSANDRA-7074)
- * Plug holes in resource release when wiring up StreamSession (CASSANDRA-7073)
- * Re-add parameter columns to tracing session (CASSANDRA-6942)
- * Fix writetime/ttl functions for static columns (CASSANDRA-7081)
- * Suggest CTRL-C or semicolon after three blank lines in cqlsh (CASSANDRA-7142)
->>>>>>> 820f0eb6
 Merged from 1.2:
  * Add Cloudstack snitch (CASSANDRA-7147)
  * Update system.peers correctly when relocating tokens (CASSANDRA-7126)
