2.2.4
 * Use most up-to-date version of schema for system tables (CASSANDRA-10652)
 * Deprecate memory_allocator in cassandra.yaml (CASSANDRA-10581,10628)
 * Expose phi values from failure detector via JMX and tweak debug
   and trace logging (CASSANDRA-9526)
 * Fix RangeNamesQueryPager (CASSANDRA-10509)
 * Deprecate Pig support (CASSANDRA-10542)
 * Reduce contention getting instances of CompositeType (CASSANDRA-10433)
Merged from 2.1:
 * (cqlsh) fix COPY using wrong variable name for time_format (CASSANDRA-10633)
 * Do not run SizeEstimatesRecorder if a node is not a member of the ring (CASSANDRA-9912)
 * Improve handling of dead nodes in gossip (CASSANDRA-10298)
 * Fix logback-tools.xml incorrectly configured for outputing to System.err
   (CASSANDRA-9937)
 * Fix streaming to catch exception so retry not fail (CASSANDRA-10557)
 * Add validation method to PerRowSecondaryIndex (CASSANDRA-10092)
 * Support encrypted and plain traffic on the same port (CASSANDRA-10559)
 * Do STCS in DTCS windows (CASSANDRA-10276)
 * Don't try to get ancestors from half-renamed sstables (CASSANDRA-10501)
 * Avoid repetition of JVM_OPTS in debian package (CASSANDRA-10251)
 * Fix potential NPE from handling result of SIM.highestSelectivityIndex (CASSANDRA-10550)
 * Fix paging issues with partitions containing only static columns data (CASSANDRA-10381)
 * Fix conditions on static columns (CASSANDRA-10264)
 * AssertionError: attempted to delete non-existing file CommitLog (CASSANDRA-10377)
 * (cqlsh) Distinguish negative and positive infinity in output (CASSANDRA-10523)
 * (cqlsh) allow custom time_format for COPY TO (CASSANDRA-8970)
 * Don't allow startup if the node's rack has changed (CASSANDRA-10242)
 * Fix sorting for queries with an IN condition on partition key columns (CASSANDRA-10363)


2.2.3
 * Avoid NoClassDefFoundError during DataDescriptor initialization on windows (CASSANDRA-10412)
 * Preserve case of quoted Role & User names (CASSANDRA-10394)
 * cqlsh pg-style-strings broken (CASSANDRA-10484)
 * Make Hadoop CF splits more polite to custom orderered partitioners (CASSANDRA-10400)
 * Fix the regression when using LIMIT with aggregates (CASSANDRA-10487)
Merged from 2.1:
 * Fix mmap file segment seeking to EOF (CASSANDRA-10478)
 * Allow LOCAL_JMX to be easily overridden (CASSANDRA-10275)
 * Mark nodes as dead even if they've already left (CASSANDRA-10205)
 * Update internal python driver used by cqlsh (CASSANDRA-10161, CASSANDRA-10507)

<<<<<<< HEAD

2.2.2
 * cqlsh prompt includes name of keyspace after failed `use` statement (CASSANDRA-10369)
 * Configurable page size in cqlsh (CASSANDRA-9855)
 * Defer default role manager setup until all nodes are on 2.2+ (CASSANDRA-9761)
 * Cancel transaction for sstables we wont redistribute index summary
   for (CASSANDRA-10270)
 * Handle missing RoleManager in config after upgrade to 2.2 (CASSANDRA-10209) 
 * Retry snapshot deletion after compaction and gc on Windows (CASSANDRA-10222)
 * Fix failure to start with space in directory path on Windows (CASSANDRA-10239)
 * Fix repair hang when snapshot failed (CASSANDRA-10057)
 * Fall back to 1/4 commitlog volume for commitlog_total_space on small disks
   (CASSANDRA-10199)
Merged from 2.1:
=======
2.1.10
>>>>>>> 2548365a
 * Bulk Loader API could not tolerate even node failure (CASSANDRA-10347)
 * Avoid misleading pushed notifications when multiple nodes
   share an rpc_address (CASSANDRA-10052)
 * Fix dropping undroppable when message queue is full (CASSANDRA-10113)
 * Fix potential ClassCastException during paging (CASSANDRA-10352)
 * Prevent ALTER TYPE from creating circular references (CASSANDRA-10339)
 * Fix cache handling of 2i and base tables (CASSANDRA-10155, 10359)
 * Fix NPE in nodetool compactionhistory (CASSANDRA-9758)
 * (Pig) support BulkOutputFormat as a URL parameter (CASSANDRA-7410)
 * BATCH statement is broken in cqlsh (CASSANDRA-10272)
 * Added configurable warning threshold for GC duration (CASSANDRA-8907)
 * (cqlsh) Make cqlsh PEP8 Compliant (CASSANDRA-10066)
 * (cqlsh) Fix error when starting cqlsh with --debug (CASSANDRA-10282)
 * Scrub, Cleanup and Upgrade do not unmark compacting until all operations
   have completed, regardless of the occurence of exceptions (CASSANDRA-10274)
 * Fix handling of streaming EOF (CASSANDRA-10206)
 * Only check KeyCache when it is enabled
 * Change streaming_socket_timeout_in_ms default to 1 hour (CASSANDRA-8611)
 * (cqlsh) update list of CQL keywords (CASSANDRA-9232)
 * Add nodetool gettraceprobability command (CASSANDRA-10234)
Merged from 2.0:
 * Fix rare race where older gossip states can be shadowed (CASSANDRA-10366)
 * Fix consolidating racks violating the RF contract (CASSANDRA-10238)
 * Disallow decommission when node is in drained state (CASSANDRA-8741)


2.2.1
 * Fix race during construction of commit log (CASSANDRA-10049)
 * Fix LeveledCompactionStrategyTest (CASSANDRA-9757)
 * Fix broken UnbufferedDataOutputStreamPlus.writeUTF (CASSANDRA-10203)
 * (cqlsh) add CLEAR command (CASSANDRA-10086)
 * Support string literals as Role names for compatibility (CASSANDRA-10135)
 * Allow count(*) and count(1) to be use as normal aggregation (CASSANDRA-10114)
 * An NPE is thrown if the column name is unknown for an IN relation (CASSANDRA-10043)
 * Apply commit_failure_policy to more errors on startup (CASSANDRA-9749)
 * Fix histogram overflow exception (CASSANDRA-9973)
 * Route gossip messages over dedicated socket (CASSANDRA-9237)
 * Add checksum to saved cache files (CASSANDRA-9265)
 * Log warning when using an aggregate without partition key (CASSANDRA-9737)
 * Avoid grouping sstables for anticompaction with DTCS (CASSANDRA-9900)
 * UDF / UDA execution time in trace (CASSANDRA-9723)
 * Fix broken internode SSL (CASSANDRA-9884)
Merged from 2.1:
 * Change streaming_socket_timeout_in_ms default to 1 hour (CASSANDRA-8611)
 * (cqlsh) update list of CQL keywords (CASSANDRA-9232)
 * Avoid race condition during read repair (CASSANDRA-9460)
 * (cqlsh) default load-from-file encoding to utf-8 (CASSANDRA-9898)
 * Avoid returning Permission.NONE when failing to query users table (CASSANDRA-10168)
 * (cqlsh) Allow encoding to be set through command line (CASSANDRA-10004)
 * Add new JMX methods to change local compaction strategy (CASSANDRA-9965)
 * Write hints for paxos commits (CASSANDRA-7342)
 * (cqlsh) Fix timestamps before 1970 on Windows, always
   use UTC for timestamp display (CASSANDRA-10000)
 * (cqlsh) Avoid overwriting new config file with old config
   when both exist (CASSANDRA-9777)
 * Release snapshot selfRef when doing snapshot repair (CASSANDRA-9998)
 * Cannot replace token does not exist - DN node removed as Fat Client (CASSANDRA-9871)
 * Fix handling of enable/disable autocompaction (CASSANDRA-9899)
 * Add consistency level to tracing ouput (CASSANDRA-9827)
 * Remove repair snapshot leftover on startup (CASSANDRA-7357)
 * Use random nodes for batch log when only 2 racks (CASSANDRA-8735)
 * Ensure atomicity inside thrift and stream session (CASSANDRA-7757)
 * Fix nodetool info error when the node is not joined (CASSANDRA-9031)
Merged from 2.0:
 * Make getFullyExpiredSSTables less expensive (CASSANDRA-9882)
 * Log when messages are dropped due to cross_node_timeout (CASSANDRA-9793)
 * Don't track hotness when opening from snapshot for validation (CASSANDRA-9382)


2.2.0
 * Allow the selection of columns together with aggregates (CASSANDRA-9767)
 * Fix cqlsh copy methods and other windows specific issues (CASSANDRA-9795)
 * Don't wrap byte arrays in SequentialWriter (CASSANDRA-9797)
 * sum() and avg() functions missing for smallint and tinyint types (CASSANDRA-9671)
 * Revert CASSANDRA-9542 (allow native functions in UDA) (CASSANDRA-9771)
Merged from 2.1:
 * Fix MarshalException when upgrading superColumn family (CASSANDRA-9582)
 * Fix broken logging for "empty" flushes in Memtable (CASSANDRA-9837)
 * Handle corrupt files on startup (CASSANDRA-9686)
 * Fix clientutil jar and tests (CASSANDRA-9760)
 * (cqlsh) Allow the SSL protocol version to be specified through the
   config file or environment variables (CASSANDRA-9544)
Merged from 2.0:
 * Add tool to find why expired sstables are not getting dropped (CASSANDRA-10015)
 * Remove erroneous pending HH tasks from tpstats/jmx (CASSANDRA-9129)
 * Don't cast expected bf size to an int (CASSANDRA-9959)
 * checkForEndpointCollision fails for legitimate collisions (CASSANDRA-9765)
 * Complete CASSANDRA-8448 fix (CASSANDRA-9519)
 * Don't include auth credentials in debug log (CASSANDRA-9682)
 * Can't transition from write survey to normal mode (CASSANDRA-9740)
 * Scrub (recover) sstables even when -Index.db is missing (CASSANDRA-9591)
 * Fix growing pending background compaction (CASSANDRA-9662)


2.2.0-rc2
 * Re-enable memory-mapped I/O on Windows (CASSANDRA-9658)
 * Warn when an extra-large partition is compacted (CASSANDRA-9643)
 * (cqlsh) Allow setting the initial connection timeout (CASSANDRA-9601)
 * BulkLoader has --transport-factory option but does not use it (CASSANDRA-9675)
 * Allow JMX over SSL directly from nodetool (CASSANDRA-9090)
 * Update cqlsh for UDFs (CASSANDRA-7556)
 * Change Windows kernel default timer resolution (CASSANDRA-9634)
 * Deprected sstable2json and json2sstable (CASSANDRA-9618)
 * Allow native functions in user-defined aggregates (CASSANDRA-9542)
 * Don't repair system_distributed by default (CASSANDRA-9621)
 * Fix mixing min, max, and count aggregates for blob type (CASSANRA-9622)
 * Rename class for DATE type in Java driver (CASSANDRA-9563)
 * Duplicate compilation of UDFs on coordinator (CASSANDRA-9475)
 * Fix connection leak in CqlRecordWriter (CASSANDRA-9576)
 * Mlockall before opening system sstables & remove boot_without_jna option (CASSANDRA-9573)
 * Add functions to convert timeuuid to date or time, deprecate dateOf and unixTimestampOf (CASSANDRA-9229)
 * Make sure we cancel non-compacting sstables from LifecycleTransaction (CASSANDRA-9566)
 * Fix deprecated repair JMX API (CASSANDRA-9570)
 * Add logback metrics (CASSANDRA-9378)
 * Update and refactor ant test/test-compression to run the tests in parallel (CASSANDRA-9583)
 * Fix upgrading to new directory for secondary index (CASSANDRA-9687)
Merged from 2.1:
 * (cqlsh) Fix bad check for CQL compatibility when DESCRIBE'ing
   COMPACT STORAGE tables with no clustering columns
 * Eliminate strong self-reference chains in sstable ref tidiers (CASSANDRA-9656)
 * Ensure StreamSession uses canonical sstable reader instances (CASSANDRA-9700) 
 * Ensure memtable book keeping is not corrupted in the event we shrink usage (CASSANDRA-9681)
 * Update internal python driver for cqlsh (CASSANDRA-9064)
 * Fix IndexOutOfBoundsException when inserting tuple with too many
   elements using the string literal notation (CASSANDRA-9559)
 * Enable describe on indices (CASSANDRA-7814)
 * Fix incorrect result for IN queries where column not found (CASSANDRA-9540)
 * ColumnFamilyStore.selectAndReference may block during compaction (CASSANDRA-9637)
 * Fix bug in cardinality check when compacting (CASSANDRA-9580)
 * Fix memory leak in Ref due to ConcurrentLinkedQueue.remove() behaviour (CASSANDRA-9549)
 * Make rebuild only run one at a time (CASSANDRA-9119)
Merged from 2.0:
 * Avoid NPE in AuthSuccess#decode (CASSANDRA-9727)
 * Add listen_address to system.local (CASSANDRA-9603)
 * Bug fixes to resultset metadata construction (CASSANDRA-9636)
 * Fix setting 'durable_writes' in ALTER KEYSPACE (CASSANDRA-9560)
 * Avoids ballot clash in Paxos (CASSANDRA-9649)
 * Improve trace messages for RR (CASSANDRA-9479)
 * Fix suboptimal secondary index selection when restricted
   clustering column is also indexed (CASSANDRA-9631)
 * (cqlsh) Add min_threshold to DTCS option autocomplete (CASSANDRA-9385)
 * Fix error message when attempting to create an index on a column
   in a COMPACT STORAGE table with clustering columns (CASSANDRA-9527)
 * 'WITH WITH' in alter keyspace statements causes NPE (CASSANDRA-9565)
 * Expose some internals of SelectStatement for inspection (CASSANDRA-9532)
 * ArrivalWindow should use primitives (CASSANDRA-9496)
 * Periodically submit background compaction tasks (CASSANDRA-9592)
 * Set HAS_MORE_PAGES flag to false when PagingState is null (CASSANDRA-9571)


2.2.0-rc1
 * Compressed commit log should measure compressed space used (CASSANDRA-9095)
 * Fix comparison bug in CassandraRoleManager#collectRoles (CASSANDRA-9551)
 * Add tinyint,smallint,time,date support for UDFs (CASSANDRA-9400)
 * Deprecates SSTableSimpleWriter and SSTableSimpleUnsortedWriter (CASSANDRA-9546)
 * Empty INITCOND treated as null in aggregate (CASSANDRA-9457)
 * Remove use of Cell in Thrift MapReduce classes (CASSANDRA-8609)
 * Integrate pre-release Java Driver 2.2-rc1, custom build (CASSANDRA-9493)
 * Clean up gossiper logic for old versions (CASSANDRA-9370)
 * Fix custom payload coding/decoding to match the spec (CASSANDRA-9515)
 * ant test-all results incomplete when parsed (CASSANDRA-9463)
 * Disallow frozen<> types in function arguments and return types for
   clarity (CASSANDRA-9411)
 * Static Analysis to warn on unsafe use of Autocloseable instances (CASSANDRA-9431)
 * Update commitlog archiving examples now that commitlog segments are
   not recycled (CASSANDRA-9350)
 * Extend Transactional API to sstable lifecycle management (CASSANDRA-8568)
 * (cqlsh) Add support for native protocol 4 (CASSANDRA-9399)
 * Ensure that UDF and UDAs are keyspace-isolated (CASSANDRA-9409)
 * Revert CASSANDRA-7807 (tracing completion client notifications) (CASSANDRA-9429)
 * Add ability to stop compaction by ID (CASSANDRA-7207)
 * Let CassandraVersion handle SNAPSHOT version (CASSANDRA-9438)
Merged from 2.1:
 * (cqlsh) Fix using COPY through SOURCE or -f (CASSANDRA-9083)
 * Fix occasional lack of `system` keyspace in schema tables (CASSANDRA-8487)
 * Use ProtocolError code instead of ServerError code for native protocol
   error responses to unsupported protocol versions (CASSANDRA-9451)
 * Default commitlog_sync_batch_window_in_ms changed to 2ms (CASSANDRA-9504)
 * Fix empty partition assertion in unsorted sstable writing tools (CASSANDRA-9071)
 * Ensure truncate without snapshot cannot produce corrupt responses (CASSANDRA-9388) 
 * Consistent error message when a table mixes counter and non-counter
   columns (CASSANDRA-9492)
 * Avoid getting unreadable keys during anticompaction (CASSANDRA-9508)
 * (cqlsh) Better float precision by default (CASSANDRA-9224)
 * Improve estimated row count (CASSANDRA-9107)
 * Optimize range tombstone memory footprint (CASSANDRA-8603)
 * Use configured gcgs in anticompaction (CASSANDRA-9397)
Merged from 2.0:
 * Don't accumulate more range than necessary in RangeTombstone.Tracker (CASSANDRA-9486)
 * Add broadcast and rpc addresses to system.local (CASSANDRA-9436)
 * Always mark sstable suspect when corrupted (CASSANDRA-9478)
 * Add database users and permissions to CQL3 documentation (CASSANDRA-7558)
 * Allow JVM_OPTS to be passed to standalone tools (CASSANDRA-5969)
 * Fix bad condition in RangeTombstoneList (CASSANDRA-9485)
 * Fix potential StackOverflow when setting CrcCheckChance over JMX (CASSANDRA-9488)
 * Fix null static columns in pages after the first, paged reversed
   queries (CASSANDRA-8502)
 * Fix counting cache serialization in request metrics (CASSANDRA-9466)
 * Add option not to validate atoms during scrub (CASSANDRA-9406)


2.2.0-beta1
 * Introduce Transactional API for internal state changes (CASSANDRA-8984)
 * Add a flag in cassandra.yaml to enable UDFs (CASSANDRA-9404)
 * Better support of null for UDF (CASSANDRA-8374)
 * Use ecj instead of javassist for UDFs (CASSANDRA-8241)
 * faster async logback configuration for tests (CASSANDRA-9376)
 * Add `smallint` and `tinyint` data types (CASSANDRA-8951)
 * Avoid thrift schema creation when native driver is used in stress tool (CASSANDRA-9374)
 * Make Functions.declared thread-safe
 * Add client warnings to native protocol v4 (CASSANDRA-8930)
 * Allow roles cache to be invalidated (CASSANDRA-8967)
 * Upgrade Snappy (CASSANDRA-9063)
 * Don't start Thrift rpc by default (CASSANDRA-9319)
 * Only stream from unrepaired sstables with incremental repair (CASSANDRA-8267)
 * Aggregate UDFs allow SFUNC return type to differ from STYPE if FFUNC specified (CASSANDRA-9321)
 * Remove Thrift dependencies in bundled tools (CASSANDRA-8358)
 * Disable memory mapping of hsperfdata file for JVM statistics (CASSANDRA-9242)
 * Add pre-startup checks to detect potential incompatibilities (CASSANDRA-8049)
 * Distinguish between null and unset in protocol v4 (CASSANDRA-7304)
 * Add user/role permissions for user-defined functions (CASSANDRA-7557)
 * Allow cassandra config to be updated to restart daemon without unloading classes (CASSANDRA-9046)
 * Don't initialize compaction writer before checking if iter is empty (CASSANDRA-9117)
 * Don't execute any functions at prepare-time (CASSANDRA-9037)
 * Share file handles between all instances of a SegmentedFile (CASSANDRA-8893)
 * Make it possible to major compact LCS (CASSANDRA-7272)
 * Make FunctionExecutionException extend RequestExecutionException
   (CASSANDRA-9055)
 * Add support for SELECT JSON, INSERT JSON syntax and new toJson(), fromJson()
   functions (CASSANDRA-7970)
 * Optimise max purgeable timestamp calculation in compaction (CASSANDRA-8920)
 * Constrain internode message buffer sizes, and improve IO class hierarchy (CASSANDRA-8670) 
 * New tool added to validate all sstables in a node (CASSANDRA-5791)
 * Push notification when tracing completes for an operation (CASSANDRA-7807)
 * Delay "node up" and "node added" notifications until native protocol server is started (CASSANDRA-8236)
 * Compressed Commit Log (CASSANDRA-6809)
 * Optimise IntervalTree (CASSANDRA-8988)
 * Add a key-value payload for third party usage (CASSANDRA-8553, 9212)
 * Bump metrics-reporter-config dependency for metrics 3.0 (CASSANDRA-8149)
 * Partition intra-cluster message streams by size, not type (CASSANDRA-8789)
 * Add WriteFailureException to native protocol, notify coordinator of
   write failures (CASSANDRA-8592)
 * Convert SequentialWriter to nio (CASSANDRA-8709)
 * Add role based access control (CASSANDRA-7653, 8650, 7216, 8760, 8849, 8761, 8850)
 * Record client ip address in tracing sessions (CASSANDRA-8162)
 * Indicate partition key columns in response metadata for prepared
   statements (CASSANDRA-7660)
 * Merge UUIDType and TimeUUIDType parse logic (CASSANDRA-8759)
 * Avoid memory allocation when searching index summary (CASSANDRA-8793)
 * Optimise (Time)?UUIDType Comparisons (CASSANDRA-8730)
 * Make CRC32Ex into a separate maven dependency (CASSANDRA-8836)
 * Use preloaded jemalloc w/ Unsafe (CASSANDRA-8714, 9197)
 * Avoid accessing partitioner through StorageProxy (CASSANDRA-8244, 8268)
 * Upgrade Metrics library and remove depricated metrics (CASSANDRA-5657)
 * Serializing Row cache alternative, fully off heap (CASSANDRA-7438)
 * Duplicate rows returned when in clause has repeated values (CASSANDRA-6707)
 * Make CassandraException unchecked, extend RuntimeException (CASSANDRA-8560)
 * Support direct buffer decompression for reads (CASSANDRA-8464)
 * DirectByteBuffer compatible LZ4 methods (CASSANDRA-7039)
 * Group sstables for anticompaction correctly (CASSANDRA-8578)
 * Add ReadFailureException to native protocol, respond
   immediately when replicas encounter errors while handling
   a read request (CASSANDRA-7886)
 * Switch CommitLogSegment from RandomAccessFile to nio (CASSANDRA-8308)
 * Allow mixing token and partition key restrictions (CASSANDRA-7016)
 * Support index key/value entries on map collections (CASSANDRA-8473)
 * Modernize schema tables (CASSANDRA-8261)
 * Support for user-defined aggregation functions (CASSANDRA-8053)
 * Fix NPE in SelectStatement with empty IN values (CASSANDRA-8419)
 * Refactor SelectStatement, return IN results in natural order instead
   of IN value list order and ignore duplicate values in partition key IN restrictions (CASSANDRA-7981)
 * Support UDTs, tuples, and collections in user-defined
   functions (CASSANDRA-7563)
 * Fix aggregate fn results on empty selection, result column name,
   and cqlsh parsing (CASSANDRA-8229)
 * Mark sstables as repaired after full repair (CASSANDRA-7586)
 * Extend Descriptor to include a format value and refactor reader/writer
   APIs (CASSANDRA-7443)
 * Integrate JMH for microbenchmarks (CASSANDRA-8151)
 * Keep sstable levels when bootstrapping (CASSANDRA-7460)
 * Add Sigar library and perform basic OS settings check on startup (CASSANDRA-7838)
 * Support for aggregation functions (CASSANDRA-4914)
 * Remove cassandra-cli (CASSANDRA-7920)
 * Accept dollar quoted strings in CQL (CASSANDRA-7769)
 * Make assassinate a first class command (CASSANDRA-7935)
 * Support IN clause on any partition key column (CASSANDRA-7855)
 * Support IN clause on any clustering column (CASSANDRA-4762)
 * Improve compaction logging (CASSANDRA-7818)
 * Remove YamlFileNetworkTopologySnitch (CASSANDRA-7917)
 * Do anticompaction in groups (CASSANDRA-6851)
 * Support user-defined functions (CASSANDRA-7395, 7526, 7562, 7740, 7781, 7929,
   7924, 7812, 8063, 7813, 7708)
 * Permit configurable timestamps with cassandra-stress (CASSANDRA-7416)
 * Move sstable RandomAccessReader to nio2, which allows using the
   FILE_SHARE_DELETE flag on Windows (CASSANDRA-4050)
 * Remove CQL2 (CASSANDRA-5918)
 * Optimize fetching multiple cells by name (CASSANDRA-6933)
 * Allow compilation in java 8 (CASSANDRA-7028)
 * Make incremental repair default (CASSANDRA-7250)
 * Enable code coverage thru JaCoCo (CASSANDRA-7226)
 * Switch external naming of 'column families' to 'tables' (CASSANDRA-4369) 
 * Shorten SSTable path (CASSANDRA-6962)
 * Use unsafe mutations for most unit tests (CASSANDRA-6969)
 * Fix race condition during calculation of pending ranges (CASSANDRA-7390)
 * Fail on very large batch sizes (CASSANDRA-8011)
 * Improve concurrency of repair (CASSANDRA-6455, 8208, 9145)
 * Select optimal CRC32 implementation at runtime (CASSANDRA-8614)
 * Evaluate MurmurHash of Token once per query (CASSANDRA-7096)
 * Generalize progress reporting (CASSANDRA-8901)
 * Resumable bootstrap streaming (CASSANDRA-8838, CASSANDRA-8942)
 * Allow scrub for secondary index (CASSANDRA-5174)
 * Save repair data to system table (CASSANDRA-5839)
 * fix nodetool names that reference column families (CASSANDRA-8872)
 Merged from 2.1:
 * Warn on misuse of unlogged batches (CASSANDRA-9282)
 * Failure detector detects and ignores local pauses (CASSANDRA-9183)
 * Add utility class to support for rate limiting a given log statement (CASSANDRA-9029)
 * Add missing consistency levels to cassandra-stess (CASSANDRA-9361)
 * Fix commitlog getCompletedTasks to not increment (CASSANDRA-9339)
 * Fix for harmless exceptions logged as ERROR (CASSANDRA-8564)
 * Delete processed sstables in sstablesplit/sstableupgrade (CASSANDRA-8606)
 * Improve sstable exclusion from partition tombstones (CASSANDRA-9298)
 * Validate the indexed column rather than the cell's contents for 2i (CASSANDRA-9057)
 * Add support for top-k custom 2i queries (CASSANDRA-8717)
 * Fix error when dropping table during compaction (CASSANDRA-9251)
 * cassandra-stress supports validation operations over user profiles (CASSANDRA-8773)
 * Add support for rate limiting log messages (CASSANDRA-9029)
 * Log the partition key with tombstone warnings (CASSANDRA-8561)
 * Reduce runWithCompactionsDisabled poll interval to 1ms (CASSANDRA-9271)
 * Fix PITR commitlog replay (CASSANDRA-9195)
 * GCInspector logs very different times (CASSANDRA-9124)
 * Fix deleting from an empty list (CASSANDRA-9198)
 * Update tuple and collection types that use a user-defined type when that UDT
   is modified (CASSANDRA-9148, CASSANDRA-9192)
 * Use higher timeout for prepair and snapshot in repair (CASSANDRA-9261)
 * Fix anticompaction blocking ANTI_ENTROPY stage (CASSANDRA-9151)
 * Repair waits for anticompaction to finish (CASSANDRA-9097)
 * Fix streaming not holding ref when stream error (CASSANDRA-9295)
 * Fix canonical view returning early opened SSTables (CASSANDRA-9396)
Merged from 2.0:
 * (cqlsh) Add LOGIN command to switch users (CASSANDRA-7212)
 * Clone SliceQueryFilter in AbstractReadCommand implementations (CASSANDRA-8940)
 * Push correct protocol notification for DROP INDEX (CASSANDRA-9310)
 * token-generator - generated tokens too long (CASSANDRA-9300)
 * Fix counting of tombstones for TombstoneOverwhelmingException (CASSANDRA-9299)
 * Fix ReconnectableSnitch reconnecting to peers during upgrade (CASSANDRA-6702)
 * Include keyspace and table name in error log for collections over the size
   limit (CASSANDRA-9286)
 * Avoid potential overlap in LCS with single-partition sstables (CASSANDRA-9322)
 * Log warning message when a table is queried before the schema has fully
   propagated (CASSANDRA-9136)
 * Overload SecondaryIndex#indexes to accept the column definition (CASSANDRA-9314)
 * (cqlsh) Add SERIAL and LOCAL_SERIAL consistency levels (CASSANDRA-8051)
 * Fix index selection during rebuild with certain table layouts (CASSANDRA-9281)
 * Fix partition-level-delete-only workload accounting (CASSANDRA-9194)
 * Allow scrub to handle corrupted compressed chunks (CASSANDRA-9140)
 * Fix assertion error when resetlocalschema is run during repair (CASSANDRA-9249)
 * Disable single sstable tombstone compactions for DTCS by default (CASSANDRA-9234)
 * IncomingTcpConnection thread is not named (CASSANDRA-9262)
 * Close incoming connections when MessagingService is stopped (CASSANDRA-9238)
 * Fix streaming hang when retrying (CASSANDRA-9132)


2.1.5
 * Re-add deprecated cold_reads_to_omit param for backwards compat (CASSANDRA-9203)
 * Make anticompaction visible in compactionstats (CASSANDRA-9098)
 * Improve nodetool getendpoints documentation about the partition
   key parameter (CASSANDRA-6458)
 * Don't check other keyspaces for schema changes when an user-defined
   type is altered (CASSANDRA-9187)
 * Add generate-idea-files target to build.xml (CASSANDRA-9123)
 * Allow takeColumnFamilySnapshot to take a list of tables (CASSANDRA-8348)
 * Limit major sstable operations to their canonical representation (CASSANDRA-8669)
 * cqlsh: Add tests for INSERT and UPDATE tab completion (CASSANDRA-9125)
 * cqlsh: quote column names when needed in COPY FROM inserts (CASSANDRA-9080)
 * Do not load read meter for offline operations (CASSANDRA-9082)
 * cqlsh: Make CompositeType data readable (CASSANDRA-8919)
 * cqlsh: Fix display of triggers (CASSANDRA-9081)
 * Fix NullPointerException when deleting or setting an element by index on
   a null list collection (CASSANDRA-9077)
 * Buffer bloom filter serialization (CASSANDRA-9066)
 * Fix anti-compaction target bloom filter size (CASSANDRA-9060)
 * Make FROZEN and TUPLE unreserved keywords in CQL (CASSANDRA-9047)
 * Prevent AssertionError from SizeEstimatesRecorder (CASSANDRA-9034)
 * Avoid overwriting index summaries for sstables with an older format that
   does not support downsampling; rebuild summaries on startup when this
   is detected (CASSANDRA-8993)
 * Fix potential data loss in CompressedSequentialWriter (CASSANDRA-8949)
 * Make PasswordAuthenticator number of hashing rounds configurable (CASSANDRA-8085)
 * Fix AssertionError when binding nested collections in DELETE (CASSANDRA-8900)
 * Check for overlap with non-early sstables in LCS (CASSANDRA-8739)
 * Only calculate max purgable timestamp if we have to (CASSANDRA-8914)
 * (cqlsh) Greatly improve performance of COPY FROM (CASSANDRA-8225)
 * IndexSummary effectiveIndexInterval is now a guideline, not a rule (CASSANDRA-8993)
 * Use correct bounds for page cache eviction of compressed files (CASSANDRA-8746)
 * SSTableScanner enforces its bounds (CASSANDRA-8946)
 * Cleanup cell equality (CASSANDRA-8947)
 * Introduce intra-cluster message coalescing (CASSANDRA-8692)
 * DatabaseDescriptor throws NPE when rpc_interface is used (CASSANDRA-8839)
 * Don't check if an sstable is live for offline compactions (CASSANDRA-8841)
 * Don't set clientMode in SSTableLoader (CASSANDRA-8238)
 * Fix SSTableRewriter with disabled early open (CASSANDRA-8535)
 * Fix cassandra-stress so it respects the CL passed in user mode (CASSANDRA-8948)
 * Fix rare NPE in ColumnDefinition#hasIndexOption() (CASSANDRA-8786)
 * cassandra-stress reports per-operation statistics, plus misc (CASSANDRA-8769)
 * Add SimpleDate (cql date) and Time (cql time) types (CASSANDRA-7523)
 * Use long for key count in cfstats (CASSANDRA-8913)
 * Make SSTableRewriter.abort() more robust to failure (CASSANDRA-8832)
 * Remove cold_reads_to_omit from STCS (CASSANDRA-8860)
 * Make EstimatedHistogram#percentile() use ceil instead of floor (CASSANDRA-8883)
 * Fix top partitions reporting wrong cardinality (CASSANDRA-8834)
 * Fix rare NPE in KeyCacheSerializer (CASSANDRA-8067)
 * Pick sstables for validation as late as possible inc repairs (CASSANDRA-8366)
 * Fix commitlog getPendingTasks to not increment (CASSANDRA-8862)
 * Fix parallelism adjustment in range and secondary index queries
   when the first fetch does not satisfy the limit (CASSANDRA-8856)
 * Check if the filtered sstables is non-empty in STCS (CASSANDRA-8843)
 * Upgrade java-driver used for cassandra-stress (CASSANDRA-8842)
 * Fix CommitLog.forceRecycleAllSegments() memory access error (CASSANDRA-8812)
 * Improve assertions in Memory (CASSANDRA-8792)
 * Fix SSTableRewriter cleanup (CASSANDRA-8802)
 * Introduce SafeMemory for CompressionMetadata.Writer (CASSANDRA-8758)
 * 'nodetool info' prints exception against older node (CASSANDRA-8796)
 * Ensure SSTableReader.last corresponds exactly with the file end (CASSANDRA-8750)
 * Make SSTableWriter.openEarly more robust and obvious (CASSANDRA-8747)
 * Enforce SSTableReader.first/last (CASSANDRA-8744)
 * Cleanup SegmentedFile API (CASSANDRA-8749)
 * Avoid overlap with early compaction replacement (CASSANDRA-8683)
 * Safer Resource Management++ (CASSANDRA-8707)
 * Write partition size estimates into a system table (CASSANDRA-7688)
 * cqlsh: Fix keys() and full() collection indexes in DESCRIBE output
   (CASSANDRA-8154)
 * Show progress of streaming in nodetool netstats (CASSANDRA-8886)
 * IndexSummaryBuilder utilises offheap memory, and shares data between
   each IndexSummary opened from it (CASSANDRA-8757)
 * markCompacting only succeeds if the exact SSTableReader instances being 
   marked are in the live set (CASSANDRA-8689)
 * cassandra-stress support for varint (CASSANDRA-8882)
 * Fix Adler32 digest for compressed sstables (CASSANDRA-8778)
 * Add nodetool statushandoff/statusbackup (CASSANDRA-8912)
 * Use stdout for progress and stats in sstableloader (CASSANDRA-8982)
 * Correctly identify 2i datadir from older versions (CASSANDRA-9116)
Merged from 2.0:
 * Ignore gossip SYNs after shutdown (CASSANDRA-9238)
 * Avoid overflow when calculating max sstable size in LCS (CASSANDRA-9235)
 * Make sstable blacklisting work with compression (CASSANDRA-9138)
 * Do not attempt to rebuild indexes if no index accepts any column (CASSANDRA-9196)
 * Don't initiate snitch reconnection for dead states (CASSANDRA-7292)
 * Fix ArrayIndexOutOfBoundsException in CQLSSTableWriter (CASSANDRA-8978)
 * Add shutdown gossip state to prevent timeouts during rolling restarts (CASSANDRA-8336)
 * Fix running with java.net.preferIPv6Addresses=true (CASSANDRA-9137)
 * Fix failed bootstrap/replace attempts being persisted in system.peers (CASSANDRA-9180)
 * Flush system.IndexInfo after marking index built (CASSANDRA-9128)
 * Fix updates to min/max_compaction_threshold through cassandra-cli
   (CASSANDRA-8102)
 * Don't include tmp files when doing offline relevel (CASSANDRA-9088)
 * Use the proper CAS WriteType when finishing a previous round during Paxos
   preparation (CASSANDRA-8672)
 * Avoid race in cancelling compactions (CASSANDRA-9070)
 * More aggressive check for expired sstables in DTCS (CASSANDRA-8359)
 * Fix ignored index_interval change in ALTER TABLE statements (CASSANDRA-7976)
 * Do more aggressive compaction in old time windows in DTCS (CASSANDRA-8360)
 * java.lang.AssertionError when reading saved cache (CASSANDRA-8740)
 * "disk full" when running cleanup (CASSANDRA-9036)
 * Lower logging level from ERROR to DEBUG when a scheduled schema pull
   cannot be completed due to a node being down (CASSANDRA-9032)
 * Fix MOVED_NODE client event (CASSANDRA-8516)
 * Allow overriding MAX_OUTSTANDING_REPLAY_COUNT (CASSANDRA-7533)
 * Fix malformed JMX ObjectName containing IPv6 addresses (CASSANDRA-9027)
 * (cqlsh) Allow increasing CSV field size limit through
   cqlshrc config option (CASSANDRA-8934)
 * Stop logging range tombstones when exceeding the threshold
   (CASSANDRA-8559)
 * Fix NullPointerException when nodetool getendpoints is run
   against invalid keyspaces or tables (CASSANDRA-8950)
 * Allow specifying the tmp dir (CASSANDRA-7712)
 * Improve compaction estimated tasks estimation (CASSANDRA-8904)
 * Fix duplicate up/down messages sent to native clients (CASSANDRA-7816)
 * Expose commit log archive status via JMX (CASSANDRA-8734)
 * Provide better exceptions for invalid replication strategy parameters
   (CASSANDRA-8909)
 * Fix regression in mixed single and multi-column relation support for
   SELECT statements (CASSANDRA-8613)
 * Add ability to limit number of native connections (CASSANDRA-8086)
 * Fix CQLSSTableWriter throwing exception and spawning threads
   (CASSANDRA-8808)
 * Fix MT mismatch between empty and GC-able data (CASSANDRA-8979)
 * Fix incorrect validation when snapshotting single table (CASSANDRA-8056)
 * Add offline tool to relevel sstables (CASSANDRA-8301)
 * Preserve stream ID for more protocol errors (CASSANDRA-8848)
 * Fix combining token() function with multi-column relations on
   clustering columns (CASSANDRA-8797)
 * Make CFS.markReferenced() resistant to bad refcounting (CASSANDRA-8829)
 * Fix StreamTransferTask abort/complete bad refcounting (CASSANDRA-8815)
 * Fix AssertionError when querying a DESC clustering ordered
   table with ASC ordering and paging (CASSANDRA-8767)
 * AssertionError: "Memory was freed" when running cleanup (CASSANDRA-8716)
 * Make it possible to set max_sstable_age to fractional days (CASSANDRA-8406)
 * Fix some multi-column relations with indexes on some clustering
   columns (CASSANDRA-8275)
 * Fix memory leak in SSTableSimple*Writer and SSTableReader.validate()
   (CASSANDRA-8748)
 * Throw OOM if allocating memory fails to return a valid pointer (CASSANDRA-8726)
 * Fix SSTableSimpleUnsortedWriter ConcurrentModificationException (CASSANDRA-8619)
 * 'nodetool info' prints exception against older node (CASSANDRA-8796)
 * Ensure SSTableSimpleUnsortedWriter.close() terminates if
   disk writer has crashed (CASSANDRA-8807)


2.1.4
 * Bind JMX to localhost unless explicitly configured otherwise (CASSANDRA-9085)


2.1.3
 * Fix HSHA/offheap_objects corruption (CASSANDRA-8719)
 * Upgrade libthrift to 0.9.2 (CASSANDRA-8685)
 * Don't use the shared ref in sstableloader (CASSANDRA-8704)
 * Purge internal prepared statements if related tables or
   keyspaces are dropped (CASSANDRA-8693)
 * (cqlsh) Handle unicode BOM at start of files (CASSANDRA-8638)
 * Stop compactions before exiting offline tools (CASSANDRA-8623)
 * Update tools/stress/README.txt to match current behaviour (CASSANDRA-7933)
 * Fix schema from Thrift conversion with empty metadata (CASSANDRA-8695)
 * Safer Resource Management (CASSANDRA-7705)
 * Make sure we compact highly overlapping cold sstables with
   STCS (CASSANDRA-8635)
 * rpc_interface and listen_interface generate NPE on startup when specified
   interface doesn't exist (CASSANDRA-8677)
 * Fix ArrayIndexOutOfBoundsException in nodetool cfhistograms (CASSANDRA-8514)
 * Switch from yammer metrics for nodetool cf/proxy histograms (CASSANDRA-8662)
 * Make sure we don't add tmplink files to the compaction
   strategy (CASSANDRA-8580)
 * (cqlsh) Handle maps with blob keys (CASSANDRA-8372)
 * (cqlsh) Handle DynamicCompositeType schemas correctly (CASSANDRA-8563)
 * Duplicate rows returned when in clause has repeated values (CASSANDRA-6706)
 * Add tooling to detect hot partitions (CASSANDRA-7974)
 * Fix cassandra-stress user-mode truncation of partition generation (CASSANDRA-8608)
 * Only stream from unrepaired sstables during inc repair (CASSANDRA-8267)
 * Don't allow starting multiple inc repairs on the same sstables (CASSANDRA-8316)
 * Invalidate prepared BATCH statements when related tables
   or keyspaces are dropped (CASSANDRA-8652)
 * Fix missing results in secondary index queries on collections
   with ALLOW FILTERING (CASSANDRA-8421)
 * Expose EstimatedHistogram metrics for range slices (CASSANDRA-8627)
 * (cqlsh) Escape clqshrc passwords properly (CASSANDRA-8618)
 * Fix NPE when passing wrong argument in ALTER TABLE statement (CASSANDRA-8355)
 * Pig: Refactor and deprecate CqlStorage (CASSANDRA-8599)
 * Don't reuse the same cleanup strategy for all sstables (CASSANDRA-8537)
 * Fix case-sensitivity of index name on CREATE and DROP INDEX
   statements (CASSANDRA-8365)
 * Better detection/logging for corruption in compressed sstables (CASSANDRA-8192)
 * Use the correct repairedAt value when closing writer (CASSANDRA-8570)
 * (cqlsh) Handle a schema mismatch being detected on startup (CASSANDRA-8512)
 * Properly calculate expected write size during compaction (CASSANDRA-8532)
 * Invalidate affected prepared statements when a table's columns
   are altered (CASSANDRA-7910)
 * Stress - user defined writes should populate sequentally (CASSANDRA-8524)
 * Fix regression in SSTableRewriter causing some rows to become unreadable 
   during compaction (CASSANDRA-8429)
 * Run major compactions for repaired/unrepaired in parallel (CASSANDRA-8510)
 * (cqlsh) Fix compression options in DESCRIBE TABLE output when compression
   is disabled (CASSANDRA-8288)
 * (cqlsh) Fix DESCRIBE output after keyspaces are altered (CASSANDRA-7623)
 * Make sure we set lastCompactedKey correctly (CASSANDRA-8463)
 * (cqlsh) Fix output of CONSISTENCY command (CASSANDRA-8507)
 * (cqlsh) Fixed the handling of LIST statements (CASSANDRA-8370)
 * Make sstablescrub check leveled manifest again (CASSANDRA-8432)
 * Check first/last keys in sstable when giving out positions (CASSANDRA-8458)
 * Disable mmap on Windows (CASSANDRA-6993)
 * Add missing ConsistencyLevels to cassandra-stress (CASSANDRA-8253)
 * Add auth support to cassandra-stress (CASSANDRA-7985)
 * Fix ArrayIndexOutOfBoundsException when generating error message
   for some CQL syntax errors (CASSANDRA-8455)
 * Scale memtable slab allocation logarithmically (CASSANDRA-7882)
 * cassandra-stress simultaneous inserts over same seed (CASSANDRA-7964)
 * Reduce cassandra-stress sampling memory requirements (CASSANDRA-7926)
 * Ensure memtable flush cannot expire commit log entries from its future (CASSANDRA-8383)
 * Make read "defrag" async to reclaim memtables (CASSANDRA-8459)
 * Remove tmplink files for offline compactions (CASSANDRA-8321)
 * Reduce maxHintsInProgress (CASSANDRA-8415)
 * BTree updates may call provided update function twice (CASSANDRA-8018)
 * Release sstable references after anticompaction (CASSANDRA-8386)
 * Handle abort() in SSTableRewriter properly (CASSANDRA-8320)
 * Centralize shared executors (CASSANDRA-8055)
 * Fix filtering for CONTAINS (KEY) relations on frozen collection
   clustering columns when the query is restricted to a single
   partition (CASSANDRA-8203)
 * Do more aggressive entire-sstable TTL expiry checks (CASSANDRA-8243)
 * Add more log info if readMeter is null (CASSANDRA-8238)
 * add check of the system wall clock time at startup (CASSANDRA-8305)
 * Support for frozen collections (CASSANDRA-7859)
 * Fix overflow on histogram computation (CASSANDRA-8028)
 * Have paxos reuse the timestamp generation of normal queries (CASSANDRA-7801)
 * Fix incremental repair not remove parent session on remote (CASSANDRA-8291)
 * Improve JBOD disk utilization (CASSANDRA-7386)
 * Log failed host when preparing incremental repair (CASSANDRA-8228)
 * Force config client mode in CQLSSTableWriter (CASSANDRA-8281)
 * Fix sstableupgrade throws exception (CASSANDRA-8688)
 * Fix hang when repairing empty keyspace (CASSANDRA-8694)
Merged from 2.0:
 * Fix IllegalArgumentException in dynamic snitch (CASSANDRA-8448)
 * Add support for UPDATE ... IF EXISTS (CASSANDRA-8610)
 * Fix reversal of list prepends (CASSANDRA-8733)
 * Prevent non-zero default_time_to_live on tables with counters
   (CASSANDRA-8678)
 * Fix SSTableSimpleUnsortedWriter ConcurrentModificationException
   (CASSANDRA-8619)
 * Round up time deltas lower than 1ms in BulkLoader (CASSANDRA-8645)
 * Add batch remove iterator to ABSC (CASSANDRA-8414, 8666)
 * Round up time deltas lower than 1ms in BulkLoader (CASSANDRA-8645)
 * Fix isClientMode check in Keyspace (CASSANDRA-8687)
 * Use more efficient slice size for querying internal secondary
   index tables (CASSANDRA-8550)
 * Fix potentially returning deleted rows with range tombstone (CASSANDRA-8558)
 * Check for available disk space before starting a compaction (CASSANDRA-8562)
 * Fix DISTINCT queries with LIMITs or paging when some partitions
   contain only tombstones (CASSANDRA-8490)
 * Introduce background cache refreshing to permissions cache
   (CASSANDRA-8194)
 * Fix race condition in StreamTransferTask that could lead to
   infinite loops and premature sstable deletion (CASSANDRA-7704)
 * Add an extra version check to MigrationTask (CASSANDRA-8462)
 * Ensure SSTableWriter cleans up properly after failure (CASSANDRA-8499)
 * Increase bf true positive count on key cache hit (CASSANDRA-8525)
 * Move MeteredFlusher to its own thread (CASSANDRA-8485)
 * Fix non-distinct results in DISTNCT queries on static columns when
   paging is enabled (CASSANDRA-8087)
 * Move all hints related tasks to hints internal executor (CASSANDRA-8285)
 * Fix paging for multi-partition IN queries (CASSANDRA-8408)
 * Fix MOVED_NODE topology event never being emitted when a node
   moves its token (CASSANDRA-8373)
 * Fix validation of indexes in COMPACT tables (CASSANDRA-8156)
 * Avoid StackOverflowError when a large list of IN values
   is used for a clustering column (CASSANDRA-8410)
 * Fix NPE when writetime() or ttl() calls are wrapped by
   another function call (CASSANDRA-8451)
 * Fix NPE after dropping a keyspace (CASSANDRA-8332)
 * Fix error message on read repair timeouts (CASSANDRA-7947)
 * Default DTCS base_time_seconds changed to 60 (CASSANDRA-8417)
 * Refuse Paxos operation with more than one pending endpoint (CASSANDRA-8346, 8640)
 * Throw correct exception when trying to bind a keyspace or table
   name (CASSANDRA-6952)
 * Make HHOM.compact synchronized (CASSANDRA-8416)
 * cancel latency-sampling task when CF is dropped (CASSANDRA-8401)
 * don't block SocketThread for MessagingService (CASSANDRA-8188)
 * Increase quarantine delay on replacement (CASSANDRA-8260)
 * Expose off-heap memory usage stats (CASSANDRA-7897)
 * Ignore Paxos commits for truncated tables (CASSANDRA-7538)
 * Validate size of indexed column values (CASSANDRA-8280)
 * Make LCS split compaction results over all data directories (CASSANDRA-8329)
 * Fix some failing queries that use multi-column relations
   on COMPACT STORAGE tables (CASSANDRA-8264)
 * Fix InvalidRequestException with ORDER BY (CASSANDRA-8286)
 * Disable SSLv3 for POODLE (CASSANDRA-8265)
 * Fix millisecond timestamps in Tracing (CASSANDRA-8297)
 * Include keyspace name in error message when there are insufficient
   live nodes to stream from (CASSANDRA-8221)
 * Avoid overlap in L1 when L0 contains many nonoverlapping
   sstables (CASSANDRA-8211)
 * Improve PropertyFileSnitch logging (CASSANDRA-8183)
 * Add DC-aware sequential repair (CASSANDRA-8193)
 * Use live sstables in snapshot repair if possible (CASSANDRA-8312)
 * Fix hints serialized size calculation (CASSANDRA-8587)


2.1.2
 * (cqlsh) parse_for_table_meta errors out on queries with undefined
   grammars (CASSANDRA-8262)
 * (cqlsh) Fix SELECT ... TOKEN() function broken in C* 2.1.1 (CASSANDRA-8258)
 * Fix Cassandra crash when running on JDK8 update 40 (CASSANDRA-8209)
 * Optimize partitioner tokens (CASSANDRA-8230)
 * Improve compaction of repaired/unrepaired sstables (CASSANDRA-8004)
 * Make cache serializers pluggable (CASSANDRA-8096)
 * Fix issues with CONTAINS (KEY) queries on secondary indexes
   (CASSANDRA-8147)
 * Fix read-rate tracking of sstables for some queries (CASSANDRA-8239)
 * Fix default timestamp in QueryOptions (CASSANDRA-8246)
 * Set socket timeout when reading remote version (CASSANDRA-8188)
 * Refactor how we track live size (CASSANDRA-7852)
 * Make sure unfinished compaction files are removed (CASSANDRA-8124)
 * Fix shutdown when run as Windows service (CASSANDRA-8136)
 * Fix DESCRIBE TABLE with custom indexes (CASSANDRA-8031)
 * Fix race in RecoveryManagerTest (CASSANDRA-8176)
 * Avoid IllegalArgumentException while sorting sstables in
   IndexSummaryManager (CASSANDRA-8182)
 * Shutdown JVM on file descriptor exhaustion (CASSANDRA-7579)
 * Add 'die' policy for commit log and disk failure (CASSANDRA-7927)
 * Fix installing as service on Windows (CASSANDRA-8115)
 * Fix CREATE TABLE for CQL2 (CASSANDRA-8144)
 * Avoid boxing in ColumnStats min/max trackers (CASSANDRA-8109)
Merged from 2.0:
 * Correctly handle non-text column names in cql3 (CASSANDRA-8178)
 * Fix deletion for indexes on primary key columns (CASSANDRA-8206)
 * Add 'nodetool statusgossip' (CASSANDRA-8125)
 * Improve client notification that nodes are ready for requests (CASSANDRA-7510)
 * Handle negative timestamp in writetime method (CASSANDRA-8139)
 * Pig: Remove errant LIMIT clause in CqlNativeStorage (CASSANDRA-8166)
 * Throw ConfigurationException when hsha is used with the default
   rpc_max_threads setting of 'unlimited' (CASSANDRA-8116)
 * Allow concurrent writing of the same table in the same JVM using
   CQLSSTableWriter (CASSANDRA-7463)
 * Fix totalDiskSpaceUsed calculation (CASSANDRA-8205)


2.1.1
 * Fix spin loop in AtomicSortedColumns (CASSANDRA-7546)
 * Dont notify when replacing tmplink files (CASSANDRA-8157)
 * Fix validation with multiple CONTAINS clause (CASSANDRA-8131)
 * Fix validation of collections in TriggerExecutor (CASSANDRA-8146)
 * Fix IllegalArgumentException when a list of IN values containing tuples
   is passed as a single arg to a prepared statement with the v1 or v2
   protocol (CASSANDRA-8062)
 * Fix ClassCastException in DISTINCT query on static columns with
   query paging (CASSANDRA-8108)
 * Fix NPE on null nested UDT inside a set (CASSANDRA-8105)
 * Fix exception when querying secondary index on set items or map keys
   when some clustering columns are specified (CASSANDRA-8073)
 * Send proper error response when there is an error during native
   protocol message decode (CASSANDRA-8118)
 * Gossip should ignore generation numbers too far in the future (CASSANDRA-8113)
 * Fix NPE when creating a table with frozen sets, lists (CASSANDRA-8104)
 * Fix high memory use due to tracking reads on incrementally opened sstable
   readers (CASSANDRA-8066)
 * Fix EXECUTE request with skipMetadata=false returning no metadata
   (CASSANDRA-8054)
 * Allow concurrent use of CQLBulkOutputFormat (CASSANDRA-7776)
 * Shutdown JVM on OOM (CASSANDRA-7507)
 * Upgrade netty version and enable epoll event loop (CASSANDRA-7761)
 * Don't duplicate sstables smaller than split size when using
   the sstablesplitter tool (CASSANDRA-7616)
 * Avoid re-parsing already prepared statements (CASSANDRA-7923)
 * Fix some Thrift slice deletions and updates of COMPACT STORAGE
   tables with some clustering columns omitted (CASSANDRA-7990)
 * Fix filtering for CONTAINS on sets (CASSANDRA-8033)
 * Properly track added size (CASSANDRA-7239)
 * Allow compilation in java 8 (CASSANDRA-7208)
 * Fix Assertion error on RangeTombstoneList diff (CASSANDRA-8013)
 * Release references to overlapping sstables during compaction (CASSANDRA-7819)
 * Send notification when opening compaction results early (CASSANDRA-8034)
 * Make native server start block until properly bound (CASSANDRA-7885)
 * (cqlsh) Fix IPv6 support (CASSANDRA-7988)
 * Ignore fat clients when checking for endpoint collision (CASSANDRA-7939)
 * Make sstablerepairedset take a list of files (CASSANDRA-7995)
 * (cqlsh) Tab completeion for indexes on map keys (CASSANDRA-7972)
 * (cqlsh) Fix UDT field selection in select clause (CASSANDRA-7891)
 * Fix resource leak in event of corrupt sstable
 * (cqlsh) Add command line option for cqlshrc file path (CASSANDRA-7131)
 * Provide visibility into prepared statements churn (CASSANDRA-7921, CASSANDRA-7930)
 * Invalidate prepared statements when their keyspace or table is
   dropped (CASSANDRA-7566)
 * cassandra-stress: fix support for NetworkTopologyStrategy (CASSANDRA-7945)
 * Fix saving caches when a table is dropped (CASSANDRA-7784)
 * Add better error checking of new stress profile (CASSANDRA-7716)
 * Use ThreadLocalRandom and remove FBUtilities.threadLocalRandom (CASSANDRA-7934)
 * Prevent operator mistakes due to simultaneous bootstrap (CASSANDRA-7069)
 * cassandra-stress supports whitelist mode for node config (CASSANDRA-7658)
 * GCInspector more closely tracks GC; cassandra-stress and nodetool report it (CASSANDRA-7916)
 * nodetool won't output bogus ownership info without a keyspace (CASSANDRA-7173)
 * Add human readable option to nodetool commands (CASSANDRA-5433)
 * Don't try to set repairedAt on old sstables (CASSANDRA-7913)
 * Add metrics for tracking PreparedStatement use (CASSANDRA-7719)
 * (cqlsh) tab-completion for triggers (CASSANDRA-7824)
 * (cqlsh) Support for query paging (CASSANDRA-7514)
 * (cqlsh) Show progress of COPY operations (CASSANDRA-7789)
 * Add syntax to remove multiple elements from a map (CASSANDRA-6599)
 * Support non-equals conditions in lightweight transactions (CASSANDRA-6839)
 * Add IF [NOT] EXISTS to create/drop triggers (CASSANDRA-7606)
 * (cqlsh) Display the current logged-in user (CASSANDRA-7785)
 * (cqlsh) Don't ignore CTRL-C during COPY FROM execution (CASSANDRA-7815)
 * (cqlsh) Order UDTs according to cross-type dependencies in DESCRIBE
   output (CASSANDRA-7659)
 * (cqlsh) Fix handling of CAS statement results (CASSANDRA-7671)
 * (cqlsh) COPY TO/FROM improvements (CASSANDRA-7405)
 * Support list index operations with conditions (CASSANDRA-7499)
 * Add max live/tombstoned cells to nodetool cfstats output (CASSANDRA-7731)
 * Validate IPv6 wildcard addresses properly (CASSANDRA-7680)
 * (cqlsh) Error when tracing query (CASSANDRA-7613)
 * Avoid IOOBE when building SyntaxError message snippet (CASSANDRA-7569)
 * SSTableExport uses correct validator to create string representation of partition
   keys (CASSANDRA-7498)
 * Avoid NPEs when receiving type changes for an unknown keyspace (CASSANDRA-7689)
 * Add support for custom 2i validation (CASSANDRA-7575)
 * Pig support for hadoop CqlInputFormat (CASSANDRA-6454)
 * Add duration mode to cassandra-stress (CASSANDRA-7468)
 * Add listen_interface and rpc_interface options (CASSANDRA-7417)
 * Improve schema merge performance (CASSANDRA-7444)
 * Adjust MT depth based on # of partition validating (CASSANDRA-5263)
 * Optimise NativeCell comparisons (CASSANDRA-6755)
 * Configurable client timeout for cqlsh (CASSANDRA-7516)
 * Include snippet of CQL query near syntax error in messages (CASSANDRA-7111)
 * Make repair -pr work with -local (CASSANDRA-7450)
 * Fix error in sstableloader with -cph > 1 (CASSANDRA-8007)
 * Fix snapshot repair error on indexed tables (CASSANDRA-8020)
 * Do not exit nodetool repair when receiving JMX NOTIF_LOST (CASSANDRA-7909)
 * Stream to private IP when available (CASSANDRA-8084)
Merged from 2.0:
 * Reject conditions on DELETE unless full PK is given (CASSANDRA-6430)
 * Properly reject the token function DELETE (CASSANDRA-7747)
 * Force batchlog replay before decommissioning a node (CASSANDRA-7446)
 * Fix hint replay with many accumulated expired hints (CASSANDRA-6998)
 * Fix duplicate results in DISTINCT queries on static columns with query
   paging (CASSANDRA-8108)
 * Add DateTieredCompactionStrategy (CASSANDRA-6602)
 * Properly validate ascii and utf8 string literals in CQL queries (CASSANDRA-8101)
 * (cqlsh) Fix autocompletion for alter keyspace (CASSANDRA-8021)
 * Create backup directories for commitlog archiving during startup (CASSANDRA-8111)
 * Reduce totalBlockFor() for LOCAL_* consistency levels (CASSANDRA-8058)
 * Fix merging schemas with re-dropped keyspaces (CASSANDRA-7256)
 * Fix counters in supercolumns during live upgrades from 1.2 (CASSANDRA-7188)
 * Notify DT subscribers when a column family is truncated (CASSANDRA-8088)
 * Add sanity check of $JAVA on startup (CASSANDRA-7676)
 * Schedule fat client schema pull on join (CASSANDRA-7993)
 * Don't reset nodes' versions when closing IncomingTcpConnections
   (CASSANDRA-7734)
 * Record the real messaging version in all cases in OutboundTcpConnection
   (CASSANDRA-8057)
 * SSL does not work in cassandra-cli (CASSANDRA-7899)
 * Fix potential exception when using ReversedType in DynamicCompositeType
   (CASSANDRA-7898)
 * Better validation of collection values (CASSANDRA-7833)
 * Track min/max timestamps correctly (CASSANDRA-7969)
 * Fix possible overflow while sorting CL segments for replay (CASSANDRA-7992)
 * Increase nodetool Xmx (CASSANDRA-7956)
 * Archive any commitlog segments present at startup (CASSANDRA-6904)
 * CrcCheckChance should adjust based on live CFMetadata not 
   sstable metadata (CASSANDRA-7978)
 * token() should only accept columns in the partitioning
   key order (CASSANDRA-6075)
 * Add method to invalidate permission cache via JMX (CASSANDRA-7977)
 * Allow propagating multiple gossip states atomically (CASSANDRA-6125)
 * Log exceptions related to unclean native protocol client disconnects
   at DEBUG or INFO (CASSANDRA-7849)
 * Allow permissions cache to be set via JMX (CASSANDRA-7698)
 * Include schema_triggers CF in readable system resources (CASSANDRA-7967)
 * Fix RowIndexEntry to report correct serializedSize (CASSANDRA-7948)
 * Make CQLSSTableWriter sync within partitions (CASSANDRA-7360)
 * Potentially use non-local replicas in CqlConfigHelper (CASSANDRA-7906)
 * Explicitly disallow mixing multi-column and single-column
   relations on clustering columns (CASSANDRA-7711)
 * Better error message when condition is set on PK column (CASSANDRA-7804)
 * Don't send schema change responses and events for no-op DDL
   statements (CASSANDRA-7600)
 * (Hadoop) fix cluster initialisation for a split fetching (CASSANDRA-7774)
 * Throw InvalidRequestException when queries contain relations on entire
   collection columns (CASSANDRA-7506)
 * (cqlsh) enable CTRL-R history search with libedit (CASSANDRA-7577)
 * (Hadoop) allow ACFRW to limit nodes to local DC (CASSANDRA-7252)
 * (cqlsh) cqlsh should automatically disable tracing when selecting
   from system_traces (CASSANDRA-7641)
 * (Hadoop) Add CqlOutputFormat (CASSANDRA-6927)
 * Don't depend on cassandra config for nodetool ring (CASSANDRA-7508)
 * (cqlsh) Fix failing cqlsh formatting tests (CASSANDRA-7703)
 * Fix IncompatibleClassChangeError from hadoop2 (CASSANDRA-7229)
 * Add 'nodetool sethintedhandoffthrottlekb' (CASSANDRA-7635)
 * (cqlsh) Add tab-completion for CREATE/DROP USER IF [NOT] EXISTS (CASSANDRA-7611)
 * Catch errors when the JVM pulls the rug out from GCInspector (CASSANDRA-5345)
 * cqlsh fails when version number parts are not int (CASSANDRA-7524)
 * Fix NPE when table dropped during streaming (CASSANDRA-7946)
 * Fix wrong progress when streaming uncompressed (CASSANDRA-7878)
 * Fix possible infinite loop in creating repair range (CASSANDRA-7983)
 * Fix unit in nodetool for streaming throughput (CASSANDRA-7375)
Merged from 1.2:
 * Don't index tombstones (CASSANDRA-7828)
 * Improve PasswordAuthenticator default super user setup (CASSANDRA-7788)


2.1.0
 * (cqlsh) Removed "ALTER TYPE <name> RENAME TO <name>" from tab-completion
   (CASSANDRA-7895)
 * Fixed IllegalStateException in anticompaction (CASSANDRA-7892)
 * cqlsh: DESCRIBE support for frozen UDTs, tuples (CASSANDRA-7863)
 * Avoid exposing internal classes over JMX (CASSANDRA-7879)
 * Add null check for keys when freezing collection (CASSANDRA-7869)
 * Improve stress workload realism (CASSANDRA-7519)
Merged from 2.0:
 * Configure system.paxos with LeveledCompactionStrategy (CASSANDRA-7753)
 * Fix ALTER clustering column type from DateType to TimestampType when
   using DESC clustering order (CASSANRDA-7797)
 * Throw EOFException if we run out of chunks in compressed datafile
   (CASSANDRA-7664)
 * Fix PRSI handling of CQL3 row markers for row cleanup (CASSANDRA-7787)
 * Fix dropping collection when it's the last regular column (CASSANDRA-7744)
 * Make StreamReceiveTask thread safe and gc friendly (CASSANDRA-7795)
 * Validate empty cell names from counter updates (CASSANDRA-7798)
Merged from 1.2:
 * Don't allow compacted sstables to be marked as compacting (CASSANDRA-7145)
 * Track expired tombstones (CASSANDRA-7810)


2.1.0-rc7
 * Add frozen keyword and require UDT to be frozen (CASSANDRA-7857)
 * Track added sstable size correctly (CASSANDRA-7239)
 * (cqlsh) Fix case insensitivity (CASSANDRA-7834)
 * Fix failure to stream ranges when moving (CASSANDRA-7836)
 * Correctly remove tmplink files (CASSANDRA-7803)
 * (cqlsh) Fix column name formatting for functions, CAS operations,
   and UDT field selections (CASSANDRA-7806)
 * (cqlsh) Fix COPY FROM handling of null/empty primary key
   values (CASSANDRA-7792)
 * Fix ordering of static cells (CASSANDRA-7763)
Merged from 2.0:
 * Forbid re-adding dropped counter columns (CASSANDRA-7831)
 * Fix CFMetaData#isThriftCompatible() for PK-only tables (CASSANDRA-7832)
 * Always reject inequality on the partition key without token()
   (CASSANDRA-7722)
 * Always send Paxos commit to all replicas (CASSANDRA-7479)
 * Make disruptor_thrift_server invocation pool configurable (CASSANDRA-7594)
 * Make repair no-op when RF=1 (CASSANDRA-7864)


2.1.0-rc6
 * Fix OOM issue from netty caching over time (CASSANDRA-7743)
 * json2sstable couldn't import JSON for CQL table (CASSANDRA-7477)
 * Invalidate all caches on table drop (CASSANDRA-7561)
 * Skip strict endpoint selection for ranges if RF == nodes (CASSANRA-7765)
 * Fix Thrift range filtering without 2ary index lookups (CASSANDRA-7741)
 * Add tracing entries about concurrent range requests (CASSANDRA-7599)
 * (cqlsh) Fix DESCRIBE for NTS keyspaces (CASSANDRA-7729)
 * Remove netty buffer ref-counting (CASSANDRA-7735)
 * Pass mutated cf to index updater for use by PRSI (CASSANDRA-7742)
 * Include stress yaml example in release and deb (CASSANDRA-7717)
 * workaround for netty issue causing corrupted data off the wire (CASSANDRA-7695)
 * cqlsh DESC CLUSTER fails retrieving ring information (CASSANDRA-7687)
 * Fix binding null values inside UDT (CASSANDRA-7685)
 * Fix UDT field selection with empty fields (CASSANDRA-7670)
 * Bogus deserialization of static cells from sstable (CASSANDRA-7684)
 * Fix NPE on compaction leftover cleanup for dropped table (CASSANDRA-7770)
Merged from 2.0:
 * Fix race condition in StreamTransferTask that could lead to
   infinite loops and premature sstable deletion (CASSANDRA-7704)
 * (cqlsh) Wait up to 10 sec for a tracing session (CASSANDRA-7222)
 * Fix NPE in FileCacheService.sizeInBytes (CASSANDRA-7756)
 * Remove duplicates from StorageService.getJoiningNodes (CASSANDRA-7478)
 * Clone token map outside of hot gossip loops (CASSANDRA-7758)
 * Fix MS expiring map timeout for Paxos messages (CASSANDRA-7752)
 * Do not flush on truncate if durable_writes is false (CASSANDRA-7750)
 * Give CRR a default input_cql Statement (CASSANDRA-7226)
 * Better error message when adding a collection with the same name
   than a previously dropped one (CASSANDRA-6276)
 * Fix validation when adding static columns (CASSANDRA-7730)
 * (Thrift) fix range deletion of supercolumns (CASSANDRA-7733)
 * Fix potential AssertionError in RangeTombstoneList (CASSANDRA-7700)
 * Validate arguments of blobAs* functions (CASSANDRA-7707)
 * Fix potential AssertionError with 2ndary indexes (CASSANDRA-6612)
 * Avoid logging CompactionInterrupted at ERROR (CASSANDRA-7694)
 * Minor leak in sstable2jon (CASSANDRA-7709)
 * Add cassandra.auto_bootstrap system property (CASSANDRA-7650)
 * Update java driver (for hadoop) (CASSANDRA-7618)
 * Remove CqlPagingRecordReader/CqlPagingInputFormat (CASSANDRA-7570)
 * Support connecting to ipv6 jmx with nodetool (CASSANDRA-7669)


2.1.0-rc5
 * Reject counters inside user types (CASSANDRA-7672)
 * Switch to notification-based GCInspector (CASSANDRA-7638)
 * (cqlsh) Handle nulls in UDTs and tuples correctly (CASSANDRA-7656)
 * Don't use strict consistency when replacing (CASSANDRA-7568)
 * Fix min/max cell name collection on 2.0 SSTables with range
   tombstones (CASSANDRA-7593)
 * Tolerate min/max cell names of different lengths (CASSANDRA-7651)
 * Filter cached results correctly (CASSANDRA-7636)
 * Fix tracing on the new SEPExecutor (CASSANDRA-7644)
 * Remove shuffle and taketoken (CASSANDRA-7601)
 * Clean up Windows batch scripts (CASSANDRA-7619)
 * Fix native protocol drop user type notification (CASSANDRA-7571)
 * Give read access to system.schema_usertypes to all authenticated users
   (CASSANDRA-7578)
 * (cqlsh) Fix cqlsh display when zero rows are returned (CASSANDRA-7580)
 * Get java version correctly when JAVA_TOOL_OPTIONS is set (CASSANDRA-7572)
 * Fix NPE when dropping index from non-existent keyspace, AssertionError when
   dropping non-existent index with IF EXISTS (CASSANDRA-7590)
 * Fix sstablelevelresetter hang (CASSANDRA-7614)
 * (cqlsh) Fix deserialization of blobs (CASSANDRA-7603)
 * Use "keyspace updated" schema change message for UDT changes in v1 and
   v2 protocols (CASSANDRA-7617)
 * Fix tracing of range slices and secondary index lookups that are local
   to the coordinator (CASSANDRA-7599)
 * Set -Dcassandra.storagedir for all tool shell scripts (CASSANDRA-7587)
 * Don't swap max/min col names when mutating sstable metadata (CASSANDRA-7596)
 * (cqlsh) Correctly handle paged result sets (CASSANDRA-7625)
 * (cqlsh) Improve waiting for a trace to complete (CASSANDRA-7626)
 * Fix tracing of concurrent range slices and 2ary index queries (CASSANDRA-7626)
 * Fix scrub against collection type (CASSANDRA-7665)
Merged from 2.0:
 * Set gc_grace_seconds to seven days for system schema tables (CASSANDRA-7668)
 * SimpleSeedProvider no longer caches seeds forever (CASSANDRA-7663)
 * Always flush on truncate (CASSANDRA-7511)
 * Fix ReversedType(DateType) mapping to native protocol (CASSANDRA-7576)
 * Always merge ranges owned by a single node (CASSANDRA-6930)
 * Track max/min timestamps for range tombstones (CASSANDRA-7647)
 * Fix NPE when listing saved caches dir (CASSANDRA-7632)


2.1.0-rc4
 * Fix word count hadoop example (CASSANDRA-7200)
 * Updated memtable_cleanup_threshold and memtable_flush_writers defaults 
   (CASSANDRA-7551)
 * (Windows) fix startup when WMI memory query fails (CASSANDRA-7505)
 * Anti-compaction proceeds if any part of the repair failed (CASSANDRA-7521)
 * Add missing table name to DROP INDEX responses and notifications (CASSANDRA-7539)
 * Bump CQL version to 3.2.0 and update CQL documentation (CASSANDRA-7527)
 * Fix configuration error message when running nodetool ring (CASSANDRA-7508)
 * Support conditional updates, tuple type, and the v3 protocol in cqlsh (CASSANDRA-7509)
 * Handle queries on multiple secondary index types (CASSANDRA-7525)
 * Fix cqlsh authentication with v3 native protocol (CASSANDRA-7564)
 * Fix NPE when unknown prepared statement ID is used (CASSANDRA-7454)
Merged from 2.0:
 * (Windows) force range-based repair to non-sequential mode (CASSANDRA-7541)
 * Fix range merging when DES scores are zero (CASSANDRA-7535)
 * Warn when SSL certificates have expired (CASSANDRA-7528)
 * Fix error when doing reversed queries with static columns (CASSANDRA-7490)
Merged from 1.2:
 * Set correct stream ID on responses when non-Exception Throwables
   are thrown while handling native protocol messages (CASSANDRA-7470)


2.1.0-rc3
 * Consider expiry when reconciling otherwise equal cells (CASSANDRA-7403)
 * Introduce CQL support for stress tool (CASSANDRA-6146)
 * Fix ClassCastException processing expired messages (CASSANDRA-7496)
 * Fix prepared marker for collections inside UDT (CASSANDRA-7472)
 * Remove left-over populate_io_cache_on_flush and replicate_on_write
   uses (CASSANDRA-7493)
 * (Windows) handle spaces in path names (CASSANDRA-7451)
 * Ensure writes have completed after dropping a table, before recycling
   commit log segments (CASSANDRA-7437)
 * Remove left-over rows_per_partition_to_cache (CASSANDRA-7493)
 * Fix error when CONTAINS is used with a bind marker (CASSANDRA-7502)
 * Properly reject unknown UDT field (CASSANDRA-7484)
Merged from 2.0:
 * Fix CC#collectTimeOrderedData() tombstone optimisations (CASSANDRA-7394)
 * Support DISTINCT for static columns and fix behaviour when DISTINC is
   not use (CASSANDRA-7305).
 * Workaround JVM NPE on JMX bind failure (CASSANDRA-7254)
 * Fix race in FileCacheService RemovalListener (CASSANDRA-7278)
 * Fix inconsistent use of consistencyForCommit that allowed LOCAL_QUORUM
   operations to incorrect become full QUORUM (CASSANDRA-7345)
 * Properly handle unrecognized opcodes and flags (CASSANDRA-7440)
 * (Hadoop) close CqlRecordWriter clients when finished (CASSANDRA-7459)
 * Commit disk failure policy (CASSANDRA-7429)
 * Make sure high level sstables get compacted (CASSANDRA-7414)
 * Fix AssertionError when using empty clustering columns and static columns
   (CASSANDRA-7455)
 * Add option to disable STCS in L0 (CASSANDRA-6621)
 * Upgrade to snappy-java 1.0.5.2 (CASSANDRA-7476)


2.1.0-rc2
 * Fix heap size calculation for CompoundSparseCellName and 
   CompoundSparseCellName.WithCollection (CASSANDRA-7421)
 * Allow counter mutations in UNLOGGED batches (CASSANDRA-7351)
 * Modify reconcile logic to always pick a tombstone over a counter cell
   (CASSANDRA-7346)
 * Avoid incremental compaction on Windows (CASSANDRA-7365)
 * Fix exception when querying a composite-keyed table with a collection index
   (CASSANDRA-7372)
 * Use node's host id in place of counter ids (CASSANDRA-7366)
 * Fix error when doing reversed queries with static columns (CASSANDRA-7490)
 * Backport CASSANDRA-6747 (CASSANDRA-7560)
 * Track max/min timestamps for range tombstones (CASSANDRA-7647)
 * Fix NPE when listing saved caches dir (CASSANDRA-7632)
 * Fix sstableloader unable to connect encrypted node (CASSANDRA-7585)
Merged from 1.2:
 * Clone token map outside of hot gossip loops (CASSANDRA-7758)
 * Add stop method to EmbeddedCassandraService (CASSANDRA-7595)
 * Support connecting to ipv6 jmx with nodetool (CASSANDRA-7669)
 * Set gc_grace_seconds to seven days for system schema tables (CASSANDRA-7668)
 * SimpleSeedProvider no longer caches seeds forever (CASSANDRA-7663)
 * Set correct stream ID on responses when non-Exception Throwables
   are thrown while handling native protocol messages (CASSANDRA-7470)
 * Fix row size miscalculation in LazilyCompactedRow (CASSANDRA-7543)
 * Fix race in background compaction check (CASSANDRA-7745)
 * Don't clear out range tombstones during compaction (CASSANDRA-7808)


2.1.0-rc1
 * Revert flush directory (CASSANDRA-6357)
 * More efficient executor service for fast operations (CASSANDRA-4718)
 * Move less common tools into a new cassandra-tools package (CASSANDRA-7160)
 * Support more concurrent requests in native protocol (CASSANDRA-7231)
 * Add tab-completion to debian nodetool packaging (CASSANDRA-6421)
 * Change concurrent_compactors defaults (CASSANDRA-7139)
 * Add PowerShell Windows launch scripts (CASSANDRA-7001)
 * Make commitlog archive+restore more robust (CASSANDRA-6974)
 * Fix marking commitlogsegments clean (CASSANDRA-6959)
 * Add snapshot "manifest" describing files included (CASSANDRA-6326)
 * Parallel streaming for sstableloader (CASSANDRA-3668)
 * Fix bugs in supercolumns handling (CASSANDRA-7138)
 * Fix ClassClassException on composite dense tables (CASSANDRA-7112)
 * Cleanup and optimize collation and slice iterators (CASSANDRA-7107)
 * Upgrade NBHM lib (CASSANDRA-7128)
 * Optimize netty server (CASSANDRA-6861)
 * Fix repair hang when given CF does not exist (CASSANDRA-7189)
 * Allow c* to be shutdown in an embedded mode (CASSANDRA-5635)
 * Add server side batching to native transport (CASSANDRA-5663)
 * Make batchlog replay asynchronous (CASSANDRA-6134)
 * remove unused classes (CASSANDRA-7197)
 * Limit user types to the keyspace they are defined in (CASSANDRA-6643)
 * Add validate method to CollectionType (CASSANDRA-7208)
 * New serialization format for UDT values (CASSANDRA-7209, CASSANDRA-7261)
 * Fix nodetool netstats (CASSANDRA-7270)
 * Fix potential ClassCastException in HintedHandoffManager (CASSANDRA-7284)
 * Use prepared statements internally (CASSANDRA-6975)
 * Fix broken paging state with prepared statement (CASSANDRA-7120)
 * Fix IllegalArgumentException in CqlStorage (CASSANDRA-7287)
 * Allow nulls/non-existant fields in UDT (CASSANDRA-7206)
 * Add Thrift MultiSliceRequest (CASSANDRA-6757, CASSANDRA-7027)
 * Handle overlapping MultiSlices (CASSANDRA-7279)
 * Fix DataOutputTest on Windows (CASSANDRA-7265)
 * Embedded sets in user defined data-types are not updating (CASSANDRA-7267)
 * Add tuple type to CQL/native protocol (CASSANDRA-7248)
 * Fix CqlPagingRecordReader on tables with few rows (CASSANDRA-7322)
Merged from 2.0:
 * Copy compaction options to make sure they are reloaded (CASSANDRA-7290)
 * Add option to do more aggressive tombstone compactions (CASSANDRA-6563)
 * Don't try to compact already-compacting files in HHOM (CASSANDRA-7288)
 * Always reallocate buffers in HSHA (CASSANDRA-6285)
 * (Hadoop) support authentication in CqlRecordReader (CASSANDRA-7221)
 * (Hadoop) Close java driver Cluster in CQLRR.close (CASSANDRA-7228)
 * Warn when 'USING TIMESTAMP' is used on a CAS BATCH (CASSANDRA-7067)
 * return all cpu values from BackgroundActivityMonitor.readAndCompute (CASSANDRA-7183)
 * Correctly delete scheduled range xfers (CASSANDRA-7143)
 * return all cpu values from BackgroundActivityMonitor.readAndCompute (CASSANDRA-7183)  
 * reduce garbage creation in calculatePendingRanges (CASSANDRA-7191)
 * fix c* launch issues on Russian os's due to output of linux 'free' cmd (CASSANDRA-6162)
 * Fix disabling autocompaction (CASSANDRA-7187)
 * Fix potential NumberFormatException when deserializing IntegerType (CASSANDRA-7088)
 * cqlsh can't tab-complete disabling compaction (CASSANDRA-7185)
 * cqlsh: Accept and execute CQL statement(s) from command-line parameter (CASSANDRA-7172)
 * Fix IllegalStateException in CqlPagingRecordReader (CASSANDRA-7198)
 * Fix the InvertedIndex trigger example (CASSANDRA-7211)
 * Add --resolve-ip option to 'nodetool ring' (CASSANDRA-7210)
 * reduce garbage on codec flag deserialization (CASSANDRA-7244) 
 * Fix duplicated error messages on directory creation error at startup (CASSANDRA-5818)
 * Proper null handle for IF with map element access (CASSANDRA-7155)
 * Improve compaction visibility (CASSANDRA-7242)
 * Correctly delete scheduled range xfers (CASSANDRA-7143)
 * Make batchlog replica selection rack-aware (CASSANDRA-6551)
 * Fix CFMetaData#getColumnDefinitionFromColumnName() (CASSANDRA-7074)
 * Fix writetime/ttl functions for static columns (CASSANDRA-7081)
 * Suggest CTRL-C or semicolon after three blank lines in cqlsh (CASSANDRA-7142)
 * Fix 2ndary index queries with DESC clustering order (CASSANDRA-6950)
 * Invalid key cache entries on DROP (CASSANDRA-6525)
 * Fix flapping RecoveryManagerTest (CASSANDRA-7084)
 * Add missing iso8601 patterns for date strings (CASSANDRA-6973)
 * Support selecting multiple rows in a partition using IN (CASSANDRA-6875)
 * Add authentication support to shuffle (CASSANDRA-6484)
 * Swap local and global default read repair chances (CASSANDRA-7320)
 * Add conditional CREATE/DROP USER support (CASSANDRA-7264)
 * Cqlsh counts non-empty lines for "Blank lines" warning (CASSANDRA-7325)
Merged from 1.2:
 * Add Cloudstack snitch (CASSANDRA-7147)
 * Update system.peers correctly when relocating tokens (CASSANDRA-7126)
 * Add Google Compute Engine snitch (CASSANDRA-7132)
 * remove duplicate query for local tokens (CASSANDRA-7182)
 * exit CQLSH with error status code if script fails (CASSANDRA-6344)
 * Fix bug with some IN queries missig results (CASSANDRA-7105)
 * Fix availability validation for LOCAL_ONE CL (CASSANDRA-7319)
 * Hint streaming can cause decommission to fail (CASSANDRA-7219)


2.1.0-beta2
 * Increase default CL space to 8GB (CASSANDRA-7031)
 * Add range tombstones to read repair digests (CASSANDRA-6863)
 * Fix BTree.clear for large updates (CASSANDRA-6943)
 * Fail write instead of logging a warning when unable to append to CL
   (CASSANDRA-6764)
 * Eliminate possibility of CL segment appearing twice in active list 
   (CASSANDRA-6557)
 * Apply DONTNEED fadvise to commitlog segments (CASSANDRA-6759)
 * Switch CRC component to Adler and include it for compressed sstables 
   (CASSANDRA-4165)
 * Allow cassandra-stress to set compaction strategy options (CASSANDRA-6451)
 * Add broadcast_rpc_address option to cassandra.yaml (CASSANDRA-5899)
 * Auto reload GossipingPropertyFileSnitch config (CASSANDRA-5897)
 * Fix overflow of memtable_total_space_in_mb (CASSANDRA-6573)
 * Fix ABTC NPE and apply update function correctly (CASSANDRA-6692)
 * Allow nodetool to use a file or prompt for password (CASSANDRA-6660)
 * Fix AIOOBE when concurrently accessing ABSC (CASSANDRA-6742)
 * Fix assertion error in ALTER TYPE RENAME (CASSANDRA-6705)
 * Scrub should not always clear out repaired status (CASSANDRA-5351)
 * Improve handling of range tombstone for wide partitions (CASSANDRA-6446)
 * Fix ClassCastException for compact table with composites (CASSANDRA-6738)
 * Fix potentially repairing with wrong nodes (CASSANDRA-6808)
 * Change caching option syntax (CASSANDRA-6745)
 * Fix stress to do proper counter reads (CASSANDRA-6835)
 * Fix help message for stress counter_write (CASSANDRA-6824)
 * Fix stress smart Thrift client to pick servers correctly (CASSANDRA-6848)
 * Add logging levels (minimal, normal or verbose) to stress tool (CASSANDRA-6849)
 * Fix race condition in Batch CLE (CASSANDRA-6860)
 * Improve cleanup/scrub/upgradesstables failure handling (CASSANDRA-6774)
 * ByteBuffer write() methods for serializing sstables (CASSANDRA-6781)
 * Proper compare function for CollectionType (CASSANDRA-6783)
 * Update native server to Netty 4 (CASSANDRA-6236)
 * Fix off-by-one error in stress (CASSANDRA-6883)
 * Make OpOrder AutoCloseable (CASSANDRA-6901)
 * Remove sync repair JMX interface (CASSANDRA-6900)
 * Add multiple memory allocation options for memtables (CASSANDRA-6689, 6694)
 * Remove adjusted op rate from stress output (CASSANDRA-6921)
 * Add optimized CF.hasColumns() implementations (CASSANDRA-6941)
 * Serialize batchlog mutations with the version of the target node
   (CASSANDRA-6931)
 * Optimize CounterColumn#reconcile() (CASSANDRA-6953)
 * Properly remove 1.2 sstable support in 2.1 (CASSANDRA-6869)
 * Lock counter cells, not partitions (CASSANDRA-6880)
 * Track presence of legacy counter shards in sstables (CASSANDRA-6888)
 * Ensure safe resource cleanup when replacing sstables (CASSANDRA-6912)
 * Add failure handler to async callback (CASSANDRA-6747)
 * Fix AE when closing SSTable without releasing reference (CASSANDRA-7000)
 * Clean up IndexInfo on keyspace/table drops (CASSANDRA-6924)
 * Only snapshot relative SSTables when sequential repair (CASSANDRA-7024)
 * Require nodetool rebuild_index to specify index names (CASSANDRA-7038)
 * fix cassandra stress errors on reads with native protocol (CASSANDRA-7033)
 * Use OpOrder to guard sstable references for reads (CASSANDRA-6919)
 * Preemptive opening of compaction result (CASSANDRA-6916)
 * Multi-threaded scrub/cleanup/upgradesstables (CASSANDRA-5547)
 * Optimize cellname comparison (CASSANDRA-6934)
 * Native protocol v3 (CASSANDRA-6855)
 * Optimize Cell liveness checks and clean up Cell (CASSANDRA-7119)
 * Support consistent range movements (CASSANDRA-2434)
 * Display min timestamp in sstablemetadata viewer (CASSANDRA-6767)
Merged from 2.0:
 * Avoid race-prone second "scrub" of system keyspace (CASSANDRA-6797)
 * Pool CqlRecordWriter clients by inetaddress rather than Range
   (CASSANDRA-6665)
 * Fix compaction_history timestamps (CASSANDRA-6784)
 * Compare scores of full replica ordering in DES (CASSANDRA-6683)
 * fix CME in SessionInfo updateProgress affecting netstats (CASSANDRA-6577)
 * Allow repairing between specific replicas (CASSANDRA-6440)
 * Allow per-dc enabling of hints (CASSANDRA-6157)
 * Add compatibility for Hadoop 0.2.x (CASSANDRA-5201)
 * Fix EstimatedHistogram races (CASSANDRA-6682)
 * Failure detector correctly converts initial value to nanos (CASSANDRA-6658)
 * Add nodetool taketoken to relocate vnodes (CASSANDRA-4445)
 * Expose bulk loading progress over JMX (CASSANDRA-4757)
 * Correctly handle null with IF conditions and TTL (CASSANDRA-6623)
 * Account for range/row tombstones in tombstone drop
   time histogram (CASSANDRA-6522)
 * Stop CommitLogSegment.close() from calling sync() (CASSANDRA-6652)
 * Make commitlog failure handling configurable (CASSANDRA-6364)
 * Avoid overlaps in LCS (CASSANDRA-6688)
 * Improve support for paginating over composites (CASSANDRA-4851)
 * Fix count(*) queries in a mixed cluster (CASSANDRA-6707)
 * Improve repair tasks(snapshot, differencing) concurrency (CASSANDRA-6566)
 * Fix replaying pre-2.0 commit logs (CASSANDRA-6714)
 * Add static columns to CQL3 (CASSANDRA-6561)
 * Optimize single partition batch statements (CASSANDRA-6737)
 * Disallow post-query re-ordering when paging (CASSANDRA-6722)
 * Fix potential paging bug with deleted columns (CASSANDRA-6748)
 * Fix NPE on BulkLoader caused by losing StreamEvent (CASSANDRA-6636)
 * Fix truncating compression metadata (CASSANDRA-6791)
 * Add CMSClassUnloadingEnabled JVM option (CASSANDRA-6541)
 * Catch memtable flush exceptions during shutdown (CASSANDRA-6735)
 * Fix upgradesstables NPE for non-CF-based indexes (CASSANDRA-6645)
 * Fix UPDATE updating PRIMARY KEY columns implicitly (CASSANDRA-6782)
 * Fix IllegalArgumentException when updating from 1.2 with SuperColumns
   (CASSANDRA-6733)
 * FBUtilities.singleton() should use the CF comparator (CASSANDRA-6778)
 * Fix CQLSStableWriter.addRow(Map<String, Object>) (CASSANDRA-6526)
 * Fix HSHA server introducing corrupt data (CASSANDRA-6285)
 * Fix CAS conditions for COMPACT STORAGE tables (CASSANDRA-6813)
 * Starting threads in OutboundTcpConnectionPool constructor causes race conditions (CASSANDRA-7177)
 * Allow overriding cassandra-rackdc.properties file (CASSANDRA-7072)
 * Set JMX RMI port to 7199 (CASSANDRA-7087)
 * Use LOCAL_QUORUM for data reads at LOCAL_SERIAL (CASSANDRA-6939)
 * Log a warning for large batches (CASSANDRA-6487)
 * Put nodes in hibernate when join_ring is false (CASSANDRA-6961)
 * Avoid early loading of non-system keyspaces before compaction-leftovers 
   cleanup at startup (CASSANDRA-6913)
 * Restrict Windows to parallel repairs (CASSANDRA-6907)
 * (Hadoop) Allow manually specifying start/end tokens in CFIF (CASSANDRA-6436)
 * Fix NPE in MeteredFlusher (CASSANDRA-6820)
 * Fix race processing range scan responses (CASSANDRA-6820)
 * Allow deleting snapshots from dropped keyspaces (CASSANDRA-6821)
 * Add uuid() function (CASSANDRA-6473)
 * Omit tombstones from schema digests (CASSANDRA-6862)
 * Include correct consistencyLevel in LWT timeout (CASSANDRA-6884)
 * Lower chances for losing new SSTables during nodetool refresh and
   ColumnFamilyStore.loadNewSSTables (CASSANDRA-6514)
 * Add support for DELETE ... IF EXISTS to CQL3 (CASSANDRA-5708)
 * Update hadoop_cql3_word_count example (CASSANDRA-6793)
 * Fix handling of RejectedExecution in sync Thrift server (CASSANDRA-6788)
 * Log more information when exceeding tombstone_warn_threshold (CASSANDRA-6865)
 * Fix truncate to not abort due to unreachable fat clients (CASSANDRA-6864)
 * Fix schema concurrency exceptions (CASSANDRA-6841)
 * Fix leaking validator FH in StreamWriter (CASSANDRA-6832)
 * Fix saving triggers to schema (CASSANDRA-6789)
 * Fix trigger mutations when base mutation list is immutable (CASSANDRA-6790)
 * Fix accounting in FileCacheService to allow re-using RAR (CASSANDRA-6838)
 * Fix static counter columns (CASSANDRA-6827)
 * Restore expiring->deleted (cell) compaction optimization (CASSANDRA-6844)
 * Fix CompactionManager.needsCleanup (CASSANDRA-6845)
 * Correctly compare BooleanType values other than 0 and 1 (CASSANDRA-6779)
 * Read message id as string from earlier versions (CASSANDRA-6840)
 * Properly use the Paxos consistency for (non-protocol) batch (CASSANDRA-6837)
 * Add paranoid disk failure option (CASSANDRA-6646)
 * Improve PerRowSecondaryIndex performance (CASSANDRA-6876)
 * Extend triggers to support CAS updates (CASSANDRA-6882)
 * Static columns with IF NOT EXISTS don't always work as expected (CASSANDRA-6873)
 * Fix paging with SELECT DISTINCT (CASSANDRA-6857)
 * Fix UnsupportedOperationException on CAS timeout (CASSANDRA-6923)
 * Improve MeteredFlusher handling of MF-unaffected column families
   (CASSANDRA-6867)
 * Add CqlRecordReader using native pagination (CASSANDRA-6311)
 * Add QueryHandler interface (CASSANDRA-6659)
 * Track liveRatio per-memtable, not per-CF (CASSANDRA-6945)
 * Make sure upgradesstables keeps sstable level (CASSANDRA-6958)
 * Fix LIMIT with static columns (CASSANDRA-6956)
 * Fix clash with CQL column name in thrift validation (CASSANDRA-6892)
 * Fix error with super columns in mixed 1.2-2.0 clusters (CASSANDRA-6966)
 * Fix bad skip of sstables on slice query with composite start/finish (CASSANDRA-6825)
 * Fix unintended update with conditional statement (CASSANDRA-6893)
 * Fix map element access in IF (CASSANDRA-6914)
 * Avoid costly range calculations for range queries on system keyspaces
   (CASSANDRA-6906)
 * Fix SSTable not released if stream session fails (CASSANDRA-6818)
 * Avoid build failure due to ANTLR timeout (CASSANDRA-6991)
 * Queries on compact tables can return more rows that requested (CASSANDRA-7052)
 * USING TIMESTAMP for batches does not work (CASSANDRA-7053)
 * Fix performance regression from CASSANDRA-5614 (CASSANDRA-6949)
 * Ensure that batchlog and hint timeouts do not produce hints (CASSANDRA-7058)
 * Merge groupable mutations in TriggerExecutor#execute() (CASSANDRA-7047)
 * Plug holes in resource release when wiring up StreamSession (CASSANDRA-7073)
 * Re-add parameter columns to tracing session (CASSANDRA-6942)
 * Preserves CQL metadata when updating table from thrift (CASSANDRA-6831)
Merged from 1.2:
 * Fix nodetool display with vnodes (CASSANDRA-7082)
 * Add UNLOGGED, COUNTER options to BATCH documentation (CASSANDRA-6816)
 * add extra SSL cipher suites (CASSANDRA-6613)
 * fix nodetool getsstables for blob PK (CASSANDRA-6803)
 * Fix BatchlogManager#deleteBatch() use of millisecond timestamps
   (CASSANDRA-6822)
 * Continue assassinating even if the endpoint vanishes (CASSANDRA-6787)
 * Schedule schema pulls on change (CASSANDRA-6971)
 * Non-droppable verbs shouldn't be dropped from OTC (CASSANDRA-6980)
 * Shutdown batchlog executor in SS#drain() (CASSANDRA-7025)
 * Fix batchlog to account for CF truncation records (CASSANDRA-6999)
 * Fix CQLSH parsing of functions and BLOB literals (CASSANDRA-7018)
 * Properly load trustore in the native protocol (CASSANDRA-6847)
 * Always clean up references in SerializingCache (CASSANDRA-6994)
 * Don't shut MessagingService down when replacing a node (CASSANDRA-6476)
 * fix npe when doing -Dcassandra.fd_initial_value_ms (CASSANDRA-6751)


2.1.0-beta1
 * Add flush directory distinct from compaction directories (CASSANDRA-6357)
 * Require JNA by default (CASSANDRA-6575)
 * add listsnapshots command to nodetool (CASSANDRA-5742)
 * Introduce AtomicBTreeColumns (CASSANDRA-6271, 6692)
 * Multithreaded commitlog (CASSANDRA-3578)
 * allocate fixed index summary memory pool and resample cold index summaries 
   to use less memory (CASSANDRA-5519)
 * Removed multithreaded compaction (CASSANDRA-6142)
 * Parallelize fetching rows for low-cardinality indexes (CASSANDRA-1337)
 * change logging from log4j to logback (CASSANDRA-5883)
 * switch to LZ4 compression for internode communication (CASSANDRA-5887)
 * Stop using Thrift-generated Index* classes internally (CASSANDRA-5971)
 * Remove 1.2 network compatibility code (CASSANDRA-5960)
 * Remove leveled json manifest migration code (CASSANDRA-5996)
 * Remove CFDefinition (CASSANDRA-6253)
 * Use AtomicIntegerFieldUpdater in RefCountedMemory (CASSANDRA-6278)
 * User-defined types for CQL3 (CASSANDRA-5590)
 * Use of o.a.c.metrics in nodetool (CASSANDRA-5871, 6406)
 * Batch read from OTC's queue and cleanup (CASSANDRA-1632)
 * Secondary index support for collections (CASSANDRA-4511, 6383)
 * SSTable metadata(Stats.db) format change (CASSANDRA-6356)
 * Push composites support in the storage engine
   (CASSANDRA-5417, CASSANDRA-6520)
 * Add snapshot space used to cfstats (CASSANDRA-6231)
 * Add cardinality estimator for key count estimation (CASSANDRA-5906)
 * CF id is changed to be non-deterministic. Data dir/key cache are created
   uniquely for CF id (CASSANDRA-5202)
 * New counters implementation (CASSANDRA-6504)
 * Replace UnsortedColumns, EmptyColumns, TreeMapBackedSortedColumns with new
   ArrayBackedSortedColumns (CASSANDRA-6630, CASSANDRA-6662, CASSANDRA-6690)
 * Add option to use row cache with a given amount of rows (CASSANDRA-5357)
 * Avoid repairing already repaired data (CASSANDRA-5351)
 * Reject counter updates with USING TTL/TIMESTAMP (CASSANDRA-6649)
 * Replace index_interval with min/max_index_interval (CASSANDRA-6379)
 * Lift limitation that order by columns must be selected for IN queries (CASSANDRA-4911)


2.0.5
 * Reduce garbage generated by bloom filter lookups (CASSANDRA-6609)
 * Add ks.cf names to tombstone logging (CASSANDRA-6597)
 * Use LOCAL_QUORUM for LWT operations at LOCAL_SERIAL (CASSANDRA-6495)
 * Wait for gossip to settle before accepting client connections (CASSANDRA-4288)
 * Delete unfinished compaction incrementally (CASSANDRA-6086)
 * Allow specifying custom secondary index options in CQL3 (CASSANDRA-6480)
 * Improve replica pinning for cache efficiency in DES (CASSANDRA-6485)
 * Fix LOCAL_SERIAL from thrift (CASSANDRA-6584)
 * Don't special case received counts in CAS timeout exceptions (CASSANDRA-6595)
 * Add support for 2.1 global counter shards (CASSANDRA-6505)
 * Fix NPE when streaming connection is not yet established (CASSANDRA-6210)
 * Avoid rare duplicate read repair triggering (CASSANDRA-6606)
 * Fix paging discardFirst (CASSANDRA-6555)
 * Fix ArrayIndexOutOfBoundsException in 2ndary index query (CASSANDRA-6470)
 * Release sstables upon rebuilding 2i (CASSANDRA-6635)
 * Add AbstractCompactionStrategy.startup() method (CASSANDRA-6637)
 * SSTableScanner may skip rows during cleanup (CASSANDRA-6638)
 * sstables from stalled repair sessions can resurrect deleted data (CASSANDRA-6503)
 * Switch stress to use ITransportFactory (CASSANDRA-6641)
 * Fix IllegalArgumentException during prepare (CASSANDRA-6592)
 * Fix possible loss of 2ndary index entries during compaction (CASSANDRA-6517)
 * Fix direct Memory on architectures that do not support unaligned long access
   (CASSANDRA-6628)
 * Let scrub optionally skip broken counter partitions (CASSANDRA-5930)
Merged from 1.2:
 * fsync compression metadata (CASSANDRA-6531)
 * Validate CF existence on execution for prepared statement (CASSANDRA-6535)
 * Add ability to throttle batchlog replay (CASSANDRA-6550)
 * Fix executing LOCAL_QUORUM with SimpleStrategy (CASSANDRA-6545)
 * Avoid StackOverflow when using large IN queries (CASSANDRA-6567)
 * Nodetool upgradesstables includes secondary indexes (CASSANDRA-6598)
 * Paginate batchlog replay (CASSANDRA-6569)
 * skip blocking on streaming during drain (CASSANDRA-6603)
 * Improve error message when schema doesn't match loaded sstable (CASSANDRA-6262)
 * Add properties to adjust FD initial value and max interval (CASSANDRA-4375)
 * Fix preparing with batch and delete from collection (CASSANDRA-6607)
 * Fix ABSC reverse iterator's remove() method (CASSANDRA-6629)
 * Handle host ID conflicts properly (CASSANDRA-6615)
 * Move handling of migration event source to solve bootstrap race. (CASSANDRA-6648)
 * Make sure compaction throughput value doesn't overflow with int math (CASSANDRA-6647)


2.0.4
 * Allow removing snapshots of no-longer-existing CFs (CASSANDRA-6418)
 * add StorageService.stopDaemon() (CASSANDRA-4268)
 * add IRE for invalid CF supplied to get_count (CASSANDRA-5701)
 * add client encryption support to sstableloader (CASSANDRA-6378)
 * Fix accept() loop for SSL sockets post-shutdown (CASSANDRA-6468)
 * Fix size-tiered compaction in LCS L0 (CASSANDRA-6496)
 * Fix assertion failure in filterColdSSTables (CASSANDRA-6483)
 * Fix row tombstones in larger-than-memory compactions (CASSANDRA-6008)
 * Fix cleanup ClassCastException (CASSANDRA-6462)
 * Reduce gossip memory use by interning VersionedValue strings (CASSANDRA-6410)
 * Allow specifying datacenters to participate in a repair (CASSANDRA-6218)
 * Fix divide-by-zero in PCI (CASSANDRA-6403)
 * Fix setting last compacted key in the wrong level for LCS (CASSANDRA-6284)
 * Add millisecond precision formats to the timestamp parser (CASSANDRA-6395)
 * Expose a total memtable size metric for a CF (CASSANDRA-6391)
 * cqlsh: handle symlinks properly (CASSANDRA-6425)
 * Fix potential infinite loop when paging query with IN (CASSANDRA-6464)
 * Fix assertion error in AbstractQueryPager.discardFirst (CASSANDRA-6447)
 * Fix streaming older SSTable yields unnecessary tombstones (CASSANDRA-6527)
Merged from 1.2:
 * Improved error message on bad properties in DDL queries (CASSANDRA-6453)
 * Randomize batchlog candidates selection (CASSANDRA-6481)
 * Fix thundering herd on endpoint cache invalidation (CASSANDRA-6345, 6485)
 * Improve batchlog write performance with vnodes (CASSANDRA-6488)
 * cqlsh: quote single quotes in strings inside collections (CASSANDRA-6172)
 * Improve gossip performance for typical messages (CASSANDRA-6409)
 * Throw IRE if a prepared statement has more markers than supported 
   (CASSANDRA-5598)
 * Expose Thread metrics for the native protocol server (CASSANDRA-6234)
 * Change snapshot response message verb to INTERNAL to avoid dropping it 
   (CASSANDRA-6415)
 * Warn when collection read has > 65K elements (CASSANDRA-5428)
 * Fix cache persistence when both row and key cache are enabled 
   (CASSANDRA-6413)
 * (Hadoop) add describe_local_ring (CASSANDRA-6268)
 * Fix handling of concurrent directory creation failure (CASSANDRA-6459)
 * Allow executing CREATE statements multiple times (CASSANDRA-6471)
 * Don't send confusing info with timeouts (CASSANDRA-6491)
 * Don't resubmit counter mutation runnables internally (CASSANDRA-6427)
 * Don't drop local mutations without a hint (CASSANDRA-6510)
 * Don't allow null max_hint_window_in_ms (CASSANDRA-6419)
 * Validate SliceRange start and finish lengths (CASSANDRA-6521)


2.0.3
 * Fix FD leak on slice read path (CASSANDRA-6275)
 * Cancel read meter task when closing SSTR (CASSANDRA-6358)
 * free off-heap IndexSummary during bulk (CASSANDRA-6359)
 * Recover from IOException in accept() thread (CASSANDRA-6349)
 * Improve Gossip tolerance of abnormally slow tasks (CASSANDRA-6338)
 * Fix trying to hint timed out counter writes (CASSANDRA-6322)
 * Allow restoring specific columnfamilies from archived CL (CASSANDRA-4809)
 * Avoid flushing compaction_history after each operation (CASSANDRA-6287)
 * Fix repair assertion error when tombstones expire (CASSANDRA-6277)
 * Skip loading corrupt key cache (CASSANDRA-6260)
 * Fixes for compacting larger-than-memory rows (CASSANDRA-6274)
 * Compact hottest sstables first and optionally omit coldest from
   compaction entirely (CASSANDRA-6109)
 * Fix modifying column_metadata from thrift (CASSANDRA-6182)
 * cqlsh: fix LIST USERS output (CASSANDRA-6242)
 * Add IRequestSink interface (CASSANDRA-6248)
 * Update memtable size while flushing (CASSANDRA-6249)
 * Provide hooks around CQL2/CQL3 statement execution (CASSANDRA-6252)
 * Require Permission.SELECT for CAS updates (CASSANDRA-6247)
 * New CQL-aware SSTableWriter (CASSANDRA-5894)
 * Reject CAS operation when the protocol v1 is used (CASSANDRA-6270)
 * Correctly throw error when frame too large (CASSANDRA-5981)
 * Fix serialization bug in PagedRange with 2ndary indexes (CASSANDRA-6299)
 * Fix CQL3 table validation in Thrift (CASSANDRA-6140)
 * Fix bug missing results with IN clauses (CASSANDRA-6327)
 * Fix paging with reversed slices (CASSANDRA-6343)
 * Set minTimestamp correctly to be able to drop expired sstables (CASSANDRA-6337)
 * Support NaN and Infinity as float literals (CASSANDRA-6003)
 * Remove RF from nodetool ring output (CASSANDRA-6289)
 * Fix attempting to flush empty rows (CASSANDRA-6374)
 * Fix potential out of bounds exception when paging (CASSANDRA-6333)
Merged from 1.2:
 * Optimize FD phi calculation (CASSANDRA-6386)
 * Improve initial FD phi estimate when starting up (CASSANDRA-6385)
 * Don't list CQL3 table in CLI describe even if named explicitely 
   (CASSANDRA-5750)
 * Invalidate row cache when dropping CF (CASSANDRA-6351)
 * add non-jamm path for cached statements (CASSANDRA-6293)
 * add windows bat files for shell commands (CASSANDRA-6145)
 * Require logging in for Thrift CQL2/3 statement preparation (CASSANDRA-6254)
 * restrict max_num_tokens to 1536 (CASSANDRA-6267)
 * Nodetool gets default JMX port from cassandra-env.sh (CASSANDRA-6273)
 * make calculatePendingRanges asynchronous (CASSANDRA-6244)
 * Remove blocking flushes in gossip thread (CASSANDRA-6297)
 * Fix potential socket leak in connectionpool creation (CASSANDRA-6308)
 * Allow LOCAL_ONE/LOCAL_QUORUM to work with SimpleStrategy (CASSANDRA-6238)
 * cqlsh: handle 'null' as session duration (CASSANDRA-6317)
 * Fix json2sstable handling of range tombstones (CASSANDRA-6316)
 * Fix missing one row in reverse query (CASSANDRA-6330)
 * Fix reading expired row value from row cache (CASSANDRA-6325)
 * Fix AssertionError when doing set element deletion (CASSANDRA-6341)
 * Make CL code for the native protocol match the one in C* 2.0
   (CASSANDRA-6347)
 * Disallow altering CQL3 table from thrift (CASSANDRA-6370)
 * Fix size computation of prepared statement (CASSANDRA-6369)


2.0.2
 * Update FailureDetector to use nanontime (CASSANDRA-4925)
 * Fix FileCacheService regressions (CASSANDRA-6149)
 * Never return WriteTimeout for CL.ANY (CASSANDRA-6132)
 * Fix race conditions in bulk loader (CASSANDRA-6129)
 * Add configurable metrics reporting (CASSANDRA-4430)
 * drop queries exceeding a configurable number of tombstones (CASSANDRA-6117)
 * Track and persist sstable read activity (CASSANDRA-5515)
 * Fixes for speculative retry (CASSANDRA-5932, CASSANDRA-6194)
 * Improve memory usage of metadata min/max column names (CASSANDRA-6077)
 * Fix thrift validation refusing row markers on CQL3 tables (CASSANDRA-6081)
 * Fix insertion of collections with CAS (CASSANDRA-6069)
 * Correctly send metadata on SELECT COUNT (CASSANDRA-6080)
 * Track clients' remote addresses in ClientState (CASSANDRA-6070)
 * Create snapshot dir if it does not exist when migrating
   leveled manifest (CASSANDRA-6093)
 * make sequential nodetool repair the default (CASSANDRA-5950)
 * Add more hooks for compaction strategy implementations (CASSANDRA-6111)
 * Fix potential NPE on composite 2ndary indexes (CASSANDRA-6098)
 * Delete can potentially be skipped in batch (CASSANDRA-6115)
 * Allow alter keyspace on system_traces (CASSANDRA-6016)
 * Disallow empty column names in cql (CASSANDRA-6136)
 * Use Java7 file-handling APIs and fix file moving on Windows (CASSANDRA-5383)
 * Save compaction history to system keyspace (CASSANDRA-5078)
 * Fix NPE if StorageService.getOperationMode() is executed before full startup (CASSANDRA-6166)
 * CQL3: support pre-epoch longs for TimestampType (CASSANDRA-6212)
 * Add reloadtriggers command to nodetool (CASSANDRA-4949)
 * cqlsh: ignore empty 'value alias' in DESCRIBE (CASSANDRA-6139)
 * Fix sstable loader (CASSANDRA-6205)
 * Reject bootstrapping if the node already exists in gossip (CASSANDRA-5571)
 * Fix NPE while loading paxos state (CASSANDRA-6211)
 * cqlsh: add SHOW SESSION <tracing-session> command (CASSANDRA-6228)
Merged from 1.2:
 * (Hadoop) Require CFRR batchSize to be at least 2 (CASSANDRA-6114)
 * Add a warning for small LCS sstable size (CASSANDRA-6191)
 * Add ability to list specific KS/CF combinations in nodetool cfstats (CASSANDRA-4191)
 * Mark CF clean if a mutation raced the drop and got it marked dirty (CASSANDRA-5946)
 * Add a LOCAL_ONE consistency level (CASSANDRA-6202)
 * Limit CQL prepared statement cache by size instead of count (CASSANDRA-6107)
 * Tracing should log write failure rather than raw exceptions (CASSANDRA-6133)
 * lock access to TM.endpointToHostIdMap (CASSANDRA-6103)
 * Allow estimated memtable size to exceed slab allocator size (CASSANDRA-6078)
 * Start MeteredFlusher earlier to prevent OOM during CL replay (CASSANDRA-6087)
 * Avoid sending Truncate command to fat clients (CASSANDRA-6088)
 * Allow where clause conditions to be in parenthesis (CASSANDRA-6037)
 * Do not open non-ssl storage port if encryption option is all (CASSANDRA-3916)
 * Move batchlog replay to its own executor (CASSANDRA-6079)
 * Add tombstone debug threshold and histogram (CASSANDRA-6042, 6057)
 * Enable tcp keepalive on incoming connections (CASSANDRA-4053)
 * Fix fat client schema pull NPE (CASSANDRA-6089)
 * Fix memtable flushing for indexed tables (CASSANDRA-6112)
 * Fix skipping columns with multiple slices (CASSANDRA-6119)
 * Expose connected thrift + native client counts (CASSANDRA-5084)
 * Optimize auth setup (CASSANDRA-6122)
 * Trace index selection (CASSANDRA-6001)
 * Update sstablesPerReadHistogram to use biased sampling (CASSANDRA-6164)
 * Log UnknownColumnfamilyException when closing socket (CASSANDRA-5725)
 * Properly error out on CREATE INDEX for counters table (CASSANDRA-6160)
 * Handle JMX notification failure for repair (CASSANDRA-6097)
 * (Hadoop) Fetch no more than 128 splits in parallel (CASSANDRA-6169)
 * stress: add username/password authentication support (CASSANDRA-6068)
 * Fix indexed queries with row cache enabled on parent table (CASSANDRA-5732)
 * Fix compaction race during columnfamily drop (CASSANDRA-5957)
 * Fix validation of empty column names for compact tables (CASSANDRA-6152)
 * Skip replaying mutations that pass CRC but fail to deserialize (CASSANDRA-6183)
 * Rework token replacement to use replace_address (CASSANDRA-5916)
 * Fix altering column types (CASSANDRA-6185)
 * cqlsh: fix CREATE/ALTER WITH completion (CASSANDRA-6196)
 * add windows bat files for shell commands (CASSANDRA-6145)
 * Fix potential stack overflow during range tombstones insertion (CASSANDRA-6181)
 * (Hadoop) Make LOCAL_ONE the default consistency level (CASSANDRA-6214)


2.0.1
 * Fix bug that could allow reading deleted data temporarily (CASSANDRA-6025)
 * Improve memory use defaults (CASSANDRA-6059)
 * Make ThriftServer more easlly extensible (CASSANDRA-6058)
 * Remove Hadoop dependency from ITransportFactory (CASSANDRA-6062)
 * add file_cache_size_in_mb setting (CASSANDRA-5661)
 * Improve error message when yaml contains invalid properties (CASSANDRA-5958)
 * Improve leveled compaction's ability to find non-overlapping L0 compactions
   to work on concurrently (CASSANDRA-5921)
 * Notify indexer of columns shadowed by range tombstones (CASSANDRA-5614)
 * Log Merkle tree stats (CASSANDRA-2698)
 * Switch from crc32 to adler32 for compressed sstable checksums (CASSANDRA-5862)
 * Improve offheap memcpy performance (CASSANDRA-5884)
 * Use a range aware scanner for cleanup (CASSANDRA-2524)
 * Cleanup doesn't need to inspect sstables that contain only local data
   (CASSANDRA-5722)
 * Add ability for CQL3 to list partition keys (CASSANDRA-4536)
 * Improve native protocol serialization (CASSANDRA-5664)
 * Upgrade Thrift to 0.9.1 (CASSANDRA-5923)
 * Require superuser status for adding triggers (CASSANDRA-5963)
 * Make standalone scrubber handle old and new style leveled manifest
   (CASSANDRA-6005)
 * Fix paxos bugs (CASSANDRA-6012, 6013, 6023)
 * Fix paged ranges with multiple replicas (CASSANDRA-6004)
 * Fix potential AssertionError during tracing (CASSANDRA-6041)
 * Fix NPE in sstablesplit (CASSANDRA-6027)
 * Migrate pre-2.0 key/value/column aliases to system.schema_columns
   (CASSANDRA-6009)
 * Paging filter empty rows too agressively (CASSANDRA-6040)
 * Support variadic parameters for IN clauses (CASSANDRA-4210)
 * cqlsh: return the result of CAS writes (CASSANDRA-5796)
 * Fix validation of IN clauses with 2ndary indexes (CASSANDRA-6050)
 * Support named bind variables in CQL (CASSANDRA-6033)
Merged from 1.2:
 * Allow cache-keys-to-save to be set at runtime (CASSANDRA-5980)
 * Avoid second-guessing out-of-space state (CASSANDRA-5605)
 * Tuning knobs for dealing with large blobs and many CFs (CASSANDRA-5982)
 * (Hadoop) Fix CQLRW for thrift tables (CASSANDRA-6002)
 * Fix possible divide-by-zero in HHOM (CASSANDRA-5990)
 * Allow local batchlog writes for CL.ANY (CASSANDRA-5967)
 * Upgrade metrics-core to version 2.2.0 (CASSANDRA-5947)
 * Fix CqlRecordWriter with composite keys (CASSANDRA-5949)
 * Add snitch, schema version, cluster, partitioner to JMX (CASSANDRA-5881)
 * Allow disabling SlabAllocator (CASSANDRA-5935)
 * Make user-defined compaction JMX blocking (CASSANDRA-4952)
 * Fix streaming does not transfer wrapped range (CASSANDRA-5948)
 * Fix loading index summary containing empty key (CASSANDRA-5965)
 * Correctly handle limits in CompositesSearcher (CASSANDRA-5975)
 * Pig: handle CQL collections (CASSANDRA-5867)
 * Pass the updated cf to the PRSI index() method (CASSANDRA-5999)
 * Allow empty CQL3 batches (as no-op) (CASSANDRA-5994)
 * Support null in CQL3 functions (CASSANDRA-5910)
 * Replace the deprecated MapMaker with CacheLoader (CASSANDRA-6007)
 * Add SSTableDeletingNotification to DataTracker (CASSANDRA-6010)
 * Fix snapshots in use get deleted during snapshot repair (CASSANDRA-6011)
 * Move hints and exception count to o.a.c.metrics (CASSANDRA-6017)
 * Fix memory leak in snapshot repair (CASSANDRA-6047)
 * Fix sstable2sjon for CQL3 tables (CASSANDRA-5852)


2.0.0
 * Fix thrift validation when inserting into CQL3 tables (CASSANDRA-5138)
 * Fix periodic memtable flushing behavior with clean memtables (CASSANDRA-5931)
 * Fix dateOf() function for pre-2.0 timestamp columns (CASSANDRA-5928)
 * Fix SSTable unintentionally loads BF when opened for batch (CASSANDRA-5938)
 * Add stream session progress to JMX (CASSANDRA-4757)
 * Fix NPE during CAS operation (CASSANDRA-5925)
Merged from 1.2:
 * Fix getBloomFilterDiskSpaceUsed for AlwaysPresentFilter (CASSANDRA-5900)
 * Don't announce schema version until we've loaded the changes locally
   (CASSANDRA-5904)
 * Fix to support off heap bloom filters size greater than 2 GB (CASSANDRA-5903)
 * Properly handle parsing huge map and set literals (CASSANDRA-5893)


2.0.0-rc2
 * enable vnodes by default (CASSANDRA-5869)
 * fix CAS contention timeout (CASSANDRA-5830)
 * fix HsHa to respect max frame size (CASSANDRA-4573)
 * Fix (some) 2i on composite components omissions (CASSANDRA-5851)
 * cqlsh: add DESCRIBE FULL SCHEMA variant (CASSANDRA-5880)
Merged from 1.2:
 * Correctly validate sparse composite cells in scrub (CASSANDRA-5855)
 * Add KeyCacheHitRate metric to CF metrics (CASSANDRA-5868)
 * cqlsh: add support for multiline comments (CASSANDRA-5798)
 * Handle CQL3 SELECT duplicate IN restrictions on clustering columns
   (CASSANDRA-5856)


2.0.0-rc1
 * improve DecimalSerializer performance (CASSANDRA-5837)
 * fix potential spurious wakeup in AsyncOneResponse (CASSANDRA-5690)
 * fix schema-related trigger issues (CASSANDRA-5774)
 * Better validation when accessing CQL3 table from thrift (CASSANDRA-5138)
 * Fix assertion error during repair (CASSANDRA-5801)
 * Fix range tombstone bug (CASSANDRA-5805)
 * DC-local CAS (CASSANDRA-5797)
 * Add a native_protocol_version column to the system.local table (CASSANRDA-5819)
 * Use index_interval from cassandra.yaml when upgraded (CASSANDRA-5822)
 * Fix buffer underflow on socket close (CASSANDRA-5792)
Merged from 1.2:
 * Fix reading DeletionTime from 1.1-format sstables (CASSANDRA-5814)
 * cqlsh: add collections support to COPY (CASSANDRA-5698)
 * retry important messages for any IOException (CASSANDRA-5804)
 * Allow empty IN relations in SELECT/UPDATE/DELETE statements (CASSANDRA-5626)
 * cqlsh: fix crashing on Windows due to libedit detection (CASSANDRA-5812)
 * fix bulk-loading compressed sstables (CASSANDRA-5820)
 * (Hadoop) fix quoting in CqlPagingRecordReader and CqlRecordWriter 
   (CASSANDRA-5824)
 * update default LCS sstable size to 160MB (CASSANDRA-5727)
 * Allow compacting 2Is via nodetool (CASSANDRA-5670)
 * Hex-encode non-String keys in OPP (CASSANDRA-5793)
 * nodetool history logging (CASSANDRA-5823)
 * (Hadoop) fix support for Thrift tables in CqlPagingRecordReader 
   (CASSANDRA-5752)
 * add "all time blocked" to StatusLogger output (CASSANDRA-5825)
 * Future-proof inter-major-version schema migrations (CASSANDRA-5845)
 * (Hadoop) add CqlPagingRecordReader support for ReversedType in Thrift table
   (CASSANDRA-5718)
 * Add -no-snapshot option to scrub (CASSANDRA-5891)
 * Fix to support off heap bloom filters size greater than 2 GB (CASSANDRA-5903)
 * Properly handle parsing huge map and set literals (CASSANDRA-5893)
 * Fix LCS L0 compaction may overlap in L1 (CASSANDRA-5907)
 * New sstablesplit tool to split large sstables offline (CASSANDRA-4766)
 * Fix potential deadlock in native protocol server (CASSANDRA-5926)
 * Disallow incompatible type change in CQL3 (CASSANDRA-5882)
Merged from 1.1:
 * Correctly validate sparse composite cells in scrub (CASSANDRA-5855)


2.0.0-beta2
 * Replace countPendingHints with Hints Created metric (CASSANDRA-5746)
 * Allow nodetool with no args, and with help to run without a server (CASSANDRA-5734)
 * Cleanup AbstractType/TypeSerializer classes (CASSANDRA-5744)
 * Remove unimplemented cli option schema-mwt (CASSANDRA-5754)
 * Support range tombstones in thrift (CASSANDRA-5435)
 * Normalize table-manipulating CQL3 statements' class names (CASSANDRA-5759)
 * cqlsh: add missing table options to DESCRIBE output (CASSANDRA-5749)
 * Fix assertion error during repair (CASSANDRA-5757)
 * Fix bulkloader (CASSANDRA-5542)
 * Add LZ4 compression to the native protocol (CASSANDRA-5765)
 * Fix bugs in the native protocol v2 (CASSANDRA-5770)
 * CAS on 'primary key only' table (CASSANDRA-5715)
 * Support streaming SSTables of old versions (CASSANDRA-5772)
 * Always respect protocol version in native protocol (CASSANDRA-5778)
 * Fix ConcurrentModificationException during streaming (CASSANDRA-5782)
 * Update deletion timestamp in Commit#updatesWithPaxosTime (CASSANDRA-5787)
 * Thrift cas() method crashes if input columns are not sorted (CASSANDRA-5786)
 * Order columns names correctly when querying for CAS (CASSANDRA-5788)
 * Fix streaming retry (CASSANDRA-5775)
Merged from 1.2:
 * if no seeds can be a reached a node won't start in a ring by itself (CASSANDRA-5768)
 * add cassandra.unsafesystem property (CASSANDRA-5704)
 * (Hadoop) quote identifiers in CqlPagingRecordReader (CASSANDRA-5763)
 * Add replace_node functionality for vnodes (CASSANDRA-5337)
 * Add timeout events to query traces (CASSANDRA-5520)
 * Fix serialization of the LEFT gossip value (CASSANDRA-5696)
 * Pig: support for cql3 tables (CASSANDRA-5234)
 * Fix skipping range tombstones with reverse queries (CASSANDRA-5712)
 * Expire entries out of ThriftSessionManager (CASSANDRA-5719)
 * Don't keep ancestor information in memory (CASSANDRA-5342)
 * Expose native protocol server status in nodetool info (CASSANDRA-5735)
 * Fix pathetic performance of range tombstones (CASSANDRA-5677)
 * Fix querying with an empty (impossible) range (CASSANDRA-5573)
 * cqlsh: handle CUSTOM 2i in DESCRIBE output (CASSANDRA-5760)
 * Fix minor bug in Range.intersects(Bound) (CASSANDRA-5771)
 * cqlsh: handle disabled compression in DESCRIBE output (CASSANDRA-5766)
 * Ensure all UP events are notified on the native protocol (CASSANDRA-5769)
 * Fix formatting of sstable2json with multiple -k arguments (CASSANDRA-5781)
 * Don't rely on row marker for queries in general to hide lost markers
   after TTL expires (CASSANDRA-5762)
 * Sort nodetool help output (CASSANDRA-5776)
 * Fix column expiring during 2 phases compaction (CASSANDRA-5799)
 * now() is being rejected in INSERTs when inside collections (CASSANDRA-5795)


2.0.0-beta1
 * Add support for indexing clustered columns (CASSANDRA-5125)
 * Removed on-heap row cache (CASSANDRA-5348)
 * use nanotime consistently for node-local timeouts (CASSANDRA-5581)
 * Avoid unnecessary second pass on name-based queries (CASSANDRA-5577)
 * Experimental triggers (CASSANDRA-1311)
 * JEMalloc support for off-heap allocation (CASSANDRA-3997)
 * Single-pass compaction (CASSANDRA-4180)
 * Removed token range bisection (CASSANDRA-5518)
 * Removed compatibility with pre-1.2.5 sstables and network messages
   (CASSANDRA-5511)
 * removed PBSPredictor (CASSANDRA-5455)
 * CAS support (CASSANDRA-5062, 5441, 5442, 5443, 5619, 5667)
 * Leveled compaction performs size-tiered compactions in L0 
   (CASSANDRA-5371, 5439)
 * Add yaml network topology snitch for mixed ec2/other envs (CASSANDRA-5339)
 * Log when a node is down longer than the hint window (CASSANDRA-4554)
 * Optimize tombstone creation for ExpiringColumns (CASSANDRA-4917)
 * Improve LeveledScanner work estimation (CASSANDRA-5250, 5407)
 * Replace compaction lock with runWithCompactionsDisabled (CASSANDRA-3430)
 * Change Message IDs to ints (CASSANDRA-5307)
 * Move sstable level information into the Stats component, removing the
   need for a separate Manifest file (CASSANDRA-4872)
 * avoid serializing to byte[] on commitlog append (CASSANDRA-5199)
 * make index_interval configurable per columnfamily (CASSANDRA-3961, CASSANDRA-5650)
 * add default_time_to_live (CASSANDRA-3974)
 * add memtable_flush_period_in_ms (CASSANDRA-4237)
 * replace supercolumns internally by composites (CASSANDRA-3237, 5123)
 * upgrade thrift to 0.9.0 (CASSANDRA-3719)
 * drop unnecessary keyspace parameter from user-defined compaction API 
   (CASSANDRA-5139)
 * more robust solution to incomplete compactions + counters (CASSANDRA-5151)
 * Change order of directory searching for c*.in.sh (CASSANDRA-3983)
 * Add tool to reset SSTable compaction level for LCS (CASSANDRA-5271)
 * Allow custom configuration loader (CASSANDRA-5045)
 * Remove memory emergency pressure valve logic (CASSANDRA-3534)
 * Reduce request latency with eager retry (CASSANDRA-4705)
 * cqlsh: Remove ASSUME command (CASSANDRA-5331)
 * Rebuild BF when loading sstables if bloom_filter_fp_chance
   has changed since compaction (CASSANDRA-5015)
 * remove row-level bloom filters (CASSANDRA-4885)
 * Change Kernel Page Cache skipping into row preheating (disabled by default)
   (CASSANDRA-4937)
 * Improve repair by deciding on a gcBefore before sending
   out TreeRequests (CASSANDRA-4932)
 * Add an official way to disable compactions (CASSANDRA-5074)
 * Reenable ALTER TABLE DROP with new semantics (CASSANDRA-3919)
 * Add binary protocol versioning (CASSANDRA-5436)
 * Swap THshaServer for TThreadedSelectorServer (CASSANDRA-5530)
 * Add alias support to SELECT statement (CASSANDRA-5075)
 * Don't create empty RowMutations in CommitLogReplayer (CASSANDRA-5541)
 * Use range tombstones when dropping cfs/columns from schema (CASSANDRA-5579)
 * cqlsh: drop CQL2/CQL3-beta support (CASSANDRA-5585)
 * Track max/min column names in sstables to be able to optimize slice
   queries (CASSANDRA-5514, CASSANDRA-5595, CASSANDRA-5600)
 * Binary protocol: allow batching already prepared statements (CASSANDRA-4693)
 * Allow preparing timestamp, ttl and limit in CQL3 queries (CASSANDRA-4450)
 * Support native link w/o JNA in Java7 (CASSANDRA-3734)
 * Use SASL authentication in binary protocol v2 (CASSANDRA-5545)
 * Replace Thrift HsHa with LMAX Disruptor based implementation (CASSANDRA-5582)
 * cqlsh: Add row count to SELECT output (CASSANDRA-5636)
 * Include a timestamp with all read commands to determine column expiration
   (CASSANDRA-5149)
 * Streaming 2.0 (CASSANDRA-5286, 5699)
 * Conditional create/drop ks/table/index statements in CQL3 (CASSANDRA-2737)
 * more pre-table creation property validation (CASSANDRA-5693)
 * Redesign repair messages (CASSANDRA-5426)
 * Fix ALTER RENAME post-5125 (CASSANDRA-5702)
 * Disallow renaming a 2ndary indexed column (CASSANDRA-5705)
 * Rename Table to Keyspace (CASSANDRA-5613)
 * Ensure changing column_index_size_in_kb on different nodes don't corrupt the
   sstable (CASSANDRA-5454)
 * Move resultset type information into prepare, not execute (CASSANDRA-5649)
 * Auto paging in binary protocol (CASSANDRA-4415, 5714)
 * Don't tie client side use of AbstractType to JDBC (CASSANDRA-4495)
 * Adds new TimestampType to replace DateType (CASSANDRA-5723, CASSANDRA-5729)
Merged from 1.2:
 * make starting native protocol server idempotent (CASSANDRA-5728)
 * Fix loading key cache when a saved entry is no longer valid (CASSANDRA-5706)
 * Fix serialization of the LEFT gossip value (CASSANDRA-5696)
 * cqlsh: Don't show 'null' in place of empty values (CASSANDRA-5675)
 * Race condition in detecting version on a mixed 1.1/1.2 cluster
   (CASSANDRA-5692)
 * Fix skipping range tombstones with reverse queries (CASSANDRA-5712)
 * Expire entries out of ThriftSessionManager (CASSANRDA-5719)
 * Don't keep ancestor information in memory (CASSANDRA-5342)
 * cqlsh: fix handling of semicolons inside BATCH queries (CASSANDRA-5697)


1.2.6
 * Fix tracing when operation completes before all responses arrive 
   (CASSANDRA-5668)
 * Fix cross-DC mutation forwarding (CASSANDRA-5632)
 * Reduce SSTableLoader memory usage (CASSANDRA-5555)
 * Scale hinted_handoff_throttle_in_kb to cluster size (CASSANDRA-5272)
 * (Hadoop) Add CQL3 input/output formats (CASSANDRA-4421, 5622)
 * (Hadoop) Fix InputKeyRange in CFIF (CASSANDRA-5536)
 * Fix dealing with ridiculously large max sstable sizes in LCS (CASSANDRA-5589)
 * Ignore pre-truncate hints (CASSANDRA-4655)
 * Move System.exit on OOM into a separate thread (CASSANDRA-5273)
 * Write row markers when serializing schema (CASSANDRA-5572)
 * Check only SSTables for the requested range when streaming (CASSANDRA-5569)
 * Improve batchlog replay behavior and hint ttl handling (CASSANDRA-5314)
 * Exclude localTimestamp from validation for tombstones (CASSANDRA-5398)
 * cqlsh: add custom prompt support (CASSANDRA-5539)
 * Reuse prepared statements in hot auth queries (CASSANDRA-5594)
 * cqlsh: add vertical output option (see EXPAND) (CASSANDRA-5597)
 * Add a rate limit option to stress (CASSANDRA-5004)
 * have BulkLoader ignore snapshots directories (CASSANDRA-5587) 
 * fix SnitchProperties logging context (CASSANDRA-5602)
 * Expose whether jna is enabled and memory is locked via JMX (CASSANDRA-5508)
 * cqlsh: fix COPY FROM with ReversedType (CASSANDRA-5610)
 * Allow creating CUSTOM indexes on collections (CASSANDRA-5615)
 * Evaluate now() function at execution time (CASSANDRA-5616)
 * Expose detailed read repair metrics (CASSANDRA-5618)
 * Correct blob literal + ReversedType parsing (CASSANDRA-5629)
 * Allow GPFS to prefer the internal IP like EC2MRS (CASSANDRA-5630)
 * fix help text for -tspw cassandra-cli (CASSANDRA-5643)
 * don't throw away initial causes exceptions for internode encryption issues 
   (CASSANDRA-5644)
 * Fix message spelling errors for cql select statements (CASSANDRA-5647)
 * Suppress custom exceptions thru jmx (CASSANDRA-5652)
 * Update CREATE CUSTOM INDEX syntax (CASSANDRA-5639)
 * Fix PermissionDetails.equals() method (CASSANDRA-5655)
 * Never allow partition key ranges in CQL3 without token() (CASSANDRA-5666)
 * Gossiper incorrectly drops AppState for an upgrading node (CASSANDRA-5660)
 * Connection thrashing during multi-region ec2 during upgrade, due to 
   messaging version (CASSANDRA-5669)
 * Avoid over reconnecting in EC2MRS (CASSANDRA-5678)
 * Fix ReadResponseSerializer.serializedSize() for digest reads (CASSANDRA-5476)
 * allow sstable2json on 2i CFs (CASSANDRA-5694)
Merged from 1.1:
 * Remove buggy thrift max message length option (CASSANDRA-5529)
 * Fix NPE in Pig's widerow mode (CASSANDRA-5488)
 * Add split size parameter to Pig and disable split combination (CASSANDRA-5544)


1.2.5
 * make BytesToken.toString only return hex bytes (CASSANDRA-5566)
 * Ensure that submitBackground enqueues at least one task (CASSANDRA-5554)
 * fix 2i updates with identical values and timestamps (CASSANDRA-5540)
 * fix compaction throttling bursty-ness (CASSANDRA-4316)
 * reduce memory consumption of IndexSummary (CASSANDRA-5506)
 * remove per-row column name bloom filters (CASSANDRA-5492)
 * Include fatal errors in trace events (CASSANDRA-5447)
 * Ensure that PerRowSecondaryIndex is notified of row-level deletes
   (CASSANDRA-5445)
 * Allow empty blob literals in CQL3 (CASSANDRA-5452)
 * Fix streaming RangeTombstones at column index boundary (CASSANDRA-5418)
 * Fix preparing statements when current keyspace is not set (CASSANDRA-5468)
 * Fix SemanticVersion.isSupportedBy minor/patch handling (CASSANDRA-5496)
 * Don't provide oldCfId for post-1.1 system cfs (CASSANDRA-5490)
 * Fix primary range ignores replication strategy (CASSANDRA-5424)
 * Fix shutdown of binary protocol server (CASSANDRA-5507)
 * Fix repair -snapshot not working (CASSANDRA-5512)
 * Set isRunning flag later in binary protocol server (CASSANDRA-5467)
 * Fix use of CQL3 functions with descending clustering order (CASSANDRA-5472)
 * Disallow renaming columns one at a time for thrift table in CQL3
   (CASSANDRA-5531)
 * cqlsh: add CLUSTERING ORDER BY support to DESCRIBE (CASSANDRA-5528)
 * Add custom secondary index support to CQL3 (CASSANDRA-5484)
 * Fix repair hanging silently on unexpected error (CASSANDRA-5229)
 * Fix Ec2Snitch regression introduced by CASSANDRA-5171 (CASSANDRA-5432)
 * Add nodetool enablebackup/disablebackup (CASSANDRA-5556)
 * cqlsh: fix DESCRIBE after case insensitive USE (CASSANDRA-5567)
Merged from 1.1
 * Add retry mechanism to OTC for non-droppable_verbs (CASSANDRA-5393)
 * Use allocator information to improve memtable memory usage estimate
   (CASSANDRA-5497)
 * Fix trying to load deleted row into row cache on startup (CASSANDRA-4463)
 * fsync leveled manifest to avoid corruption (CASSANDRA-5535)
 * Fix Bound intersection computation (CASSANDRA-5551)
 * sstablescrub now respects max memory size in cassandra.in.sh (CASSANDRA-5562)


1.2.4
 * Ensure that PerRowSecondaryIndex updates see the most recent values
   (CASSANDRA-5397)
 * avoid duplicate index entries ind PrecompactedRow and 
   ParallelCompactionIterable (CASSANDRA-5395)
 * remove the index entry on oldColumn when new column is a tombstone 
   (CASSANDRA-5395)
 * Change default stream throughput from 400 to 200 mbps (CASSANDRA-5036)
 * Gossiper logs DOWN for symmetry with UP (CASSANDRA-5187)
 * Fix mixing prepared statements between keyspaces (CASSANDRA-5352)
 * Fix consistency level during bootstrap - strike 3 (CASSANDRA-5354)
 * Fix transposed arguments in AlreadyExistsException (CASSANDRA-5362)
 * Improve asynchronous hint delivery (CASSANDRA-5179)
 * Fix Guava dependency version (12.0 -> 13.0.1) for Maven (CASSANDRA-5364)
 * Validate that provided CQL3 collection value are < 64K (CASSANDRA-5355)
 * Make upgradeSSTable skip current version sstables by default (CASSANDRA-5366)
 * Optimize min/max timestamp collection (CASSANDRA-5373)
 * Invalid streamId in cql binary protocol when using invalid CL 
   (CASSANDRA-5164)
 * Fix validation for IN where clauses with collections (CASSANDRA-5376)
 * Copy resultSet on count query to avoid ConcurrentModificationException 
   (CASSANDRA-5382)
 * Correctly typecheck in CQL3 even with ReversedType (CASSANDRA-5386)
 * Fix streaming compressed files when using encryption (CASSANDRA-5391)
 * cassandra-all 1.2.0 pom missing netty dependency (CASSANDRA-5392)
 * Fix writetime/ttl functions on null values (CASSANDRA-5341)
 * Fix NPE during cql3 select with token() (CASSANDRA-5404)
 * IndexHelper.skipBloomFilters won't skip non-SHA filters (CASSANDRA-5385)
 * cqlsh: Print maps ordered by key, sort sets (CASSANDRA-5413)
 * Add null syntax support in CQL3 for inserts (CASSANDRA-3783)
 * Allow unauthenticated set_keyspace() calls (CASSANDRA-5423)
 * Fix potential incremental backups race (CASSANDRA-5410)
 * Fix prepared BATCH statements with batch-level timestamps (CASSANDRA-5415)
 * Allow overriding superuser setup delay (CASSANDRA-5430)
 * cassandra-shuffle with JMX usernames and passwords (CASSANDRA-5431)
Merged from 1.1:
 * cli: Quote ks and cf names in schema output when needed (CASSANDRA-5052)
 * Fix bad default for min/max timestamp in SSTableMetadata (CASSANDRA-5372)
 * Fix cf name extraction from manifest in Directories.migrateFile() 
   (CASSANDRA-5242)
 * Support pluggable internode authentication (CASSANDRA-5401)


1.2.3
 * add check for sstable overlap within a level on startup (CASSANDRA-5327)
 * replace ipv6 colons in jmx object names (CASSANDRA-5298, 5328)
 * Avoid allocating SSTableBoundedScanner during repair when the range does 
   not intersect the sstable (CASSANDRA-5249)
 * Don't lowercase property map keys (this breaks NTS) (CASSANDRA-5292)
 * Fix composite comparator with super columns (CASSANDRA-5287)
 * Fix insufficient validation of UPDATE queries against counter cfs
   (CASSANDRA-5300)
 * Fix PropertyFileSnitch default DC/Rack behavior (CASSANDRA-5285)
 * Handle null values when executing prepared statement (CASSANDRA-5081)
 * Add netty to pom dependencies (CASSANDRA-5181)
 * Include type arguments in Thrift CQLPreparedResult (CASSANDRA-5311)
 * Fix compaction not removing columns when bf_fp_ratio is 1 (CASSANDRA-5182)
 * cli: Warn about missing CQL3 tables in schema descriptions (CASSANDRA-5309)
 * Re-enable unknown option in replication/compaction strategies option for
   backward compatibility (CASSANDRA-4795)
 * Add binary protocol support to stress (CASSANDRA-4993)
 * cqlsh: Fix COPY FROM value quoting and null handling (CASSANDRA-5305)
 * Fix repair -pr for vnodes (CASSANDRA-5329)
 * Relax CL for auth queries for non-default users (CASSANDRA-5310)
 * Fix AssertionError during repair (CASSANDRA-5245)
 * Don't announce migrations to pre-1.2 nodes (CASSANDRA-5334)
Merged from 1.1:
 * Update offline scrub for 1.0 -> 1.1 directory structure (CASSANDRA-5195)
 * add tmp flag to Descriptor hashcode (CASSANDRA-4021)
 * fix logging of "Found table data in data directories" when only system tables
   are present (CASSANDRA-5289)
 * cli: Add JMX authentication support (CASSANDRA-5080)
 * nodetool: ability to repair specific range (CASSANDRA-5280)
 * Fix possible assertion triggered in SliceFromReadCommand (CASSANDRA-5284)
 * cqlsh: Add inet type support on Windows (ipv4-only) (CASSANDRA-4801)
 * Fix race when initializing ColumnFamilyStore (CASSANDRA-5350)
 * Add UseTLAB JVM flag (CASSANDRA-5361)


1.2.2
 * fix potential for multiple concurrent compactions of the same sstables
   (CASSANDRA-5256)
 * avoid no-op caching of byte[] on commitlog append (CASSANDRA-5199)
 * fix symlinks under data dir not working (CASSANDRA-5185)
 * fix bug in compact storage metadata handling (CASSANDRA-5189)
 * Validate login for USE queries (CASSANDRA-5207)
 * cli: remove default username and password (CASSANDRA-5208)
 * configure populate_io_cache_on_flush per-CF (CASSANDRA-4694)
 * allow configuration of internode socket buffer (CASSANDRA-3378)
 * Make sstable directory picking blacklist-aware again (CASSANDRA-5193)
 * Correctly expire gossip states for edge cases (CASSANDRA-5216)
 * Improve handling of directory creation failures (CASSANDRA-5196)
 * Expose secondary indicies to the rest of nodetool (CASSANDRA-4464)
 * Binary protocol: avoid sending notification for 0.0.0.0 (CASSANDRA-5227)
 * add UseCondCardMark XX jvm settings on jdk 1.7 (CASSANDRA-4366)
 * CQL3 refactor to allow conversion function (CASSANDRA-5226)
 * Fix drop of sstables in some circumstance (CASSANDRA-5232)
 * Implement caching of authorization results (CASSANDRA-4295)
 * Add support for LZ4 compression (CASSANDRA-5038)
 * Fix missing columns in wide rows queries (CASSANDRA-5225)
 * Simplify auth setup and make system_auth ks alterable (CASSANDRA-5112)
 * Stop compactions from hanging during bootstrap (CASSANDRA-5244)
 * fix compressed streaming sending extra chunk (CASSANDRA-5105)
 * Add CQL3-based implementations of IAuthenticator and IAuthorizer
   (CASSANDRA-4898)
 * Fix timestamp-based tomstone removal logic (CASSANDRA-5248)
 * cli: Add JMX authentication support (CASSANDRA-5080)
 * Fix forceFlush behavior (CASSANDRA-5241)
 * cqlsh: Add username autocompletion (CASSANDRA-5231)
 * Fix CQL3 composite partition key error (CASSANDRA-5240)
 * Allow IN clause on last clustering key (CASSANDRA-5230)
Merged from 1.1:
 * fix start key/end token validation for wide row iteration (CASSANDRA-5168)
 * add ConfigHelper support for Thrift frame and max message sizes (CASSANDRA-5188)
 * fix nodetool repair not fail on node down (CASSANDRA-5203)
 * always collect tombstone hints (CASSANDRA-5068)
 * Fix error when sourcing file in cqlsh (CASSANDRA-5235)


1.2.1
 * stream undelivered hints on decommission (CASSANDRA-5128)
 * GossipingPropertyFileSnitch loads saved dc/rack info if needed (CASSANDRA-5133)
 * drain should flush system CFs too (CASSANDRA-4446)
 * add inter_dc_tcp_nodelay setting (CASSANDRA-5148)
 * re-allow wrapping ranges for start_token/end_token range pairitspwng (CASSANDRA-5106)
 * fix validation compaction of empty rows (CASSANDRA-5136)
 * nodetool methods to enable/disable hint storage/delivery (CASSANDRA-4750)
 * disallow bloom filter false positive chance of 0 (CASSANDRA-5013)
 * add threadpool size adjustment methods to JMXEnabledThreadPoolExecutor and 
   CompactionManagerMBean (CASSANDRA-5044)
 * fix hinting for dropped local writes (CASSANDRA-4753)
 * off-heap cache doesn't need mutable column container (CASSANDRA-5057)
 * apply disk_failure_policy to bad disks on initial directory creation 
   (CASSANDRA-4847)
 * Optimize name-based queries to use ArrayBackedSortedColumns (CASSANDRA-5043)
 * Fall back to old manifest if most recent is unparseable (CASSANDRA-5041)
 * pool [Compressed]RandomAccessReader objects on the partitioned read path
   (CASSANDRA-4942)
 * Add debug logging to list filenames processed by Directories.migrateFile 
   method (CASSANDRA-4939)
 * Expose black-listed directories via JMX (CASSANDRA-4848)
 * Log compaction merge counts (CASSANDRA-4894)
 * Minimize byte array allocation by AbstractData{Input,Output} (CASSANDRA-5090)
 * Add SSL support for the binary protocol (CASSANDRA-5031)
 * Allow non-schema system ks modification for shuffle to work (CASSANDRA-5097)
 * cqlsh: Add default limit to SELECT statements (CASSANDRA-4972)
 * cqlsh: fix DESCRIBE for 1.1 cfs in CQL3 (CASSANDRA-5101)
 * Correctly gossip with nodes >= 1.1.7 (CASSANDRA-5102)
 * Ensure CL guarantees on digest mismatch (CASSANDRA-5113)
 * Validate correctly selects on composite partition key (CASSANDRA-5122)
 * Fix exception when adding collection (CASSANDRA-5117)
 * Handle states for non-vnode clusters correctly (CASSANDRA-5127)
 * Refuse unrecognized replication and compaction strategy options (CASSANDRA-4795)
 * Pick the correct value validator in sstable2json for cql3 tables (CASSANDRA-5134)
 * Validate login for describe_keyspace, describe_keyspaces and set_keyspace
   (CASSANDRA-5144)
 * Fix inserting empty maps (CASSANDRA-5141)
 * Don't remove tokens from System table for node we know (CASSANDRA-5121)
 * fix streaming progress report for compresed files (CASSANDRA-5130)
 * Coverage analysis for low-CL queries (CASSANDRA-4858)
 * Stop interpreting dates as valid timeUUID value (CASSANDRA-4936)
 * Adds E notation for floating point numbers (CASSANDRA-4927)
 * Detect (and warn) unintentional use of the cql2 thrift methods when cql3 was
   intended (CASSANDRA-5172)
 * cli: Quote ks and cf names in schema output when needed (CASSANDRA-5052)
 * Fix cf name extraction from manifest in Directories.migrateFile() (CASSANDRA-5242)
 * Replace mistaken usage of commons-logging with slf4j (CASSANDRA-5464)
 * Ensure Jackson dependency matches lib (CASSANDRA-5126)
 * Expose droppable tombstone ratio stats over JMX (CASSANDRA-5159)
Merged from 1.1:
 * Simplify CompressedRandomAccessReader to work around JDK FD bug (CASSANDRA-5088)
 * Improve handling a changing target throttle rate mid-compaction (CASSANDRA-5087)
 * Pig: correctly decode row keys in widerow mode (CASSANDRA-5098)
 * nodetool repair command now prints progress (CASSANDRA-4767)
 * fix user defined compaction to run against 1.1 data directory (CASSANDRA-5118)
 * Fix CQL3 BATCH authorization caching (CASSANDRA-5145)
 * fix get_count returns incorrect value with TTL (CASSANDRA-5099)
 * better handling for mid-compaction failure (CASSANDRA-5137)
 * convert default marshallers list to map for better readability (CASSANDRA-5109)
 * fix ConcurrentModificationException in getBootstrapSource (CASSANDRA-5170)
 * fix sstable maxtimestamp for row deletes and pre-1.1.1 sstables (CASSANDRA-5153)
 * Fix thread growth on node removal (CASSANDRA-5175)
 * Make Ec2Region's datacenter name configurable (CASSANDRA-5155)


1.2.0
 * Disallow counters in collections (CASSANDRA-5082)
 * cqlsh: add unit tests (CASSANDRA-3920)
 * fix default bloom_filter_fp_chance for LeveledCompactionStrategy (CASSANDRA-5093)
Merged from 1.1:
 * add validation for get_range_slices with start_key and end_token (CASSANDRA-5089)


1.2.0-rc2
 * fix nodetool ownership display with vnodes (CASSANDRA-5065)
 * cqlsh: add DESCRIBE KEYSPACES command (CASSANDRA-5060)
 * Fix potential infinite loop when reloading CFS (CASSANDRA-5064)
 * Fix SimpleAuthorizer example (CASSANDRA-5072)
 * cqlsh: force CL.ONE for tracing and system.schema* queries (CASSANDRA-5070)
 * Includes cassandra-shuffle in the debian package (CASSANDRA-5058)
Merged from 1.1:
 * fix multithreaded compaction deadlock (CASSANDRA-4492)
 * fix temporarily missing schema after upgrade from pre-1.1.5 (CASSANDRA-5061)
 * Fix ALTER TABLE overriding compression options with defaults
   (CASSANDRA-4996, 5066)
 * fix specifying and altering crc_check_chance (CASSANDRA-5053)
 * fix Murmur3Partitioner ownership% calculation (CASSANDRA-5076)
 * Don't expire columns sooner than they should in 2ndary indexes (CASSANDRA-5079)


1.2-rc1
 * rename rpc_timeout settings to request_timeout (CASSANDRA-5027)
 * add BF with 0.1 FP to LCS by default (CASSANDRA-5029)
 * Fix preparing insert queries (CASSANDRA-5016)
 * Fix preparing queries with counter increment (CASSANDRA-5022)
 * Fix preparing updates with collections (CASSANDRA-5017)
 * Don't generate UUID based on other node address (CASSANDRA-5002)
 * Fix message when trying to alter a clustering key type (CASSANDRA-5012)
 * Update IAuthenticator to match the new IAuthorizer (CASSANDRA-5003)
 * Fix inserting only a key in CQL3 (CASSANDRA-5040)
 * Fix CQL3 token() function when used with strings (CASSANDRA-5050)
Merged from 1.1:
 * reduce log spam from invalid counter shards (CASSANDRA-5026)
 * Improve schema propagation performance (CASSANDRA-5025)
 * Fix for IndexHelper.IndexFor throws OOB Exception (CASSANDRA-5030)
 * cqlsh: make it possible to describe thrift CFs (CASSANDRA-4827)
 * cqlsh: fix timestamp formatting on some platforms (CASSANDRA-5046)


1.2-beta3
 * make consistency level configurable in cqlsh (CASSANDRA-4829)
 * fix cqlsh rendering of blob fields (CASSANDRA-4970)
 * fix cqlsh DESCRIBE command (CASSANDRA-4913)
 * save truncation position in system table (CASSANDRA-4906)
 * Move CompressionMetadata off-heap (CASSANDRA-4937)
 * allow CLI to GET cql3 columnfamily data (CASSANDRA-4924)
 * Fix rare race condition in getExpireTimeForEndpoint (CASSANDRA-4402)
 * acquire references to overlapping sstables during compaction so bloom filter
   doesn't get free'd prematurely (CASSANDRA-4934)
 * Don't share slice query filter in CQL3 SelectStatement (CASSANDRA-4928)
 * Separate tracing from Log4J (CASSANDRA-4861)
 * Exclude gcable tombstones from merkle-tree computation (CASSANDRA-4905)
 * Better printing of AbstractBounds for tracing (CASSANDRA-4931)
 * Optimize mostRecentTombstone check in CC.collectAllData (CASSANDRA-4883)
 * Change stream session ID to UUID to avoid collision from same node (CASSANDRA-4813)
 * Use Stats.db when bulk loading if present (CASSANDRA-4957)
 * Skip repair on system_trace and keyspaces with RF=1 (CASSANDRA-4956)
 * (cql3) Remove arbitrary SELECT limit (CASSANDRA-4918)
 * Correctly handle prepared operation on collections (CASSANDRA-4945)
 * Fix CQL3 LIMIT (CASSANDRA-4877)
 * Fix Stress for CQL3 (CASSANDRA-4979)
 * Remove cassandra specific exceptions from JMX interface (CASSANDRA-4893)
 * (CQL3) Force using ALLOW FILTERING on potentially inefficient queries (CASSANDRA-4915)
 * (cql3) Fix adding column when the table has collections (CASSANDRA-4982)
 * (cql3) Fix allowing collections with compact storage (CASSANDRA-4990)
 * (cql3) Refuse ttl/writetime function on collections (CASSANDRA-4992)
 * Replace IAuthority with new IAuthorizer (CASSANDRA-4874)
 * clqsh: fix KEY pseudocolumn escaping when describing Thrift tables
   in CQL3 mode (CASSANDRA-4955)
 * add basic authentication support for Pig CassandraStorage (CASSANDRA-3042)
 * fix CQL2 ALTER TABLE compaction_strategy_class altering (CASSANDRA-4965)
Merged from 1.1:
 * Fall back to old describe_splits if d_s_ex is not available (CASSANDRA-4803)
 * Improve error reporting when streaming ranges fail (CASSANDRA-5009)
 * Fix cqlsh timestamp formatting of timezone info (CASSANDRA-4746)
 * Fix assertion failure with leveled compaction (CASSANDRA-4799)
 * Check for null end_token in get_range_slice (CASSANDRA-4804)
 * Remove all remnants of removed nodes (CASSANDRA-4840)
 * Add aut-reloading of the log4j file in debian package (CASSANDRA-4855)
 * Fix estimated row cache entry size (CASSANDRA-4860)
 * reset getRangeSlice filter after finishing a row for get_paged_slice
   (CASSANDRA-4919)
 * expunge row cache post-truncate (CASSANDRA-4940)
 * Allow static CF definition with compact storage (CASSANDRA-4910)
 * Fix endless loop/compaction of schema_* CFs due to broken timestamps (CASSANDRA-4880)
 * Fix 'wrong class type' assertion in CounterColumn (CASSANDRA-4976)


1.2-beta2
 * fp rate of 1.0 disables BF entirely; LCS defaults to 1.0 (CASSANDRA-4876)
 * off-heap bloom filters for row keys (CASSANDRA_4865)
 * add extension point for sstable components (CASSANDRA-4049)
 * improve tracing output (CASSANDRA-4852, 4862)
 * make TRACE verb droppable (CASSANDRA-4672)
 * fix BulkLoader recognition of CQL3 columnfamilies (CASSANDRA-4755)
 * Sort commitlog segments for replay by id instead of mtime (CASSANDRA-4793)
 * Make hint delivery asynchronous (CASSANDRA-4761)
 * Pluggable Thrift transport factories for CLI and cqlsh (CASSANDRA-4609, 4610)
 * cassandra-cli: allow Double value type to be inserted to a column (CASSANDRA-4661)
 * Add ability to use custom TServerFactory implementations (CASSANDRA-4608)
 * optimize batchlog flushing to skip successful batches (CASSANDRA-4667)
 * include metadata for system keyspace itself in schema tables (CASSANDRA-4416)
 * add check to PropertyFileSnitch to verify presence of location for
   local node (CASSANDRA-4728)
 * add PBSPredictor consistency modeler (CASSANDRA-4261)
 * remove vestiges of Thrift unframed mode (CASSANDRA-4729)
 * optimize single-row PK lookups (CASSANDRA-4710)
 * adjust blockFor calculation to account for pending ranges due to node 
   movement (CASSANDRA-833)
 * Change CQL version to 3.0.0 and stop accepting 3.0.0-beta1 (CASSANDRA-4649)
 * (CQL3) Make prepared statement global instead of per connection 
   (CASSANDRA-4449)
 * Fix scrubbing of CQL3 created tables (CASSANDRA-4685)
 * (CQL3) Fix validation when using counter and regular columns in the same 
   table (CASSANDRA-4706)
 * Fix bug starting Cassandra with simple authentication (CASSANDRA-4648)
 * Add support for batchlog in CQL3 (CASSANDRA-4545, 4738)
 * Add support for multiple column family outputs in CFOF (CASSANDRA-4208)
 * Support repairing only the local DC nodes (CASSANDRA-4747)
 * Use rpc_address for binary protocol and change default port (CASSANDRA-4751)
 * Fix use of collections in prepared statements (CASSANDRA-4739)
 * Store more information into peers table (CASSANDRA-4351, 4814)
 * Configurable bucket size for size tiered compaction (CASSANDRA-4704)
 * Run leveled compaction in parallel (CASSANDRA-4310)
 * Fix potential NPE during CFS reload (CASSANDRA-4786)
 * Composite indexes may miss results (CASSANDRA-4796)
 * Move consistency level to the protocol level (CASSANDRA-4734, 4824)
 * Fix Subcolumn slice ends not respected (CASSANDRA-4826)
 * Fix Assertion error in cql3 select (CASSANDRA-4783)
 * Fix list prepend logic (CQL3) (CASSANDRA-4835)
 * Add booleans as literals in CQL3 (CASSANDRA-4776)
 * Allow renaming PK columns in CQL3 (CASSANDRA-4822)
 * Fix binary protocol NEW_NODE event (CASSANDRA-4679)
 * Fix potential infinite loop in tombstone compaction (CASSANDRA-4781)
 * Remove system tables accounting from schema (CASSANDRA-4850)
 * (cql3) Force provided columns in clustering key order in 
   'CLUSTERING ORDER BY' (CASSANDRA-4881)
 * Fix composite index bug (CASSANDRA-4884)
 * Fix short read protection for CQL3 (CASSANDRA-4882)
 * Add tracing support to the binary protocol (CASSANDRA-4699)
 * (cql3) Don't allow prepared marker inside collections (CASSANDRA-4890)
 * Re-allow order by on non-selected columns (CASSANDRA-4645)
 * Bug when composite index is created in a table having collections (CASSANDRA-4909)
 * log index scan subject in CompositesSearcher (CASSANDRA-4904)
Merged from 1.1:
 * add get[Row|Key]CacheEntries to CacheServiceMBean (CASSANDRA-4859)
 * fix get_paged_slice to wrap to next row correctly (CASSANDRA-4816)
 * fix indexing empty column values (CASSANDRA-4832)
 * allow JdbcDate to compose null Date objects (CASSANDRA-4830)
 * fix possible stackoverflow when compacting 1000s of sstables
   (CASSANDRA-4765)
 * fix wrong leveled compaction progress calculation (CASSANDRA-4807)
 * add a close() method to CRAR to prevent leaking file descriptors (CASSANDRA-4820)
 * fix potential infinite loop in get_count (CASSANDRA-4833)
 * fix compositeType.{get/from}String methods (CASSANDRA-4842)
 * (CQL) fix CREATE COLUMNFAMILY permissions check (CASSANDRA-4864)
 * Fix DynamicCompositeType same type comparison (CASSANDRA-4711)
 * Fix duplicate SSTable reference when stream session failed (CASSANDRA-3306)
 * Allow static CF definition with compact storage (CASSANDRA-4910)
 * Fix endless loop/compaction of schema_* CFs due to broken timestamps (CASSANDRA-4880)
 * Fix 'wrong class type' assertion in CounterColumn (CASSANDRA-4976)


1.2-beta1
 * add atomic_batch_mutate (CASSANDRA-4542, -4635)
 * increase default max_hint_window_in_ms to 3h (CASSANDRA-4632)
 * include message initiation time to replicas so they can more
   accurately drop timed-out requests (CASSANDRA-2858)
 * fix clientutil.jar dependencies (CASSANDRA-4566)
 * optimize WriteResponse (CASSANDRA-4548)
 * new metrics (CASSANDRA-4009)
 * redesign KEYS indexes to avoid read-before-write (CASSANDRA-2897)
 * debug tracing (CASSANDRA-1123)
 * parallelize row cache loading (CASSANDRA-4282)
 * Make compaction, flush JBOD-aware (CASSANDRA-4292)
 * run local range scans on the read stage (CASSANDRA-3687)
 * clean up ioexceptions (CASSANDRA-2116)
 * add disk_failure_policy (CASSANDRA-2118)
 * Introduce new json format with row level deletion (CASSANDRA-4054)
 * remove redundant "name" column from schema_keyspaces (CASSANDRA-4433)
 * improve "nodetool ring" handling of multi-dc clusters (CASSANDRA-3047)
 * update NTS calculateNaturalEndpoints to be O(N log N) (CASSANDRA-3881)
 * split up rpc timeout by operation type (CASSANDRA-2819)
 * rewrite key cache save/load to use only sequential i/o (CASSANDRA-3762)
 * update MS protocol with a version handshake + broadcast address id
   (CASSANDRA-4311)
 * multithreaded hint replay (CASSANDRA-4189)
 * add inter-node message compression (CASSANDRA-3127)
 * remove COPP (CASSANDRA-2479)
 * Track tombstone expiration and compact when tombstone content is
   higher than a configurable threshold, default 20% (CASSANDRA-3442, 4234)
 * update MurmurHash to version 3 (CASSANDRA-2975)
 * (CLI) track elapsed time for `delete' operation (CASSANDRA-4060)
 * (CLI) jline version is bumped to 1.0 to properly  support
   'delete' key function (CASSANDRA-4132)
 * Save IndexSummary into new SSTable 'Summary' component (CASSANDRA-2392, 4289)
 * Add support for range tombstones (CASSANDRA-3708)
 * Improve MessagingService efficiency (CASSANDRA-3617)
 * Avoid ID conflicts from concurrent schema changes (CASSANDRA-3794)
 * Set thrift HSHA server thread limit to unlimited by default (CASSANDRA-4277)
 * Avoids double serialization of CF id in RowMutation messages
   (CASSANDRA-4293)
 * stream compressed sstables directly with java nio (CASSANDRA-4297)
 * Support multiple ranges in SliceQueryFilter (CASSANDRA-3885)
 * Add column metadata to system column families (CASSANDRA-4018)
 * (cql3) Always use composite types by default (CASSANDRA-4329)
 * (cql3) Add support for set, map and list (CASSANDRA-3647)
 * Validate date type correctly (CASSANDRA-4441)
 * (cql3) Allow definitions with only a PK (CASSANDRA-4361)
 * (cql3) Add support for row key composites (CASSANDRA-4179)
 * improve DynamicEndpointSnitch by using reservoir sampling (CASSANDRA-4038)
 * (cql3) Add support for 2ndary indexes (CASSANDRA-3680)
 * (cql3) fix defining more than one PK to be invalid (CASSANDRA-4477)
 * remove schema agreement checking from all external APIs (Thrift, CQL and CQL3) (CASSANDRA-4487)
 * add Murmur3Partitioner and make it default for new installations (CASSANDRA-3772, 4621)
 * (cql3) update pseudo-map syntax to use map syntax (CASSANDRA-4497)
 * Finer grained exceptions hierarchy and provides error code with exceptions (CASSANDRA-3979)
 * Adds events push to binary protocol (CASSANDRA-4480)
 * Rewrite nodetool help (CASSANDRA-2293)
 * Make CQL3 the default for CQL (CASSANDRA-4640)
 * update stress tool to be able to use CQL3 (CASSANDRA-4406)
 * Accept all thrift update on CQL3 cf but don't expose their metadata (CASSANDRA-4377)
 * Replace Throttle with Guava's RateLimiter for HintedHandOff (CASSANDRA-4541)
 * fix counter add/get using CQL2 and CQL3 in stress tool (CASSANDRA-4633)
 * Add sstable count per level to cfstats (CASSANDRA-4537)
 * (cql3) Add ALTER KEYSPACE statement (CASSANDRA-4611)
 * (cql3) Allow defining default consistency levels (CASSANDRA-4448)
 * (cql3) Fix queries using LIMIT missing results (CASSANDRA-4579)
 * fix cross-version gossip messaging (CASSANDRA-4576)
 * added inet data type (CASSANDRA-4627)


1.1.6
 * Wait for writes on synchronous read digest mismatch (CASSANDRA-4792)
 * fix commitlog replay for nanotime-infected sstables (CASSANDRA-4782)
 * preflight check ttl for maximum of 20 years (CASSANDRA-4771)
 * (Pig) fix widerow input with single column rows (CASSANDRA-4789)
 * Fix HH to compact with correct gcBefore, which avoids wiping out
   undelivered hints (CASSANDRA-4772)
 * LCS will merge up to 32 L0 sstables as intended (CASSANDRA-4778)
 * NTS will default unconfigured DC replicas to zero (CASSANDRA-4675)
 * use default consistency level in counter validation if none is
   explicitly provide (CASSANDRA-4700)
 * Improve IAuthority interface by introducing fine-grained
   access permissions and grant/revoke commands (CASSANDRA-4490, 4644)
 * fix assumption error in CLI when updating/describing keyspace 
   (CASSANDRA-4322)
 * Adds offline sstablescrub to debian packaging (CASSANDRA-4642)
 * Automatic fixing of overlapping leveled sstables (CASSANDRA-4644)
 * fix error when using ORDER BY with extended selections (CASSANDRA-4689)
 * (CQL3) Fix validation for IN queries for non-PK cols (CASSANDRA-4709)
 * fix re-created keyspace disappering after 1.1.5 upgrade 
   (CASSANDRA-4698, 4752)
 * (CLI) display elapsed time in 2 fraction digits (CASSANDRA-3460)
 * add authentication support to sstableloader (CASSANDRA-4712)
 * Fix CQL3 'is reversed' logic (CASSANDRA-4716, 4759)
 * (CQL3) Don't return ReversedType in result set metadata (CASSANDRA-4717)
 * Backport adding AlterKeyspace statement (CASSANDRA-4611)
 * (CQL3) Correcty accept upper-case data types (CASSANDRA-4770)
 * Add binary protocol events for schema changes (CASSANDRA-4684)
Merged from 1.0:
 * Switch from NBHM to CHM in MessagingService's callback map, which
   prevents OOM in long-running instances (CASSANDRA-4708)


1.1.5
 * add SecondaryIndex.reload API (CASSANDRA-4581)
 * use millis + atomicint for commitlog segment creation instead of
   nanotime, which has issues under some hypervisors (CASSANDRA-4601)
 * fix FD leak in slice queries (CASSANDRA-4571)
 * avoid recursion in leveled compaction (CASSANDRA-4587)
 * increase stack size under Java7 to 180K
 * Log(info) schema changes (CASSANDRA-4547)
 * Change nodetool setcachecapcity to manipulate global caches (CASSANDRA-4563)
 * (cql3) fix setting compaction strategy (CASSANDRA-4597)
 * fix broken system.schema_* timestamps on system startup (CASSANDRA-4561)
 * fix wrong skip of cache saving (CASSANDRA-4533)
 * Avoid NPE when lost+found is in data dir (CASSANDRA-4572)
 * Respect five-minute flush moratorium after initial CL replay (CASSANDRA-4474)
 * Adds ntp as recommended in debian packaging (CASSANDRA-4606)
 * Configurable transport in CF Record{Reader|Writer} (CASSANDRA-4558)
 * (cql3) fix potential NPE with both equal and unequal restriction (CASSANDRA-4532)
 * (cql3) improves ORDER BY validation (CASSANDRA-4624)
 * Fix potential deadlock during counter writes (CASSANDRA-4578)
 * Fix cql error with ORDER BY when using IN (CASSANDRA-4612)
Merged from 1.0:
 * increase Xss to 160k to accomodate latest 1.6 JVMs (CASSANDRA-4602)
 * fix toString of hint destination tokens (CASSANDRA-4568)
 * Fix multiple values for CurrentLocal NodeID (CASSANDRA-4626)


1.1.4
 * fix offline scrub to catch >= out of order rows (CASSANDRA-4411)
 * fix cassandra-env.sh on RHEL and other non-dash-based systems 
   (CASSANDRA-4494)
Merged from 1.0:
 * (Hadoop) fix setting key length for old-style mapred api (CASSANDRA-4534)
 * (Hadoop) fix iterating through a resultset consisting entirely
   of tombstoned rows (CASSANDRA-4466)


1.1.3
 * (cqlsh) add COPY TO (CASSANDRA-4434)
 * munmap commitlog segments before rename (CASSANDRA-4337)
 * (JMX) rename getRangeKeySample to sampleKeyRange to avoid returning
   multi-MB results as an attribute (CASSANDRA-4452)
 * flush based on data size, not throughput; overwritten columns no 
   longer artificially inflate liveRatio (CASSANDRA-4399)
 * update default commitlog segment size to 32MB and total commitlog
   size to 32/1024 MB for 32/64 bit JVMs, respectively (CASSANDRA-4422)
 * avoid using global partitioner to estimate ranges in index sstables
   (CASSANDRA-4403)
 * restore pre-CASSANDRA-3862 approach to removing expired tombstones
   from row cache during compaction (CASSANDRA-4364)
 * (stress) support for CQL prepared statements (CASSANDRA-3633)
 * Correctly catch exception when Snappy cannot be loaded (CASSANDRA-4400)
 * (cql3) Support ORDER BY when IN condition is given in WHERE clause (CASSANDRA-4327)
 * (cql3) delete "component_index" column on DROP TABLE call (CASSANDRA-4420)
 * change nanoTime() to currentTimeInMillis() in schema related code (CASSANDRA-4432)
 * add a token generation tool (CASSANDRA-3709)
 * Fix LCS bug with sstable containing only 1 row (CASSANDRA-4411)
 * fix "Can't Modify Index Name" problem on CF update (CASSANDRA-4439)
 * Fix assertion error in getOverlappingSSTables during repair (CASSANDRA-4456)
 * fix nodetool's setcompactionthreshold command (CASSANDRA-4455)
 * Ensure compacted files are never used, to avoid counter overcount (CASSANDRA-4436)
Merged from 1.0:
 * Push the validation of secondary index values to the SecondaryIndexManager (CASSANDRA-4240)
 * allow dropping columns shadowed by not-yet-expired supercolumn or row
   tombstones in PrecompactedRow (CASSANDRA-4396)


1.1.2
 * Fix cleanup not deleting index entries (CASSANDRA-4379)
 * Use correct partitioner when saving + loading caches (CASSANDRA-4331)
 * Check schema before trying to export sstable (CASSANDRA-2760)
 * Raise a meaningful exception instead of NPE when PFS encounters
   an unconfigured node + no default (CASSANDRA-4349)
 * fix bug in sstable blacklisting with LCS (CASSANDRA-4343)
 * LCS no longer promotes tiny sstables out of L0 (CASSANDRA-4341)
 * skip tombstones during hint replay (CASSANDRA-4320)
 * fix NPE in compactionstats (CASSANDRA-4318)
 * enforce 1m min keycache for auto (CASSANDRA-4306)
 * Have DeletedColumn.isMFD always return true (CASSANDRA-4307)
 * (cql3) exeption message for ORDER BY constraints said primary filter can be
    an IN clause, which is misleading (CASSANDRA-4319)
 * (cql3) Reject (not yet supported) creation of 2ndardy indexes on tables with
   composite primary keys (CASSANDRA-4328)
 * Set JVM stack size to 160k for java 7 (CASSANDRA-4275)
 * cqlsh: add COPY command to load data from CSV flat files (CASSANDRA-4012)
 * CFMetaData.fromThrift to throw ConfigurationException upon error (CASSANDRA-4353)
 * Use CF comparator to sort indexed columns in SecondaryIndexManager
   (CASSANDRA-4365)
 * add strategy_options to the KSMetaData.toString() output (CASSANDRA-4248)
 * (cql3) fix range queries containing unqueried results (CASSANDRA-4372)
 * (cql3) allow updating column_alias types (CASSANDRA-4041)
 * (cql3) Fix deletion bug (CASSANDRA-4193)
 * Fix computation of overlapping sstable for leveled compaction (CASSANDRA-4321)
 * Improve scrub and allow to run it offline (CASSANDRA-4321)
 * Fix assertionError in StorageService.bulkLoad (CASSANDRA-4368)
 * (cqlsh) add option to authenticate to a keyspace at startup (CASSANDRA-4108)
 * (cqlsh) fix ASSUME functionality (CASSANDRA-4352)
 * Fix ColumnFamilyRecordReader to not return progress > 100% (CASSANDRA-3942)
Merged from 1.0:
 * Set gc_grace on index CF to 0 (CASSANDRA-4314)


1.1.1
 * add populate_io_cache_on_flush option (CASSANDRA-2635)
 * allow larger cache capacities than 2GB (CASSANDRA-4150)
 * add getsstables command to nodetool (CASSANDRA-4199)
 * apply parent CF compaction settings to secondary index CFs (CASSANDRA-4280)
 * preserve commitlog size cap when recycling segments at startup
   (CASSANDRA-4201)
 * (Hadoop) fix split generation regression (CASSANDRA-4259)
 * ignore min/max compactions settings in LCS, while preserving
   behavior that min=max=0 disables autocompaction (CASSANDRA-4233)
 * log number of rows read from saved cache (CASSANDRA-4249)
 * calculate exact size required for cleanup operations (CASSANDRA-1404)
 * avoid blocking additional writes during flush when the commitlog
   gets behind temporarily (CASSANDRA-1991)
 * enable caching on index CFs based on data CF cache setting (CASSANDRA-4197)
 * warn on invalid replication strategy creation options (CASSANDRA-4046)
 * remove [Freeable]Memory finalizers (CASSANDRA-4222)
 * include tombstone size in ColumnFamily.size, which can prevent OOM
   during sudden mass delete operations by yielding a nonzero liveRatio
   (CASSANDRA-3741)
 * Open 1 sstableScanner per level for leveled compaction (CASSANDRA-4142)
 * Optimize reads when row deletion timestamps allow us to restrict
   the set of sstables we check (CASSANDRA-4116)
 * add support for commitlog archiving and point-in-time recovery
   (CASSANDRA-3690)
 * avoid generating redundant compaction tasks during streaming
   (CASSANDRA-4174)
 * add -cf option to nodetool snapshot, and takeColumnFamilySnapshot to
   StorageService mbean (CASSANDRA-556)
 * optimize cleanup to drop entire sstables where possible (CASSANDRA-4079)
 * optimize truncate when autosnapshot is disabled (CASSANDRA-4153)
 * update caches to use byte[] keys to reduce memory overhead (CASSANDRA-3966)
 * add column limit to cli (CASSANDRA-3012, 4098)
 * clean up and optimize DataOutputBuffer, used by CQL compression and
   CompositeType (CASSANDRA-4072)
 * optimize commitlog checksumming (CASSANDRA-3610)
 * identify and blacklist corrupted SSTables from future compactions 
   (CASSANDRA-2261)
 * Move CfDef and KsDef validation out of thrift (CASSANDRA-4037)
 * Expose API to repair a user provided range (CASSANDRA-3912)
 * Add way to force the cassandra-cli to refresh its schema (CASSANDRA-4052)
 * Avoid having replicate on write tasks stacking up at CL.ONE (CASSANDRA-2889)
 * (cql3) Backwards compatibility for composite comparators in non-cql3-aware
   clients (CASSANDRA-4093)
 * (cql3) Fix order by for reversed queries (CASSANDRA-4160)
 * (cql3) Add ReversedType support (CASSANDRA-4004)
 * (cql3) Add timeuuid type (CASSANDRA-4194)
 * (cql3) Minor fixes (CASSANDRA-4185)
 * (cql3) Fix prepared statement in BATCH (CASSANDRA-4202)
 * (cql3) Reduce the list of reserved keywords (CASSANDRA-4186)
 * (cql3) Move max/min compaction thresholds to compaction strategy options
   (CASSANDRA-4187)
 * Fix exception during move when localhost is the only source (CASSANDRA-4200)
 * (cql3) Allow paging through non-ordered partitioner results (CASSANDRA-3771)
 * (cql3) Fix drop index (CASSANDRA-4192)
 * (cql3) Don't return range ghosts anymore (CASSANDRA-3982)
 * fix re-creating Keyspaces/ColumnFamilies with the same name as dropped
   ones (CASSANDRA-4219)
 * fix SecondaryIndex LeveledManifest save upon snapshot (CASSANDRA-4230)
 * fix missing arrayOffset in FBUtilities.hash (CASSANDRA-4250)
 * (cql3) Add name of parameters in CqlResultSet (CASSANDRA-4242)
 * (cql3) Correctly validate order by queries (CASSANDRA-4246)
 * rename stress to cassandra-stress for saner packaging (CASSANDRA-4256)
 * Fix exception on colum metadata with non-string comparator (CASSANDRA-4269)
 * Check for unknown/invalid compression options (CASSANDRA-4266)
 * (cql3) Adds simple access to column timestamp and ttl (CASSANDRA-4217)
 * (cql3) Fix range queries with secondary indexes (CASSANDRA-4257)
 * Better error messages from improper input in cli (CASSANDRA-3865)
 * Try to stop all compaction upon Keyspace or ColumnFamily drop (CASSANDRA-4221)
 * (cql3) Allow keyspace properties to contain hyphens (CASSANDRA-4278)
 * (cql3) Correctly validate keyspace access in create table (CASSANDRA-4296)
 * Avoid deadlock in migration stage (CASSANDRA-3882)
 * Take supercolumn names and deletion info into account in memtable throughput
   (CASSANDRA-4264)
 * Add back backward compatibility for old style replication factor (CASSANDRA-4294)
 * Preserve compatibility with pre-1.1 index queries (CASSANDRA-4262)
Merged from 1.0:
 * Fix super columns bug where cache is not updated (CASSANDRA-4190)
 * fix maxTimestamp to include row tombstones (CASSANDRA-4116)
 * (CLI) properly handle quotes in create/update keyspace commands (CASSANDRA-4129)
 * Avoids possible deadlock during bootstrap (CASSANDRA-4159)
 * fix stress tool that hangs forever on timeout or error (CASSANDRA-4128)
 * stress tool to return appropriate exit code on failure (CASSANDRA-4188)
 * fix compaction NPE when out of disk space and assertions disabled
   (CASSANDRA-3985)
 * synchronize LCS getEstimatedTasks to avoid CME (CASSANDRA-4255)
 * ensure unique streaming session id's (CASSANDRA-4223)
 * kick off background compaction when min/max thresholds change 
   (CASSANDRA-4279)
 * improve ability of STCS.getBuckets to deal with 100s of 1000s of
   sstables, such as when convertinb back from LCS (CASSANDRA-4287)
 * Oversize integer in CQL throws NumberFormatException (CASSANDRA-4291)
 * fix 1.0.x node join to mixed version cluster, other nodes >= 1.1 (CASSANDRA-4195)
 * Fix LCS splitting sstable base on uncompressed size (CASSANDRA-4419)
 * Push the validation of secondary index values to the SecondaryIndexManager (CASSANDRA-4240)
 * Don't purge columns during upgradesstables (CASSANDRA-4462)
 * Make cqlsh work with piping (CASSANDRA-4113)
 * Validate arguments for nodetool decommission (CASSANDRA-4061)
 * Report thrift status in nodetool info (CASSANDRA-4010)


1.1.0-final
 * average a reduced liveRatio estimate with the previous one (CASSANDRA-4065)
 * Allow KS and CF names up to 48 characters (CASSANDRA-4157)
 * fix stress build (CASSANDRA-4140)
 * add time remaining estimate to nodetool compactionstats (CASSANDRA-4167)
 * (cql) fix NPE in cql3 ALTER TABLE (CASSANDRA-4163)
 * (cql) Add support for CL.TWO and CL.THREE in CQL (CASSANDRA-4156)
 * (cql) Fix type in CQL3 ALTER TABLE preventing update (CASSANDRA-4170)
 * (cql) Throw invalid exception from CQL3 on obsolete options (CASSANDRA-4171)
 * (cqlsh) fix recognizing uppercase SELECT keyword (CASSANDRA-4161)
 * Pig: wide row support (CASSANDRA-3909)
Merged from 1.0:
 * avoid streaming empty files with bulk loader if sstablewriter errors out
   (CASSANDRA-3946)


1.1-rc1
 * Include stress tool in binary builds (CASSANDRA-4103)
 * (Hadoop) fix wide row iteration when last row read was deleted
   (CASSANDRA-4154)
 * fix read_repair_chance to really default to 0.1 in the cli (CASSANDRA-4114)
 * Adds caching and bloomFilterFpChange to CQL options (CASSANDRA-4042)
 * Adds posibility to autoconfigure size of the KeyCache (CASSANDRA-4087)
 * fix KEYS index from skipping results (CASSANDRA-3996)
 * Remove sliced_buffer_size_in_kb dead option (CASSANDRA-4076)
 * make loadNewSStable preserve sstable version (CASSANDRA-4077)
 * Respect 1.0 cache settings as much as possible when upgrading 
   (CASSANDRA-4088)
 * relax path length requirement for sstable files when upgrading on 
   non-Windows platforms (CASSANDRA-4110)
 * fix terminination of the stress.java when errors were encountered
   (CASSANDRA-4128)
 * Move CfDef and KsDef validation out of thrift (CASSANDRA-4037)
 * Fix get_paged_slice (CASSANDRA-4136)
 * CQL3: Support slice with exclusive start and stop (CASSANDRA-3785)
Merged from 1.0:
 * support PropertyFileSnitch in bulk loader (CASSANDRA-4145)
 * add auto_snapshot option allowing disabling snapshot before drop/truncate
   (CASSANDRA-3710)
 * allow short snitch names (CASSANDRA-4130)


1.1-beta2
 * rename loaded sstables to avoid conflicts with local snapshots
   (CASSANDRA-3967)
 * start hint replay as soon as FD notifies that the target is back up
   (CASSANDRA-3958)
 * avoid unproductive deserializing of cached rows during compaction
   (CASSANDRA-3921)
 * fix concurrency issues with CQL keyspace creation (CASSANDRA-3903)
 * Show Effective Owership via Nodetool ring <keyspace> (CASSANDRA-3412)
 * Update ORDER BY syntax for CQL3 (CASSANDRA-3925)
 * Fix BulkRecordWriter to not throw NPE if reducer gets no map data from Hadoop (CASSANDRA-3944)
 * Fix bug with counters in super columns (CASSANDRA-3821)
 * Remove deprecated merge_shard_chance (CASSANDRA-3940)
 * add a convenient way to reset a node's schema (CASSANDRA-2963)
 * fix for intermittent SchemaDisagreementException (CASSANDRA-3884)
 * CLI `list <CF>` to limit number of columns and their order (CASSANDRA-3012)
 * ignore deprecated KsDef/CfDef/ColumnDef fields in native schema (CASSANDRA-3963)
 * CLI to report when unsupported column_metadata pair was given (CASSANDRA-3959)
 * reincarnate removed and deprecated KsDef/CfDef attributes (CASSANDRA-3953)
 * Fix race between writes and read for cache (CASSANDRA-3862)
 * perform static initialization of StorageProxy on start-up (CASSANDRA-3797)
 * support trickling fsync() on writes (CASSANDRA-3950)
 * expose counters for unavailable/timeout exceptions given to thrift clients (CASSANDRA-3671)
 * avoid quadratic startup time in LeveledManifest (CASSANDRA-3952)
 * Add type information to new schema_ columnfamilies and remove thrift
   serialization for schema (CASSANDRA-3792)
 * add missing column validator options to the CLI help (CASSANDRA-3926)
 * skip reading saved key cache if CF's caching strategy is NONE or ROWS_ONLY (CASSANDRA-3954)
 * Unify migration code (CASSANDRA-4017)
Merged from 1.0:
 * cqlsh: guess correct version of Python for Arch Linux (CASSANDRA-4090)
 * (CLI) properly handle quotes in create/update keyspace commands (CASSANDRA-4129)
 * Avoids possible deadlock during bootstrap (CASSANDRA-4159)
 * fix stress tool that hangs forever on timeout or error (CASSANDRA-4128)
 * Fix super columns bug where cache is not updated (CASSANDRA-4190)
 * stress tool to return appropriate exit code on failure (CASSANDRA-4188)


1.0.9
 * improve index sampling performance (CASSANDRA-4023)
 * always compact away deleted hints immediately after handoff (CASSANDRA-3955)
 * delete hints from dropped ColumnFamilies on handoff instead of
   erroring out (CASSANDRA-3975)
 * add CompositeType ref to the CLI doc for create/update column family (CASSANDRA-3980)
 * Pig: support Counter ColumnFamilies (CASSANDRA-3973)
 * Pig: Composite column support (CASSANDRA-3684)
 * Avoid NPE during repair when a keyspace has no CFs (CASSANDRA-3988)
 * Fix division-by-zero error on get_slice (CASSANDRA-4000)
 * don't change manifest level for cleanup, scrub, and upgradesstables
   operations under LeveledCompactionStrategy (CASSANDRA-3989, 4112)
 * fix race leading to super columns assertion failure (CASSANDRA-3957)
 * fix NPE on invalid CQL delete command (CASSANDRA-3755)
 * allow custom types in CLI's assume command (CASSANDRA-4081)
 * fix totalBytes count for parallel compactions (CASSANDRA-3758)
 * fix intermittent NPE in get_slice (CASSANDRA-4095)
 * remove unnecessary asserts in native code interfaces (CASSANDRA-4096)
 * Validate blank keys in CQL to avoid assertion errors (CASSANDRA-3612)
 * cqlsh: fix bad decoding of some column names (CASSANDRA-4003)
 * cqlsh: fix incorrect padding with unicode chars (CASSANDRA-4033)
 * Fix EC2 snitch incorrectly reporting region (CASSANDRA-4026)
 * Shut down thrift during decommission (CASSANDRA-4086)
 * Expose nodetool cfhistograms for 2ndary indexes (CASSANDRA-4063)
Merged from 0.8:
 * Fix ConcurrentModificationException in gossiper (CASSANDRA-4019)


1.1-beta1
 * (cqlsh)
   + add SOURCE and CAPTURE commands, and --file option (CASSANDRA-3479)
   + add ALTER COLUMNFAMILY WITH (CASSANDRA-3523)
   + bundle Python dependencies with Cassandra (CASSANDRA-3507)
   + added to Debian package (CASSANDRA-3458)
   + display byte data instead of erroring out on decode failure 
     (CASSANDRA-3874)
 * add nodetool rebuild_index (CASSANDRA-3583)
 * add nodetool rangekeysample (CASSANDRA-2917)
 * Fix streaming too much data during move operations (CASSANDRA-3639)
 * Nodetool and CLI connect to localhost by default (CASSANDRA-3568)
 * Reduce memory used by primary index sample (CASSANDRA-3743)
 * (Hadoop) separate input/output configurations (CASSANDRA-3197, 3765)
 * avoid returning internal Cassandra classes over JMX (CASSANDRA-2805)
 * add row-level isolation via SnapTree (CASSANDRA-2893)
 * Optimize key count estimation when opening sstable on startup
   (CASSANDRA-2988)
 * multi-dc replication optimization supporting CL > ONE (CASSANDRA-3577)
 * add command to stop compactions (CASSANDRA-1740, 3566, 3582)
 * multithreaded streaming (CASSANDRA-3494)
 * removed in-tree redhat spec (CASSANDRA-3567)
 * "defragment" rows for name-based queries under STCS, again (CASSANDRA-2503)
 * Recycle commitlog segments for improved performance 
   (CASSANDRA-3411, 3543, 3557, 3615)
 * update size-tiered compaction to prioritize small tiers (CASSANDRA-2407)
 * add message expiration logic to OutboundTcpConnection (CASSANDRA-3005)
 * off-heap cache to use sun.misc.Unsafe instead of JNA (CASSANDRA-3271)
 * EACH_QUORUM is only supported for writes (CASSANDRA-3272)
 * replace compactionlock use in schema migration by checking CFS.isValid
   (CASSANDRA-3116)
 * recognize that "SELECT first ... *" isn't really "SELECT *" (CASSANDRA-3445)
 * Use faster bytes comparison (CASSANDRA-3434)
 * Bulk loader is no longer a fat client, (HADOOP) bulk load output format
   (CASSANDRA-3045)
 * (Hadoop) add support for KeyRange.filter
 * remove assumption that keys and token are in bijection
   (CASSANDRA-1034, 3574, 3604)
 * always remove endpoints from delevery queue in HH (CASSANDRA-3546)
 * fix race between cf flush and its 2ndary indexes flush (CASSANDRA-3547)
 * fix potential race in AES when a repair fails (CASSANDRA-3548)
 * Remove columns shadowed by a deleted container even when we cannot purge
   (CASSANDRA-3538)
 * Improve memtable slice iteration performance (CASSANDRA-3545)
 * more efficient allocation of small bloom filters (CASSANDRA-3618)
 * Use separate writer thread in SSTableSimpleUnsortedWriter (CASSANDRA-3619)
 * fsync the directory after new sstable or commitlog segment are created (CASSANDRA-3250)
 * fix minor issues reported by FindBugs (CASSANDRA-3658)
 * global key/row caches (CASSANDRA-3143, 3849)
 * optimize memtable iteration during range scan (CASSANDRA-3638)
 * introduce 'crc_check_chance' in CompressionParameters to support
   a checksum percentage checking chance similarly to read-repair (CASSANDRA-3611)
 * a way to deactivate global key/row cache on per-CF basis (CASSANDRA-3667)
 * fix LeveledCompactionStrategy broken because of generation pre-allocation
   in LeveledManifest (CASSANDRA-3691)
 * finer-grained control over data directories (CASSANDRA-2749)
 * Fix ClassCastException during hinted handoff (CASSANDRA-3694)
 * Upgrade Thrift to 0.7 (CASSANDRA-3213)
 * Make stress.java insert operation to use microseconds (CASSANDRA-3725)
 * Allows (internally) doing a range query with a limit of columns instead of
   rows (CASSANDRA-3742)
 * Allow rangeSlice queries to be start/end inclusive/exclusive (CASSANDRA-3749)
 * Fix BulkLoader to support new SSTable layout and add stream
   throttling to prevent an NPE when there is no yaml config (CASSANDRA-3752)
 * Allow concurrent schema migrations (CASSANDRA-1391, 3832)
 * Add SnapshotCommand to trigger snapshot on remote node (CASSANDRA-3721)
 * Make CFMetaData conversions to/from thrift/native schema inverses
   (CASSANDRA_3559)
 * Add initial code for CQL 3.0-beta (CASSANDRA-2474, 3781, 3753)
 * Add wide row support for ColumnFamilyInputFormat (CASSANDRA-3264)
 * Allow extending CompositeType comparator (CASSANDRA-3657)
 * Avoids over-paging during get_count (CASSANDRA-3798)
 * Add new command to rebuild a node without (repair) merkle tree calculations
   (CASSANDRA-3483, 3922)
 * respect not only row cache capacity but caching mode when
   trying to read data (CASSANDRA-3812)
 * fix system tests (CASSANDRA-3827)
 * CQL support for altering row key type in ALTER TABLE (CASSANDRA-3781)
 * turn compression on by default (CASSANDRA-3871)
 * make hexToBytes refuse invalid input (CASSANDRA-2851)
 * Make secondary indexes CF inherit compression and compaction from their
   parent CF (CASSANDRA-3877)
 * Finish cleanup up tombstone purge code (CASSANDRA-3872)
 * Avoid NPE on aboarted stream-out sessions (CASSANDRA-3904)
 * BulkRecordWriter throws NPE for counter columns (CASSANDRA-3906)
 * Support compression using BulkWriter (CASSANDRA-3907)


1.0.8
 * fix race between cleanup and flush on secondary index CFSes (CASSANDRA-3712)
 * avoid including non-queried nodes in rangeslice read repair
   (CASSANDRA-3843)
 * Only snapshot CF being compacted for snapshot_before_compaction 
   (CASSANDRA-3803)
 * Log active compactions in StatusLogger (CASSANDRA-3703)
 * Compute more accurate compaction score per level (CASSANDRA-3790)
 * Return InvalidRequest when using a keyspace that doesn't exist
   (CASSANDRA-3764)
 * disallow user modification of System keyspace (CASSANDRA-3738)
 * allow using sstable2json on secondary index data (CASSANDRA-3738)
 * (cqlsh) add DESCRIBE COLUMNFAMILIES (CASSANDRA-3586)
 * (cqlsh) format blobs correctly and use colors to improve output
   readability (CASSANDRA-3726)
 * synchronize BiMap of bootstrapping tokens (CASSANDRA-3417)
 * show index options in CLI (CASSANDRA-3809)
 * add optional socket timeout for streaming (CASSANDRA-3838)
 * fix truncate not to leave behind non-CFS backed secondary indexes
   (CASSANDRA-3844)
 * make CLI `show schema` to use output stream directly instead
   of StringBuilder (CASSANDRA-3842)
 * remove the wait on hint future during write (CASSANDRA-3870)
 * (cqlsh) ignore missing CfDef opts (CASSANDRA-3933)
 * (cqlsh) look for cqlshlib relative to realpath (CASSANDRA-3767)
 * Fix short read protection (CASSANDRA-3934)
 * Make sure infered and actual schema match (CASSANDRA-3371)
 * Fix NPE during HH delivery (CASSANDRA-3677)
 * Don't put boostrapping node in 'hibernate' status (CASSANDRA-3737)
 * Fix double quotes in windows bat files (CASSANDRA-3744)
 * Fix bad validator lookup (CASSANDRA-3789)
 * Fix soft reset in EC2MultiRegionSnitch (CASSANDRA-3835)
 * Don't leave zombie connections with THSHA thrift server (CASSANDRA-3867)
 * (cqlsh) fix deserialization of data (CASSANDRA-3874)
 * Fix removetoken force causing an inconsistent state (CASSANDRA-3876)
 * Fix ahndling of some types with Pig (CASSANDRA-3886)
 * Don't allow to drop the system keyspace (CASSANDRA-3759)
 * Make Pig deletes disabled by default and configurable (CASSANDRA-3628)
Merged from 0.8:
 * (Pig) fix CassandraStorage to use correct comparator in Super ColumnFamily
   case (CASSANDRA-3251)
 * fix thread safety issues in commitlog replay, primarily affecting
   systems with many (100s) of CF definitions (CASSANDRA-3751)
 * Fix relevant tombstone ignored with super columns (CASSANDRA-3875)


1.0.7
 * fix regression in HH page size calculation (CASSANDRA-3624)
 * retry failed stream on IOException (CASSANDRA-3686)
 * allow configuring bloom_filter_fp_chance (CASSANDRA-3497)
 * attempt hint delivery every ten minutes, or when failure detector
   notifies us that a node is back up, whichever comes first.  hint
   handoff throttle delay default changed to 1ms, from 50 (CASSANDRA-3554)
 * add nodetool setstreamthroughput (CASSANDRA-3571)
 * fix assertion when dropping a columnfamily with no sstables (CASSANDRA-3614)
 * more efficient allocation of small bloom filters (CASSANDRA-3618)
 * CLibrary.createHardLinkWithExec() to check for errors (CASSANDRA-3101)
 * Avoid creating empty and non cleaned writer during compaction (CASSANDRA-3616)
 * stop thrift service in shutdown hook so we can quiesce MessagingService
   (CASSANDRA-3335)
 * (CQL) compaction_strategy_options and compression_parameters for
   CREATE COLUMNFAMILY statement (CASSANDRA-3374)
 * Reset min/max compaction threshold when creating size tiered compaction
   strategy (CASSANDRA-3666)
 * Don't ignore IOException during compaction (CASSANDRA-3655)
 * Fix assertion error for CF with gc_grace=0 (CASSANDRA-3579)
 * Shutdown ParallelCompaction reducer executor after use (CASSANDRA-3711)
 * Avoid < 0 value for pending tasks in leveled compaction (CASSANDRA-3693)
 * (Hadoop) Support TimeUUID in Pig CassandraStorage (CASSANDRA-3327)
 * Check schema is ready before continuing boostrapping (CASSANDRA-3629)
 * Catch overflows during parsing of chunk_length_kb (CASSANDRA-3644)
 * Improve stream protocol mismatch errors (CASSANDRA-3652)
 * Avoid multiple thread doing HH to the same target (CASSANDRA-3681)
 * Add JMX property for rp_timeout_in_ms (CASSANDRA-2940)
 * Allow DynamicCompositeType to compare component of different types
   (CASSANDRA-3625)
 * Flush non-cfs backed secondary indexes (CASSANDRA-3659)
 * Secondary Indexes should report memory consumption (CASSANDRA-3155)
 * fix for SelectStatement start/end key are not set correctly
   when a key alias is involved (CASSANDRA-3700)
 * fix CLI `show schema` command insert of an extra comma in
   column_metadata (CASSANDRA-3714)
Merged from 0.8:
 * avoid logging (harmless) exception when GC takes < 1ms (CASSANDRA-3656)
 * prevent new nodes from thinking down nodes are up forever (CASSANDRA-3626)
 * use correct list of replicas for LOCAL_QUORUM reads when read repair
   is disabled (CASSANDRA-3696)
 * block on flush before compacting hints (may prevent OOM) (CASSANDRA-3733)


1.0.6
 * (CQL) fix cqlsh support for replicate_on_write (CASSANDRA-3596)
 * fix adding to leveled manifest after streaming (CASSANDRA-3536)
 * filter out unavailable cipher suites when using encryption (CASSANDRA-3178)
 * (HADOOP) add old-style api support for CFIF and CFRR (CASSANDRA-2799)
 * Support TimeUUIDType column names in Stress.java tool (CASSANDRA-3541)
 * (CQL) INSERT/UPDATE/DELETE/TRUNCATE commands should allow CF names to
   be qualified by keyspace (CASSANDRA-3419)
 * always remove endpoints from delevery queue in HH (CASSANDRA-3546)
 * fix race between cf flush and its 2ndary indexes flush (CASSANDRA-3547)
 * fix potential race in AES when a repair fails (CASSANDRA-3548)
 * fix default value validation usage in CLI SET command (CASSANDRA-3553)
 * Optimize componentsFor method for compaction and startup time
   (CASSANDRA-3532)
 * (CQL) Proper ColumnFamily metadata validation on CREATE COLUMNFAMILY 
   (CASSANDRA-3565)
 * fix compression "chunk_length_kb" option to set correct kb value for 
   thrift/avro (CASSANDRA-3558)
 * fix missing response during range slice repair (CASSANDRA-3551)
 * 'describe ring' moved from CLI to nodetool and available through JMX (CASSANDRA-3220)
 * add back partitioner to sstable metadata (CASSANDRA-3540)
 * fix NPE in get_count for counters (CASSANDRA-3601)
Merged from 0.8:
 * remove invalid assertion that table was opened before dropping it
   (CASSANDRA-3580)
 * range and index scans now only send requests to enough replicas to
   satisfy requested CL + RR (CASSANDRA-3598)
 * use cannonical host for local node in nodetool info (CASSANDRA-3556)
 * remove nonlocal DC write optimization since it only worked with
   CL.ONE or CL.LOCAL_QUORUM (CASSANDRA-3577, 3585)
 * detect misuses of CounterColumnType (CASSANDRA-3422)
 * turn off string interning in json2sstable, take 2 (CASSANDRA-2189)
 * validate compression parameters on add/update of the ColumnFamily 
   (CASSANDRA-3573)
 * Check for 0.0.0.0 is incorrect in CFIF (CASSANDRA-3584)
 * Increase vm.max_map_count in debian packaging (CASSANDRA-3563)
 * gossiper will never add itself to saved endpoints (CASSANDRA-3485)


1.0.5
 * revert CASSANDRA-3407 (see CASSANDRA-3540)
 * fix assertion error while forwarding writes to local nodes (CASSANDRA-3539)


1.0.4
 * fix self-hinting of timed out read repair updates and make hinted handoff
   less prone to OOMing a coordinator (CASSANDRA-3440)
 * expose bloom filter sizes via JMX (CASSANDRA-3495)
 * enforce RP tokens 0..2**127 (CASSANDRA-3501)
 * canonicalize paths exposed through JMX (CASSANDRA-3504)
 * fix "liveSize" stat when sstables are removed (CASSANDRA-3496)
 * add bloom filter FP rates to nodetool cfstats (CASSANDRA-3347)
 * record partitioner in sstable metadata component (CASSANDRA-3407)
 * add new upgradesstables nodetool command (CASSANDRA-3406)
 * skip --debug requirement to see common exceptions in CLI (CASSANDRA-3508)
 * fix incorrect query results due to invalid max timestamp (CASSANDRA-3510)
 * make sstableloader recognize compressed sstables (CASSANDRA-3521)
 * avoids race in OutboundTcpConnection in multi-DC setups (CASSANDRA-3530)
 * use SETLOCAL in cassandra.bat (CASSANDRA-3506)
 * fix ConcurrentModificationException in Table.all() (CASSANDRA-3529)
Merged from 0.8:
 * fix concurrence issue in the FailureDetector (CASSANDRA-3519)
 * fix array out of bounds error in counter shard removal (CASSANDRA-3514)
 * avoid dropping tombstones when they might still be needed to shadow
   data in a different sstable (CASSANDRA-2786)


1.0.3
 * revert name-based query defragmentation aka CASSANDRA-2503 (CASSANDRA-3491)
 * fix invalidate-related test failures (CASSANDRA-3437)
 * add next-gen cqlsh to bin/ (CASSANDRA-3188, 3131, 3493)
 * (CQL) fix handling of rows with no columns (CASSANDRA-3424, 3473)
 * fix querying supercolumns by name returning only a subset of
   subcolumns or old subcolumn versions (CASSANDRA-3446)
 * automatically compute sha1 sum for uncompressed data files (CASSANDRA-3456)
 * fix reading metadata/statistics component for version < h (CASSANDRA-3474)
 * add sstable forward-compatibility (CASSANDRA-3478)
 * report compression ratio in CFSMBean (CASSANDRA-3393)
 * fix incorrect size exception during streaming of counters (CASSANDRA-3481)
 * (CQL) fix for counter decrement syntax (CASSANDRA-3418)
 * Fix race introduced by CASSANDRA-2503 (CASSANDRA-3482)
 * Fix incomplete deletion of delivered hints (CASSANDRA-3466)
 * Avoid rescheduling compactions when no compaction was executed 
   (CASSANDRA-3484)
 * fix handling of the chunk_length_kb compression options (CASSANDRA-3492)
Merged from 0.8:
 * fix updating CF row_cache_provider (CASSANDRA-3414)
 * CFMetaData.convertToThrift method to set RowCacheProvider (CASSANDRA-3405)
 * acquire compactionlock during truncate (CASSANDRA-3399)
 * fix displaying cfdef entries for super columnfamilies (CASSANDRA-3415)
 * Make counter shard merging thread safe (CASSANDRA-3178)
 * Revert CASSANDRA-2855
 * Fix bug preventing the use of efficient cross-DC writes (CASSANDRA-3472)
 * `describe ring` command for CLI (CASSANDRA-3220)
 * (Hadoop) skip empty rows when entire row is requested, redux (CASSANDRA-2855)


1.0.2
 * "defragment" rows for name-based queries under STCS (CASSANDRA-2503)
 * Add timing information to cassandra-cli GET/SET/LIST queries (CASSANDRA-3326)
 * Only create one CompressionMetadata object per sstable (CASSANDRA-3427)
 * cleanup usage of StorageService.setMode() (CASSANDRA-3388)
 * Avoid large array allocation for compressed chunk offsets (CASSANDRA-3432)
 * fix DecimalType bytebuffer marshalling (CASSANDRA-3421)
 * fix bug that caused first column in per row indexes to be ignored 
   (CASSANDRA-3441)
 * add JMX call to clean (failed) repair sessions (CASSANDRA-3316)
 * fix sstableloader reference acquisition bug (CASSANDRA-3438)
 * fix estimated row size regression (CASSANDRA-3451)
 * make sure we don't return more columns than asked (CASSANDRA-3303, 3395)
Merged from 0.8:
 * acquire compactionlock during truncate (CASSANDRA-3399)
 * fix displaying cfdef entries for super columnfamilies (CASSANDRA-3415)


1.0.1
 * acquire references during index build to prevent delete problems
   on Windows (CASSANDRA-3314)
 * describe_ring should include datacenter/topology information (CASSANDRA-2882)
 * Thrift sockets are not properly buffered (CASSANDRA-3261)
 * performance improvement for bytebufferutil compare function (CASSANDRA-3286)
 * add system.versions ColumnFamily (CASSANDRA-3140)
 * reduce network copies (CASSANDRA-3333, 3373)
 * limit nodetool to 32MB of heap (CASSANDRA-3124)
 * (CQL) update parser to accept "timestamp" instead of "date" (CASSANDRA-3149)
 * Fix CLI `show schema` to include "compression_options" (CASSANDRA-3368)
 * Snapshot to include manifest under LeveledCompactionStrategy (CASSANDRA-3359)
 * (CQL) SELECT query should allow CF name to be qualified by keyspace (CASSANDRA-3130)
 * (CQL) Fix internal application error specifying 'using consistency ...'
   in lower case (CASSANDRA-3366)
 * fix Deflate compression when compression actually makes the data bigger
   (CASSANDRA-3370)
 * optimize UUIDGen to avoid lock contention on InetAddress.getLocalHost 
   (CASSANDRA-3387)
 * tolerate index being dropped mid-mutation (CASSANDRA-3334, 3313)
 * CompactionManager is now responsible for checking for new candidates
   post-task execution, enabling more consistent leveled compaction 
   (CASSANDRA-3391)
 * Cache HSHA threads (CASSANDRA-3372)
 * use CF/KS names as snapshot prefix for drop + truncate operations
   (CASSANDRA-2997)
 * Break bloom filters up to avoid heap fragmentation (CASSANDRA-2466)
 * fix cassandra hanging on jsvc stop (CASSANDRA-3302)
 * Avoid leveled compaction getting blocked on errors (CASSANDRA-3408)
 * Make reloading the compaction strategy safe (CASSANDRA-3409)
 * ignore 0.8 hints even if compaction begins before we try to purge
   them (CASSANDRA-3385)
 * remove procrun (bin\daemon) from Cassandra source tree and 
   artifacts (CASSANDRA-3331)
 * make cassandra compile under JDK7 (CASSANDRA-3275)
 * remove dependency of clientutil.jar to FBUtilities (CASSANDRA-3299)
 * avoid truncation errors by using long math on long values (CASSANDRA-3364)
 * avoid clock drift on some Windows machine (CASSANDRA-3375)
 * display cache provider in cli 'describe keyspace' command (CASSANDRA-3384)
 * fix incomplete topology information in describe_ring (CASSANDRA-3403)
 * expire dead gossip states based on time (CASSANDRA-2961)
 * improve CompactionTask extensibility (CASSANDRA-3330)
 * Allow one leveled compaction task to kick off another (CASSANDRA-3363)
 * allow encryption only between datacenters (CASSANDRA-2802)
Merged from 0.8:
 * fix truncate allowing data to be replayed post-restart (CASSANDRA-3297)
 * make iwriter final in IndexWriter to avoid NPE (CASSANDRA-2863)
 * (CQL) update grammar to require key clause in DELETE statement
   (CASSANDRA-3349)
 * (CQL) allow numeric keyspace names in USE statement (CASSANDRA-3350)
 * (Hadoop) skip empty rows when slicing the entire row (CASSANDRA-2855)
 * Fix handling of tombstone by SSTableExport/Import (CASSANDRA-3357)
 * fix ColumnIndexer to use long offsets (CASSANDRA-3358)
 * Improved CLI exceptions (CASSANDRA-3312)
 * Fix handling of tombstone by SSTableExport/Import (CASSANDRA-3357)
 * Only count compaction as active (for throttling) when they have
   successfully acquired the compaction lock (CASSANDRA-3344)
 * Display CLI version string on startup (CASSANDRA-3196)
 * (Hadoop) make CFIF try rpc_address or fallback to listen_address
   (CASSANDRA-3214)
 * (Hadoop) accept comma delimited lists of initial thrift connections
   (CASSANDRA-3185)
 * ColumnFamily min_compaction_threshold should be >= 2 (CASSANDRA-3342)
 * (Pig) add 0.8+ types and key validation type in schema (CASSANDRA-3280)
 * Fix completely removing column metadata using CLI (CASSANDRA-3126)
 * CLI `describe cluster;` output should be on separate lines for separate versions
   (CASSANDRA-3170)
 * fix changing durable_writes keyspace option during CF creation
   (CASSANDRA-3292)
 * avoid locking on update when no indexes are involved (CASSANDRA-3386)
 * fix assertionError during repair with ordered partitioners (CASSANDRA-3369)
 * correctly serialize key_validation_class for avro (CASSANDRA-3391)
 * don't expire counter tombstone after streaming (CASSANDRA-3394)
 * prevent nodes that failed to join from hanging around forever 
   (CASSANDRA-3351)
 * remove incorrect optimization from slice read path (CASSANDRA-3390)
 * Fix race in AntiEntropyService (CASSANDRA-3400)


1.0.0-final
 * close scrubbed sstable fd before deleting it (CASSANDRA-3318)
 * fix bug preventing obsolete commitlog segments from being removed
   (CASSANDRA-3269)
 * tolerate whitespace in seed CDL (CASSANDRA-3263)
 * Change default heap thresholds to max(min(1/2 ram, 1G), min(1/4 ram, 8GB))
   (CASSANDRA-3295)
 * Fix broken CompressedRandomAccessReaderTest (CASSANDRA-3298)
 * (CQL) fix type information returned for wildcard queries (CASSANDRA-3311)
 * add estimated tasks to LeveledCompactionStrategy (CASSANDRA-3322)
 * avoid including compaction cache-warming in keycache stats (CASSANDRA-3325)
 * run compaction and hinted handoff threads at MIN_PRIORITY (CASSANDRA-3308)
 * default hsha thrift server to cpu core count in rpc pool (CASSANDRA-3329)
 * add bin\daemon to binary tarball for Windows service (CASSANDRA-3331)
 * Fix places where uncompressed size of sstables was use in place of the
   compressed one (CASSANDRA-3338)
 * Fix hsha thrift server (CASSANDRA-3346)
 * Make sure repair only stream needed sstables (CASSANDRA-3345)


1.0.0-rc2
 * Log a meaningful warning when a node receives a message for a repair session
   that doesn't exist anymore (CASSANDRA-3256)
 * test for NUMA policy support as well as numactl presence (CASSANDRA-3245)
 * Fix FD leak when internode encryption is enabled (CASSANDRA-3257)
 * Remove incorrect assertion in mergeIterator (CASSANDRA-3260)
 * FBUtilities.hexToBytes(String) to throw NumberFormatException when string
   contains non-hex characters (CASSANDRA-3231)
 * Keep SimpleSnitch proximity ordering unchanged from what the Strategy
   generates, as intended (CASSANDRA-3262)
 * remove Scrub from compactionstats when finished (CASSANDRA-3255)
 * fix counter entry in jdbc TypesMap (CASSANDRA-3268)
 * fix full queue scenario for ParallelCompactionIterator (CASSANDRA-3270)
 * fix bootstrap process (CASSANDRA-3285)
 * don't try delivering hints if when there isn't any (CASSANDRA-3176)
 * CLI documentation change for ColumnFamily `compression_options` (CASSANDRA-3282)
 * ignore any CF ids sent by client for adding CF/KS (CASSANDRA-3288)
 * remove obsolete hints on first startup (CASSANDRA-3291)
 * use correct ISortedColumns for time-optimized reads (CASSANDRA-3289)
 * Evict gossip state immediately when a token is taken over by a new IP 
   (CASSANDRA-3259)


1.0.0-rc1
 * Update CQL to generate microsecond timestamps by default (CASSANDRA-3227)
 * Fix counting CFMetadata towards Memtable liveRatio (CASSANDRA-3023)
 * Kill server on wrapped OOME such as from FileChannel.map (CASSANDRA-3201)
 * remove unnecessary copy when adding to row cache (CASSANDRA-3223)
 * Log message when a full repair operation completes (CASSANDRA-3207)
 * Fix streamOutSession keeping sstables references forever if the remote end
   dies (CASSANDRA-3216)
 * Remove dynamic_snitch boolean from example configuration (defaulting to 
   true) and set default badness threshold to 0.1 (CASSANDRA-3229)
 * Base choice of random or "balanced" token on bootstrap on whether
   schema definitions were found (CASSANDRA-3219)
 * Fixes for LeveledCompactionStrategy score computation, prioritization,
   scheduling, and performance (CASSANDRA-3224, 3234)
 * parallelize sstable open at server startup (CASSANDRA-2988)
 * fix handling of exceptions writing to OutboundTcpConnection (CASSANDRA-3235)
 * Allow using quotes in "USE <keyspace>;" CLI command (CASSANDRA-3208)
 * Don't allow any cache loading exceptions to halt startup (CASSANDRA-3218)
 * Fix sstableloader --ignores option (CASSANDRA-3247)
 * File descriptor limit increased in packaging (CASSANDRA-3206)
 * Fix deadlock in commit log during flush (CASSANDRA-3253) 


1.0.0-beta1
 * removed binarymemtable (CASSANDRA-2692)
 * add commitlog_total_space_in_mb to prevent fragmented logs (CASSANDRA-2427)
 * removed commitlog_rotation_threshold_in_mb configuration (CASSANDRA-2771)
 * make AbstractBounds.normalize de-overlapp overlapping ranges (CASSANDRA-2641)
 * replace CollatingIterator, ReducingIterator with MergeIterator 
   (CASSANDRA-2062)
 * Fixed the ability to set compaction strategy in cli using create column 
   family command (CASSANDRA-2778)
 * clean up tmp files after failed compaction (CASSANDRA-2468)
 * restrict repair streaming to specific columnfamilies (CASSANDRA-2280)
 * don't bother persisting columns shadowed by a row tombstone (CASSANDRA-2589)
 * reset CF and SC deletion times after gc_grace (CASSANDRA-2317)
 * optimize away seek when compacting wide rows (CASSANDRA-2879)
 * single-pass streaming (CASSANDRA-2677, 2906, 2916, 3003)
 * use reference counting for deleting sstables instead of relying on GC
   (CASSANDRA-2521, 3179)
 * store hints as serialized mutations instead of pointers to data row
   (CASSANDRA-2045)
 * store hints in the coordinator node instead of in the closest replica 
   (CASSANDRA-2914)
 * add row_cache_keys_to_save CF option (CASSANDRA-1966)
 * check column family validity in nodetool repair (CASSANDRA-2933)
 * use lazy initialization instead of class initialization in NodeId
   (CASSANDRA-2953)
 * add paging to get_count (CASSANDRA-2894)
 * fix "short reads" in [multi]get (CASSANDRA-2643, 3157, 3192)
 * add optional compression for sstables (CASSANDRA-47, 2994, 3001, 3128)
 * add scheduler JMX metrics (CASSANDRA-2962)
 * add block level checksum for compressed data (CASSANDRA-1717)
 * make column family backed column map pluggable and introduce unsynchronized
   ArrayList backed one to speedup reads (CASSANDRA-2843, 3165, 3205)
 * refactoring of the secondary index api (CASSANDRA-2982)
 * make CL > ONE reads wait for digest reconciliation before returning
   (CASSANDRA-2494)
 * fix missing logging for some exceptions (CASSANDRA-2061)
 * refactor and optimize ColumnFamilyStore.files(...) and Descriptor.fromFilename(String)
   and few other places responsible for work with SSTable files (CASSANDRA-3040)
 * Stop reading from sstables once we know we have the most recent columns,
   for query-by-name requests (CASSANDRA-2498)
 * Add query-by-column mode to stress.java (CASSANDRA-3064)
 * Add "install" command to cassandra.bat (CASSANDRA-292)
 * clean up KSMetadata, CFMetadata from unnecessary
   Thrift<->Avro conversion methods (CASSANDRA-3032)
 * Add timeouts to client request schedulers (CASSANDRA-3079, 3096)
 * Cli to use hashes rather than array of hashes for strategy options (CASSANDRA-3081)
 * LeveledCompactionStrategy (CASSANDRA-1608, 3085, 3110, 3087, 3145, 3154, 3182)
 * Improvements of the CLI `describe` command (CASSANDRA-2630)
 * reduce window where dropped CF sstables may not be deleted (CASSANDRA-2942)
 * Expose gossip/FD info to JMX (CASSANDRA-2806)
 * Fix streaming over SSL when compressed SSTable involved (CASSANDRA-3051)
 * Add support for pluggable secondary index implementations (CASSANDRA-3078)
 * remove compaction_thread_priority setting (CASSANDRA-3104)
 * generate hints for replicas that timeout, not just replicas that are known
   to be down before starting (CASSANDRA-2034)
 * Add throttling for internode streaming (CASSANDRA-3080)
 * make the repair of a range repair all replica (CASSANDRA-2610, 3194)
 * expose the ability to repair the first range (as returned by the
   partitioner) of a node (CASSANDRA-2606)
 * Streams Compression (CASSANDRA-3015)
 * add ability to use multiple threads during a single compaction
   (CASSANDRA-2901)
 * make AbstractBounds.normalize support overlapping ranges (CASSANDRA-2641)
 * fix of the CQL count() behavior (CASSANDRA-3068)
 * use TreeMap backed column families for the SSTable simple writers
   (CASSANDRA-3148)
 * fix inconsistency of the CLI syntax when {} should be used instead of [{}]
   (CASSANDRA-3119)
 * rename CQL type names to match expected SQL behavior (CASSANDRA-3149, 3031)
 * Arena-based allocation for memtables (CASSANDRA-2252, 3162, 3163, 3168)
 * Default RR chance to 0.1 (CASSANDRA-3169)
 * Add RowLevel support to secondary index API (CASSANDRA-3147)
 * Make SerializingCacheProvider the default if JNA is available (CASSANDRA-3183)
 * Fix backwards compatibilty for CQL memtable properties (CASSANDRA-3190)
 * Add five-minute delay before starting compactions on a restarted server
   (CASSANDRA-3181)
 * Reduce copies done for intra-host messages (CASSANDRA-1788, 3144)
 * support of compaction strategy option for stress.java (CASSANDRA-3204)
 * make memtable throughput and column count thresholds no-ops (CASSANDRA-2449)
 * Return schema information along with the resultSet in CQL (CASSANDRA-2734)
 * Add new DecimalType (CASSANDRA-2883)
 * Fix assertion error in RowRepairResolver (CASSANDRA-3156)
 * Reduce unnecessary high buffer sizes (CASSANDRA-3171)
 * Pluggable compaction strategy (CASSANDRA-1610)
 * Add new broadcast_address config option (CASSANDRA-2491)


0.8.7
 * Kill server on wrapped OOME such as from FileChannel.map (CASSANDRA-3201)
 * Allow using quotes in "USE <keyspace>;" CLI command (CASSANDRA-3208)
 * Log message when a full repair operation completes (CASSANDRA-3207)
 * Don't allow any cache loading exceptions to halt startup (CASSANDRA-3218)
 * Fix sstableloader --ignores option (CASSANDRA-3247)
 * File descriptor limit increased in packaging (CASSANDRA-3206)
 * Log a meaningfull warning when a node receive a message for a repair session
   that doesn't exist anymore (CASSANDRA-3256)
 * Fix FD leak when internode encryption is enabled (CASSANDRA-3257)
 * FBUtilities.hexToBytes(String) to throw NumberFormatException when string
   contains non-hex characters (CASSANDRA-3231)
 * Keep SimpleSnitch proximity ordering unchanged from what the Strategy
   generates, as intended (CASSANDRA-3262)
 * remove Scrub from compactionstats when finished (CASSANDRA-3255)
 * Fix tool .bat files when CASSANDRA_HOME contains spaces (CASSANDRA-3258)
 * Force flush of status table when removing/updating token (CASSANDRA-3243)
 * Evict gossip state immediately when a token is taken over by a new IP (CASSANDRA-3259)
 * Fix bug where the failure detector can take too long to mark a host
   down (CASSANDRA-3273)
 * (Hadoop) allow wrapping ranges in queries (CASSANDRA-3137)
 * (Hadoop) check all interfaces for a match with split location
   before falling back to random replica (CASSANDRA-3211)
 * (Hadoop) Make Pig storage handle implements LoadMetadata (CASSANDRA-2777)
 * (Hadoop) Fix exception during PIG 'dump' (CASSANDRA-2810)
 * Fix stress COUNTER_GET option (CASSANDRA-3301)
 * Fix missing fields in CLI `show schema` output (CASSANDRA-3304)
 * Nodetool no longer leaks threads and closes JMX connections (CASSANDRA-3309)
 * fix truncate allowing data to be replayed post-restart (CASSANDRA-3297)
 * Move SimpleAuthority and SimpleAuthenticator to examples (CASSANDRA-2922)
 * Fix handling of tombstone by SSTableExport/Import (CASSANDRA-3357)
 * Fix transposition in cfHistograms (CASSANDRA-3222)
 * Allow using number as DC name when creating keyspace in CQL (CASSANDRA-3239)
 * Force flush of system table after updating/removing a token (CASSANDRA-3243)


0.8.6
 * revert CASSANDRA-2388
 * change TokenRange.endpoints back to listen/broadcast address to match
   pre-1777 behavior, and add TokenRange.rpc_endpoints instead (CASSANDRA-3187)
 * avoid trying to watch cassandra-topology.properties when loaded from jar
   (CASSANDRA-3138)
 * prevent users from creating keyspaces with LocalStrategy replication
   (CASSANDRA-3139)
 * fix CLI `show schema;` to output correct keyspace definition statement
   (CASSANDRA-3129)
 * CustomTThreadPoolServer to log TTransportException at DEBUG level
   (CASSANDRA-3142)
 * allow topology sort to work with non-unique rack names between 
   datacenters (CASSANDRA-3152)
 * Improve caching of same-version Messages on digest and repair paths
   (CASSANDRA-3158)
 * Randomize choice of first replica for counter increment (CASSANDRA-2890)
 * Fix using read_repair_chance instead of merge_shard_change (CASSANDRA-3202)
 * Avoid streaming data to nodes that already have it, on move as well as
   decommission (CASSANDRA-3041)
 * Fix divide by zero error in GCInspector (CASSANDRA-3164)
 * allow quoting of the ColumnFamily name in CLI `create column family`
   statement (CASSANDRA-3195)
 * Fix rolling upgrade from 0.7 to 0.8 problem (CASSANDRA-3166)
 * Accomodate missing encryption_options in IncomingTcpConnection.stream
   (CASSANDRA-3212)


0.8.5
 * fix NPE when encryption_options is unspecified (CASSANDRA-3007)
 * include column name in validation failure exceptions (CASSANDRA-2849)
 * make sure truncate clears out the commitlog so replay won't re-
   populate with truncated data (CASSANDRA-2950)
 * fix NPE when debug logging is enabled and dropped CF is present
   in a commitlog segment (CASSANDRA-3021)
 * fix cassandra.bat when CASSANDRA_HOME contains spaces (CASSANDRA-2952)
 * fix to SSTableSimpleUnsortedWriter bufferSize calculation (CASSANDRA-3027)
 * make cleanup and normal compaction able to skip empty rows
   (rows containing nothing but expired tombstones) (CASSANDRA-3039)
 * work around native memory leak in com.sun.management.GarbageCollectorMXBean
   (CASSANDRA-2868)
 * validate that column names in column_metadata are not equal to key_alias
   on create/update of the ColumnFamily and CQL 'ALTER' statement (CASSANDRA-3036)
 * return an InvalidRequestException if an indexed column is assigned
   a value larger than 64KB (CASSANDRA-3057)
 * fix of numeric-only and string column names handling in CLI "drop index" 
   (CASSANDRA-3054)
 * prune index scan resultset back to original request for lazy
   resultset expansion case (CASSANDRA-2964)
 * (Hadoop) fail jobs when Cassandra node has failed but TaskTracker
   has not (CASSANDRA-2388)
 * fix dynamic snitch ignoring nodes when read_repair_chance is zero
   (CASSANDRA-2662)
 * avoid retaining references to dropped CFS objects in 
   CompactionManager.estimatedCompactions (CASSANDRA-2708)
 * expose rpc timeouts per host in MessagingServiceMBean (CASSANDRA-2941)
 * avoid including cwd in classpath for deb and rpm packages (CASSANDRA-2881)
 * remove gossip state when a new IP takes over a token (CASSANDRA-3071)
 * allow sstable2json to work on index sstable files (CASSANDRA-3059)
 * always hint counters (CASSANDRA-3099)
 * fix log4j initialization in EmbeddedCassandraService (CASSANDRA-2857)
 * remove gossip state when a new IP takes over a token (CASSANDRA-3071)
 * work around native memory leak in com.sun.management.GarbageCollectorMXBean
    (CASSANDRA-2868)
 * fix UnavailableException with writes at CL.EACH_QUORM (CASSANDRA-3084)
 * fix parsing of the Keyspace and ColumnFamily names in numeric
   and string representations in CLI (CASSANDRA-3075)
 * fix corner cases in Range.differenceToFetch (CASSANDRA-3084)
 * fix ip address String representation in the ring cache (CASSANDRA-3044)
 * fix ring cache compatibility when mixing pre-0.8.4 nodes with post-
   in the same cluster (CASSANDRA-3023)
 * make repair report failure when a node participating dies (instead of
   hanging forever) (CASSANDRA-2433)
 * fix handling of the empty byte buffer by ReversedType (CASSANDRA-3111)
 * Add validation that Keyspace names are case-insensitively unique (CASSANDRA-3066)
 * catch invalid key_validation_class before instantiating UpdateColumnFamily (CASSANDRA-3102)
 * make Range and Bounds objects client-safe (CASSANDRA-3108)
 * optionally skip log4j configuration (CASSANDRA-3061)
 * bundle sstableloader with the debian package (CASSANDRA-3113)
 * don't try to build secondary indexes when there is none (CASSANDRA-3123)
 * improve SSTableSimpleUnsortedWriter speed for large rows (CASSANDRA-3122)
 * handle keyspace arguments correctly in nodetool snapshot (CASSANDRA-3038)
 * Fix SSTableImportTest on windows (CASSANDRA-3043)
 * expose compactionThroughputMbPerSec through JMX (CASSANDRA-3117)
 * log keyspace and CF of large rows being compacted


0.8.4
 * change TokenRing.endpoints to be a list of rpc addresses instead of 
   listen/broadcast addresses (CASSANDRA-1777)
 * include files-to-be-streamed in StreamInSession.getSources (CASSANDRA-2972)
 * use JAVA env var in cassandra-env.sh (CASSANDRA-2785, 2992)
 * avoid doing read for no-op replicate-on-write at CL=1 (CASSANDRA-2892)
 * refuse counter write for CL.ANY (CASSANDRA-2990)
 * switch back to only logging recent dropped messages (CASSANDRA-3004)
 * always deserialize RowMutation for counters (CASSANDRA-3006)
 * ignore saved replication_factor strategy_option for NTS (CASSANDRA-3011)
 * make sure pre-truncate CL segments are discarded (CASSANDRA-2950)


0.8.3
 * add ability to drop local reads/writes that are going to timeout
   (CASSANDRA-2943)
 * revamp token removal process, keep gossip states for 3 days (CASSANDRA-2496)
 * don't accept extra args for 0-arg nodetool commands (CASSANDRA-2740)
 * log unavailableexception details at debug level (CASSANDRA-2856)
 * expose data_dir though jmx (CASSANDRA-2770)
 * don't include tmp files as sstable when create cfs (CASSANDRA-2929)
 * log Java classpath on startup (CASSANDRA-2895)
 * keep gossipped version in sync with actual on migration coordinator 
   (CASSANDRA-2946)
 * use lazy initialization instead of class initialization in NodeId
   (CASSANDRA-2953)
 * check column family validity in nodetool repair (CASSANDRA-2933)
 * speedup bytes to hex conversions dramatically (CASSANDRA-2850)
 * Flush memtables on shutdown when durable writes are disabled 
   (CASSANDRA-2958)
 * improved POSIX compatibility of start scripts (CASsANDRA-2965)
 * add counter support to Hadoop InputFormat (CASSANDRA-2981)
 * fix bug where dirty commitlog segments were removed (and avoid keeping 
   segments with no post-flush activity permanently dirty) (CASSANDRA-2829)
 * fix throwing exception with batch mutation of counter super columns
   (CASSANDRA-2949)
 * ignore system tables during repair (CASSANDRA-2979)
 * throw exception when NTS is given replication_factor as an option
   (CASSANDRA-2960)
 * fix assertion error during compaction of counter CFs (CASSANDRA-2968)
 * avoid trying to create index names, when no index exists (CASSANDRA-2867)
 * don't sample the system table when choosing a bootstrap token
   (CASSANDRA-2825)
 * gossiper notifies of local state changes (CASSANDRA-2948)
 * add asynchronous and half-sync/half-async (hsha) thrift servers 
   (CASSANDRA-1405)
 * fix potential use of free'd native memory in SerializingCache 
   (CASSANDRA-2951)
 * prune index scan resultset back to original request for lazy
   resultset expansion case (CASSANDRA-2964)
 * (Hadoop) fail jobs when Cassandra node has failed but TaskTracker
    has not (CASSANDRA-2388)


0.8.2
 * CQL: 
   - include only one row per unique key for IN queries (CASSANDRA-2717)
   - respect client timestamp on full row deletions (CASSANDRA-2912)
 * improve thread-safety in StreamOutSession (CASSANDRA-2792)
 * allow deleting a row and updating indexed columns in it in the
   same mutation (CASSANDRA-2773)
 * Expose number of threads blocked on submitting memtable to flush
   in JMX (CASSANDRA-2817)
 * add ability to return "endpoints" to nodetool (CASSANDRA-2776)
 * Add support for multiple (comma-delimited) coordinator addresses
   to ColumnFamilyInputFormat (CASSANDRA-2807)
 * fix potential NPE while scheduling read repair for range slice
   (CASSANDRA-2823)
 * Fix race in SystemTable.getCurrentLocalNodeId (CASSANDRA-2824)
 * Correctly set default for replicate_on_write (CASSANDRA-2835)
 * improve nodetool compactionstats formatting (CASSANDRA-2844)
 * fix index-building status display (CASSANDRA-2853)
 * fix CLI perpetuating obsolete KsDef.replication_factor (CASSANDRA-2846)
 * improve cli treatment of multiline comments (CASSANDRA-2852)
 * handle row tombstones correctly in EchoedRow (CASSANDRA-2786)
 * add MessagingService.get[Recently]DroppedMessages and
   StorageService.getExceptionCount (CASSANDRA-2804)
 * fix possibility of spurious UnavailableException for LOCAL_QUORUM
   reads with dynamic snitch + read repair disabled (CASSANDRA-2870)
 * add ant-optional as dependence for the debian package (CASSANDRA-2164)
 * add option to specify limit for get_slice in the CLI (CASSANDRA-2646)
 * decrease HH page size (CASSANDRA-2832)
 * reset cli keyspace after dropping the current one (CASSANDRA-2763)
 * add KeyRange option to Hadoop inputformat (CASSANDRA-1125)
 * fix protocol versioning (CASSANDRA-2818, 2860)
 * support spaces in path to log4j configuration (CASSANDRA-2383)
 * avoid including inferred types in CF update (CASSANDRA-2809)
 * fix JMX bulkload call (CASSANDRA-2908)
 * fix updating KS with durable_writes=false (CASSANDRA-2907)
 * add simplified facade to SSTableWriter for bulk loading use
   (CASSANDRA-2911)
 * fix re-using index CF sstable names after drop/recreate (CASSANDRA-2872)
 * prepend CF to default index names (CASSANDRA-2903)
 * fix hint replay (CASSANDRA-2928)
 * Properly synchronize repair's merkle tree computation (CASSANDRA-2816)


0.8.1
 * CQL:
   - support for insert, delete in BATCH (CASSANDRA-2537)
   - support for IN to SELECT, UPDATE (CASSANDRA-2553)
   - timestamp support for INSERT, UPDATE, and BATCH (CASSANDRA-2555)
   - TTL support (CASSANDRA-2476)
   - counter support (CASSANDRA-2473)
   - ALTER COLUMNFAMILY (CASSANDRA-1709)
   - DROP INDEX (CASSANDRA-2617)
   - add SCHEMA/TABLE as aliases for KS/CF (CASSANDRA-2743)
   - server handles wait-for-schema-agreement (CASSANDRA-2756)
   - key alias support (CASSANDRA-2480)
 * add support for comparator parameters and a generic ReverseType
   (CASSANDRA-2355)
 * add CompositeType and DynamicCompositeType (CASSANDRA-2231)
 * optimize batches containing multiple updates to the same row
   (CASSANDRA-2583)
 * adjust hinted handoff page size to avoid OOM with large columns 
   (CASSANDRA-2652)
 * mark BRAF buffer invalid post-flush so we don't re-flush partial
   buffers again, especially on CL writes (CASSANDRA-2660)
 * add DROP INDEX support to CLI (CASSANDRA-2616)
 * don't perform HH to client-mode [storageproxy] nodes (CASSANDRA-2668)
 * Improve forceDeserialize/getCompactedRow encapsulation (CASSANDRA-2659)
 * Don't write CounterUpdateColumn to disk in tests (CASSANDRA-2650)
 * Add sstable bulk loading utility (CASSANDRA-1278)
 * avoid replaying hints to dropped columnfamilies (CASSANDRA-2685)
 * add placeholders for missing rows in range query pseudo-RR (CASSANDRA-2680)
 * remove no-op HHOM.renameHints (CASSANDRA-2693)
 * clone super columns to avoid modifying them during flush (CASSANDRA-2675)
 * allow writes to bypass the commitlog for certain keyspaces (CASSANDRA-2683)
 * avoid NPE when bypassing commitlog during memtable flush (CASSANDRA-2781)
 * Added support for making bootstrap retry if nodes flap (CASSANDRA-2644)
 * Added statusthrift to nodetool to report if thrift server is running (CASSANDRA-2722)
 * Fixed rows being cached if they do not exist (CASSANDRA-2723)
 * Support passing tableName and cfName to RowCacheProviders (CASSANDRA-2702)
 * close scrub file handles (CASSANDRA-2669)
 * throttle migration replay (CASSANDRA-2714)
 * optimize column serializer creation (CASSANDRA-2716)
 * Added support for making bootstrap retry if nodes flap (CASSANDRA-2644)
 * Added statusthrift to nodetool to report if thrift server is running
   (CASSANDRA-2722)
 * Fixed rows being cached if they do not exist (CASSANDRA-2723)
 * fix truncate/compaction race (CASSANDRA-2673)
 * workaround large resultsets causing large allocation retention
   by nio sockets (CASSANDRA-2654)
 * fix nodetool ring use with Ec2Snitch (CASSANDRA-2733)
 * fix removing columns and subcolumns that are supressed by a row or
   supercolumn tombstone during replica resolution (CASSANDRA-2590)
 * support sstable2json against snapshot sstables (CASSANDRA-2386)
 * remove active-pull schema requests (CASSANDRA-2715)
 * avoid marking entire list of sstables as actively being compacted
   in multithreaded compaction (CASSANDRA-2765)
 * seek back after deserializing a row to update cache with (CASSANDRA-2752)
 * avoid skipping rows in scrub for counter column family (CASSANDRA-2759)
 * fix ConcurrentModificationException in repair when dealing with 0.7 node
   (CASSANDRA-2767)
 * use threadsafe collections for StreamInSession (CASSANDRA-2766)
 * avoid infinite loop when creating merkle tree (CASSANDRA-2758)
 * avoids unmarking compacting sstable prematurely in cleanup (CASSANDRA-2769)
 * fix NPE when the commit log is bypassed (CASSANDRA-2718)
 * don't throw an exception in SS.isRPCServerRunning (CASSANDRA-2721)
 * make stress.jar executable (CASSANDRA-2744)
 * add daemon mode to java stress (CASSANDRA-2267)
 * expose the DC and rack of a node through JMX and nodetool ring (CASSANDRA-2531)
 * fix cache mbean getSize (CASSANDRA-2781)
 * Add Date, Float, Double, and Boolean types (CASSANDRA-2530)
 * Add startup flag to renew counter node id (CASSANDRA-2788)
 * add jamm agent to cassandra.bat (CASSANDRA-2787)
 * fix repair hanging if a neighbor has nothing to send (CASSANDRA-2797)
 * purge tombstone even if row is in only one sstable (CASSANDRA-2801)
 * Fix wrong purge of deleted cf during compaction (CASSANDRA-2786)
 * fix race that could result in Hadoop writer failing to throw an
   exception encountered after close() (CASSANDRA-2755)
 * fix scan wrongly throwing assertion error (CASSANDRA-2653)
 * Always use even distribution for merkle tree with RandomPartitionner
   (CASSANDRA-2841)
 * fix describeOwnership for OPP (CASSANDRA-2800)
 * ensure that string tokens do not contain commas (CASSANDRA-2762)


0.8.0-final
 * fix CQL grammar warning and cqlsh regression from CASSANDRA-2622
 * add ant generate-cql-html target (CASSANDRA-2526)
 * update CQL consistency levels (CASSANDRA-2566)
 * debian packaging fixes (CASSANDRA-2481, 2647)
 * fix UUIDType, IntegerType for direct buffers (CASSANDRA-2682, 2684)
 * switch to native Thrift for Hadoop map/reduce (CASSANDRA-2667)
 * fix StackOverflowError when building from eclipse (CASSANDRA-2687)
 * only provide replication_factor to strategy_options "help" for
   SimpleStrategy, OldNetworkTopologyStrategy (CASSANDRA-2678, 2713)
 * fix exception adding validators to non-string columns (CASSANDRA-2696)
 * avoid instantiating DatabaseDescriptor in JDBC (CASSANDRA-2694)
 * fix potential stack overflow during compaction (CASSANDRA-2626)
 * clone super columns to avoid modifying them during flush (CASSANDRA-2675)
 * reset underlying iterator in EchoedRow constructor (CASSANDRA-2653)


0.8.0-rc1
 * faster flushes and compaction from fixing excessively pessimistic 
   rebuffering in BRAF (CASSANDRA-2581)
 * fix returning null column values in the python cql driver (CASSANDRA-2593)
 * fix merkle tree splitting exiting early (CASSANDRA-2605)
 * snapshot_before_compaction directory name fix (CASSANDRA-2598)
 * Disable compaction throttling during bootstrap (CASSANDRA-2612) 
 * fix CQL treatment of > and < operators in range slices (CASSANDRA-2592)
 * fix potential double-application of counter updates on commitlog replay
   by moving replay position from header to sstable metadata (CASSANDRA-2419)
 * JDBC CQL driver exposes getColumn for access to timestamp
 * JDBC ResultSetMetadata properties added to AbstractType
 * r/m clustertool (CASSANDRA-2607)
 * add support for presenting row key as a column in CQL result sets 
   (CASSANDRA-2622)
 * Don't allow {LOCAL|EACH}_QUORUM unless strategy is NTS (CASSANDRA-2627)
 * validate keyspace strategy_options during CQL create (CASSANDRA-2624)
 * fix empty Result with secondary index when limit=1 (CASSANDRA-2628)
 * Fix regression where bootstrapping a node with no schema fails
   (CASSANDRA-2625)
 * Allow removing LocationInfo sstables (CASSANDRA-2632)
 * avoid attempting to replay mutations from dropped keyspaces (CASSANDRA-2631)
 * avoid using cached position of a key when GT is requested (CASSANDRA-2633)
 * fix counting bloom filter true positives (CASSANDRA-2637)
 * initialize local ep state prior to gossip startup if needed (CASSANDRA-2638)
 * fix counter increment lost after restart (CASSANDRA-2642)
 * add quote-escaping via backslash to CLI (CASSANDRA-2623)
 * fix pig example script (CASSANDRA-2487)
 * fix dynamic snitch race in adding latencies (CASSANDRA-2618)
 * Start/stop cassandra after more important services such as mdadm in
   debian packaging (CASSANDRA-2481)


0.8.0-beta2
 * fix NPE compacting index CFs (CASSANDRA-2528)
 * Remove checking all column families on startup for compaction candidates 
   (CASSANDRA-2444)
 * validate CQL create keyspace options (CASSANDRA-2525)
 * fix nodetool setcompactionthroughput (CASSANDRA-2550)
 * move	gossip heartbeat back to its own thread (CASSANDRA-2554)
 * validate cql TRUNCATE columnfamily before truncating (CASSANDRA-2570)
 * fix batch_mutate for mixed standard-counter mutations (CASSANDRA-2457)
 * disallow making schema changes to system keyspace (CASSANDRA-2563)
 * fix sending mutation messages multiple times (CASSANDRA-2557)
 * fix incorrect use of NBHM.size in ReadCallback that could cause
   reads to time out even when responses were received (CASSANDRA-2552)
 * trigger read repair correctly for LOCAL_QUORUM reads (CASSANDRA-2556)
 * Allow configuring the number of compaction thread (CASSANDRA-2558)
 * forceUserDefinedCompaction will attempt to compact what it is given
   even if the pessimistic estimate is that there is not enough disk space;
   automatic compactions will only compact 2 or more sstables (CASSANDRA-2575)
 * refuse to apply migrations with older timestamps than the current 
   schema (CASSANDRA-2536)
 * remove unframed Thrift transport option
 * include indexes in snapshots (CASSANDRA-2596)
 * improve ignoring of obsolete mutations in index maintenance (CASSANDRA-2401)
 * recognize attempt to drop just the index while leaving the column
   definition alone (CASSANDRA-2619)
  

0.8.0-beta1
 * remove Avro RPC support (CASSANDRA-926)
 * support for columns that act as incr/decr counters 
   (CASSANDRA-1072, 1937, 1944, 1936, 2101, 2093, 2288, 2105, 2384, 2236, 2342,
   2454)
 * CQL (CASSANDRA-1703, 1704, 1705, 1706, 1707, 1708, 1710, 1711, 1940, 
   2124, 2302, 2277, 2493)
 * avoid double RowMutation serialization on write path (CASSANDRA-1800)
 * make NetworkTopologyStrategy the default (CASSANDRA-1960)
 * configurable internode encryption (CASSANDRA-1567, 2152)
 * human readable column names in sstable2json output (CASSANDRA-1933)
 * change default JMX port to 7199 (CASSANDRA-2027)
 * backwards compatible internal messaging (CASSANDRA-1015)
 * atomic switch of memtables and sstables (CASSANDRA-2284)
 * add pluggable SeedProvider (CASSANDRA-1669)
 * Fix clustertool to not throw exception when calling get_endpoints (CASSANDRA-2437)
 * upgrade to thrift 0.6 (CASSANDRA-2412) 
 * repair works on a token range instead of full ring (CASSANDRA-2324)
 * purge tombstones from row cache (CASSANDRA-2305)
 * push replication_factor into strategy_options (CASSANDRA-1263)
 * give snapshots the same name on each node (CASSANDRA-1791)
 * remove "nodetool loadbalance" (CASSANDRA-2448)
 * multithreaded compaction (CASSANDRA-2191)
 * compaction throttling (CASSANDRA-2156)
 * add key type information and alias (CASSANDRA-2311, 2396)
 * cli no longer divides read_repair_chance by 100 (CASSANDRA-2458)
 * made CompactionInfo.getTaskType return an enum (CASSANDRA-2482)
 * add a server-wide cap on measured memtable memory usage and aggressively
   flush to keep under that threshold (CASSANDRA-2006)
 * add unified UUIDType (CASSANDRA-2233)
 * add off-heap row cache support (CASSANDRA-1969)


0.7.5
 * improvements/fixes to PIG driver (CASSANDRA-1618, CASSANDRA-2387,
   CASSANDRA-2465, CASSANDRA-2484)
 * validate index names (CASSANDRA-1761)
 * reduce contention on Table.flusherLock (CASSANDRA-1954)
 * try harder to detect failures during streaming, cleaning up temporary
   files more reliably (CASSANDRA-2088)
 * shut down server for OOM on a Thrift thread (CASSANDRA-2269)
 * fix tombstone handling in repair and sstable2json (CASSANDRA-2279)
 * preserve version when streaming data from old sstables (CASSANDRA-2283)
 * don't start repair if a neighboring node is marked as dead (CASSANDRA-2290)
 * purge tombstones from row cache (CASSANDRA-2305)
 * Avoid seeking when sstable2json exports the entire file (CASSANDRA-2318)
 * clear Built flag in system table when dropping an index (CASSANDRA-2320)
 * don't allow arbitrary argument for stress.java (CASSANDRA-2323)
 * validate values for index predicates in get_indexed_slice (CASSANDRA-2328)
 * queue secondary indexes for flush before the parent (CASSANDRA-2330)
 * allow job configuration to set the CL used in Hadoop jobs (CASSANDRA-2331)
 * add memtable_flush_queue_size defaulting to 4 (CASSANDRA-2333)
 * Allow overriding of initial_token, storage_port and rpc_port from system
   properties (CASSANDRA-2343)
 * fix comparator used for non-indexed secondary expressions in index scan
   (CASSANDRA-2347)
 * ensure size calculation and write phase of large-row compaction use
   the same threshold for TTL expiration (CASSANDRA-2349)
 * fix race when iterating CFs during add/drop (CASSANDRA-2350)
 * add ConsistencyLevel command to CLI (CASSANDRA-2354)
 * allow negative numbers in the cli (CASSANDRA-2358)
 * hard code serialVersionUID for tokens class (CASSANDRA-2361)
 * fix potential infinite loop in ByteBufferUtil.inputStream (CASSANDRA-2365)
 * fix encoding bugs in HintedHandoffManager, SystemTable when default
   charset is not UTF8 (CASSANDRA-2367)
 * avoids having removed node reappearing in Gossip (CASSANDRA-2371)
 * fix incorrect truncation of long to int when reading columns via block
   index (CASSANDRA-2376)
 * fix NPE during stream session (CASSANDRA-2377)
 * fix race condition that could leave orphaned data files when dropping CF or
   KS (CASSANDRA-2381)
 * fsync statistics component on write (CASSANDRA-2382)
 * fix duplicate results from CFS.scan (CASSANDRA-2406)
 * add IntegerType to CLI help (CASSANDRA-2414)
 * avoid caching token-only decoratedkeys (CASSANDRA-2416)
 * convert mmap assertion to if/throw so scrub can catch it (CASSANDRA-2417)
 * don't overwrite gc log (CASSANDR-2418)
 * invalidate row cache for streamed row to avoid inconsitencies
   (CASSANDRA-2420)
 * avoid copies in range/index scans (CASSANDRA-2425)
 * make sure we don't wipe data during cleanup if the node has not join
   the ring (CASSANDRA-2428)
 * Try harder to close files after compaction (CASSANDRA-2431)
 * re-set bootstrapped flag after move finishes (CASSANDRA-2435)
 * display validation_class in CLI 'describe keyspace' (CASSANDRA-2442)
 * make cleanup compactions cleanup the row cache (CASSANDRA-2451)
 * add column fields validation to scrub (CASSANDRA-2460)
 * use 64KB flush buffer instead of in_memory_compaction_limit (CASSANDRA-2463)
 * fix backslash substitutions in CLI (CASSANDRA-2492)
 * disable cache saving for system CFS (CASSANDRA-2502)
 * fixes for verifying destination availability under hinted conditions
   so UE can be thrown intead of timing out (CASSANDRA-2514)
 * fix update of validation class in column metadata (CASSANDRA-2512)
 * support LOCAL_QUORUM, EACH_QUORUM CLs outside of NTS (CASSANDRA-2516)
 * preserve version when streaming data from old sstables (CASSANDRA-2283)
 * fix backslash substitutions in CLI (CASSANDRA-2492)
 * count a row deletion as one operation towards memtable threshold 
   (CASSANDRA-2519)
 * support LOCAL_QUORUM, EACH_QUORUM CLs outside of NTS (CASSANDRA-2516)


0.7.4
 * add nodetool join command (CASSANDRA-2160)
 * fix secondary indexes on pre-existing or streamed data (CASSANDRA-2244)
 * initialize endpoint in gossiper earlier (CASSANDRA-2228)
 * add ability to write to Cassandra from Pig (CASSANDRA-1828)
 * add rpc_[min|max]_threads (CASSANDRA-2176)
 * add CL.TWO, CL.THREE (CASSANDRA-2013)
 * avoid exporting an un-requested row in sstable2json, when exporting 
   a key that does not exist (CASSANDRA-2168)
 * add incremental_backups option (CASSANDRA-1872)
 * add configurable row limit to Pig loadfunc (CASSANDRA-2276)
 * validate column values in batches as well as single-Column inserts
   (CASSANDRA-2259)
 * move sample schema from cassandra.yaml to schema-sample.txt,
   a cli scripts (CASSANDRA-2007)
 * avoid writing empty rows when scrubbing tombstoned rows (CASSANDRA-2296)
 * fix assertion error in range and index scans for CL < ALL
   (CASSANDRA-2282)
 * fix commitlog replay when flush position refers to data that didn't
   get synced before server died (CASSANDRA-2285)
 * fix fd leak in sstable2json with non-mmap'd i/o (CASSANDRA-2304)
 * reduce memory use during streaming of multiple sstables (CASSANDRA-2301)
 * purge tombstoned rows from cache after GCGraceSeconds (CASSANDRA-2305)
 * allow zero replicas in a NTS datacenter (CASSANDRA-1924)
 * make range queries respect snitch for local replicas (CASSANDRA-2286)
 * fix HH delivery when column index is larger than 2GB (CASSANDRA-2297)
 * make 2ary indexes use parent CF flush thresholds during initial build
   (CASSANDRA-2294)
 * update memtable_throughput to be a long (CASSANDRA-2158)


0.7.3
 * Keep endpoint state until aVeryLongTime (CASSANDRA-2115)
 * lower-latency read repair (CASSANDRA-2069)
 * add hinted_handoff_throttle_delay_in_ms option (CASSANDRA-2161)
 * fixes for cache save/load (CASSANDRA-2172, -2174)
 * Handle whole-row deletions in CFOutputFormat (CASSANDRA-2014)
 * Make memtable_flush_writers flush in parallel (CASSANDRA-2178)
 * Add compaction_preheat_key_cache option (CASSANDRA-2175)
 * refactor stress.py to have only one copy of the format string 
   used for creating row keys (CASSANDRA-2108)
 * validate index names for \w+ (CASSANDRA-2196)
 * Fix Cassandra cli to respect timeout if schema does not settle 
   (CASSANDRA-2187)
 * fix for compaction and cleanup writing old-format data into new-version 
   sstable (CASSANDRA-2211, -2216)
 * add nodetool scrub (CASSANDRA-2217, -2240)
 * fix sstable2json large-row pagination (CASSANDRA-2188)
 * fix EOFing on requests for the last bytes in a file (CASSANDRA-2213)
 * fix BufferedRandomAccessFile bugs (CASSANDRA-2218, -2241)
 * check for memtable flush_after_mins exceeded every 10s (CASSANDRA-2183)
 * fix cache saving on Windows (CASSANDRA-2207)
 * add validateSchemaAgreement call + synchronization to schema
   modification operations (CASSANDRA-2222)
 * fix for reversed slice queries on large rows (CASSANDRA-2212)
 * fat clients were writing local data (CASSANDRA-2223)
 * set DEFAULT_MEMTABLE_LIFETIME_IN_MINS to 24h
 * improve detection and cleanup of partially-written sstables 
   (CASSANDRA-2206)
 * fix supercolumn de/serialization when subcolumn comparator is different
   from supercolumn's (CASSANDRA-2104)
 * fix starting up on Windows when CASSANDRA_HOME contains whitespace
   (CASSANDRA-2237)
 * add [get|set][row|key]cacheSavePeriod to JMX (CASSANDRA-2100)
 * fix Hadoop ColumnFamilyOutputFormat dropping of mutations
   when batch fills up (CASSANDRA-2255)
 * move file deletions off of scheduledtasks executor (CASSANDRA-2253)


0.7.2
 * copy DecoratedKey.key when inserting into caches to avoid retaining
   a reference to the underlying buffer (CASSANDRA-2102)
 * format subcolumn names with subcomparator (CASSANDRA-2136)
 * fix column bloom filter deserialization (CASSANDRA-2165)


0.7.1
 * refactor MessageDigest creation code. (CASSANDRA-2107)
 * buffer network stack to avoid inefficient small TCP messages while avoiding
   the nagle/delayed ack problem (CASSANDRA-1896)
 * check log4j configuration for changes every 10s (CASSANDRA-1525, 1907)
 * more-efficient cross-DC replication (CASSANDRA-1530, -2051, -2138)
 * avoid polluting page cache with commitlog or sstable writes
   and seq scan operations (CASSANDRA-1470)
 * add RMI authentication options to nodetool (CASSANDRA-1921)
 * make snitches configurable at runtime (CASSANDRA-1374)
 * retry hadoop split requests on connection failure (CASSANDRA-1927)
 * implement describeOwnership for BOP, COPP (CASSANDRA-1928)
 * make read repair behave as expected for ConsistencyLevel > ONE
   (CASSANDRA-982, 2038)
 * distributed test harness (CASSANDRA-1859, 1964)
 * reduce flush lock contention (CASSANDRA-1930)
 * optimize supercolumn deserialization (CASSANDRA-1891)
 * fix CFMetaData.apply to only compare objects of the same class 
   (CASSANDRA-1962)
 * allow specifying specific SSTables to compact from JMX (CASSANDRA-1963)
 * fix race condition in MessagingService.targets (CASSANDRA-1959, 2094, 2081)
 * refuse to open sstables from a future version (CASSANDRA-1935)
 * zero-copy reads (CASSANDRA-1714)
 * fix copy bounds for word Text in wordcount demo (CASSANDRA-1993)
 * fixes for contrib/javautils (CASSANDRA-1979)
 * check more frequently for memtable expiration (CASSANDRA-2000)
 * fix writing SSTable column count statistics (CASSANDRA-1976)
 * fix streaming of multiple CFs during bootstrap (CASSANDRA-1992)
 * explicitly set JVM GC new generation size with -Xmn (CASSANDRA-1968)
 * add short options for CLI flags (CASSANDRA-1565)
 * make keyspace argument to "describe keyspace" in CLI optional
   when authenticated to keyspace already (CASSANDRA-2029)
 * added option to specify -Dcassandra.join_ring=false on startup
   to allow "warm spare" nodes or performing JMX maintenance before
   joining the ring (CASSANDRA-526)
 * log migrations at INFO (CASSANDRA-2028)
 * add CLI verbose option in file mode (CASSANDRA-2030)
 * add single-line "--" comments to CLI (CASSANDRA-2032)
 * message serialization tests (CASSANDRA-1923)
 * switch from ivy to maven-ant-tasks (CASSANDRA-2017)
 * CLI attempts to block for new schema to propagate (CASSANDRA-2044)
 * fix potential overflow in nodetool cfstats (CASSANDRA-2057)
 * add JVM shutdownhook to sync commitlog (CASSANDRA-1919)
 * allow nodes to be up without being part of  normal traffic (CASSANDRA-1951)
 * fix CLI "show keyspaces" with null options on NTS (CASSANDRA-2049)
 * fix possible ByteBuffer race conditions (CASSANDRA-2066)
 * reduce garbage generated by MessagingService to prevent load spikes
   (CASSANDRA-2058)
 * fix math in RandomPartitioner.describeOwnership (CASSANDRA-2071)
 * fix deletion of sstable non-data components (CASSANDRA-2059)
 * avoid blocking gossip while deleting handoff hints (CASSANDRA-2073)
 * ignore messages from newer versions, keep track of nodes in gossip 
   regardless of version (CASSANDRA-1970)
 * cache writing moved to CompactionManager to reduce i/o contention and
   updated to use non-cache-polluting writes (CASSANDRA-2053)
 * page through large rows when exporting to JSON (CASSANDRA-2041)
 * add flush_largest_memtables_at and reduce_cache_sizes_at options
   (CASSANDRA-2142)
 * add cli 'describe cluster' command (CASSANDRA-2127)
 * add cli support for setting username/password at 'connect' command 
   (CASSANDRA-2111)
 * add -D option to Stress.java to allow reading hosts from a file 
   (CASSANDRA-2149)
 * bound hints CF throughput between 32M and 256M (CASSANDRA-2148)
 * continue starting when invalid saved cache entries are encountered
   (CASSANDRA-2076)
 * add max_hint_window_in_ms option (CASSANDRA-1459)


0.7.0-final
 * fix offsets to ByteBuffer.get (CASSANDRA-1939)


0.7.0-rc4
 * fix cli crash after backgrounding (CASSANDRA-1875)
 * count timeouts in storageproxy latencies, and include latency 
   histograms in StorageProxyMBean (CASSANDRA-1893)
 * fix CLI get recognition of supercolumns (CASSANDRA-1899)
 * enable keepalive on intra-cluster sockets (CASSANDRA-1766)
 * count timeouts towards dynamicsnitch latencies (CASSANDRA-1905)
 * Expose index-building status in JMX + cli schema description
   (CASSANDRA-1871)
 * allow [LOCAL|EACH]_QUORUM to be used with non-NetworkTopology 
   replication Strategies
 * increased amount of index locks for faster commitlog replay
 * collect secondary index tombstones immediately (CASSANDRA-1914)
 * revert commitlog changes from #1780 (CASSANDRA-1917)
 * change RandomPartitioner min token to -1 to avoid collision w/
   tokens on actual nodes (CASSANDRA-1901)
 * examine the right nibble when validating TimeUUID (CASSANDRA-1910)
 * include secondary indexes in cleanup (CASSANDRA-1916)
 * CFS.scrubDataDirectories should also cleanup invalid secondary indexes
   (CASSANDRA-1904)
 * ability to disable/enable gossip on nodes to force them down
   (CASSANDRA-1108)


0.7.0-rc3
 * expose getNaturalEndpoints in StorageServiceMBean taking byte[]
   key; RMI cannot serialize ByteBuffer (CASSANDRA-1833)
 * infer org.apache.cassandra.locator for replication strategy classes
   when not otherwise specified
 * validation that generates less garbage (CASSANDRA-1814)
 * add TTL support to CLI (CASSANDRA-1838)
 * cli defaults to bytestype for subcomparator when creating
   column families (CASSANDRA-1835)
 * unregister index MBeans when index is dropped (CASSANDRA-1843)
 * make ByteBufferUtil.clone thread-safe (CASSANDRA-1847)
 * change exception for read requests during bootstrap from 
   InvalidRequest to Unavailable (CASSANDRA-1862)
 * respect row-level tombstones post-flush in range scans
   (CASSANDRA-1837)
 * ReadResponseResolver check digests against each other (CASSANDRA-1830)
 * return InvalidRequest when remove of subcolumn without supercolumn
   is requested (CASSANDRA-1866)
 * flush before repair (CASSANDRA-1748)
 * SSTableExport validates key order (CASSANDRA-1884)
 * large row support for SSTableExport (CASSANDRA-1867)
 * Re-cache hot keys post-compaction without hitting disk (CASSANDRA-1878)
 * manage read repair in coordinator instead of data source, to
   provide latency information to dynamic snitch (CASSANDRA-1873)


0.7.0-rc2
 * fix live-column-count of slice ranges including tombstoned supercolumn 
   with live subcolumn (CASSANDRA-1591)
 * rename o.a.c.internal.AntientropyStage -> AntiEntropyStage,
   o.a.c.request.Request_responseStage -> RequestResponseStage,
   o.a.c.internal.Internal_responseStage -> InternalResponseStage
 * add AbstractType.fromString (CASSANDRA-1767)
 * require index_type to be present when specifying index_name
   on ColumnDef (CASSANDRA-1759)
 * fix add/remove index bugs in CFMetadata (CASSANDRA-1768)
 * rebuild Strategy during system_update_keyspace (CASSANDRA-1762)
 * cli updates prompt to ... in continuation lines (CASSANDRA-1770)
 * support multiple Mutations per key in hadoop ColumnFamilyOutputFormat
   (CASSANDRA-1774)
 * improvements to Debian init script (CASSANDRA-1772)
 * use local classloader to check for version.properties (CASSANDRA-1778)
 * Validate that column names in column_metadata are valid for the
   defined comparator, and decode properly in cli (CASSANDRA-1773)
 * use cross-platform newlines in cli (CASSANDRA-1786)
 * add ExpiringColumn support to sstable import/export (CASSANDRA-1754)
 * add flush for each append to periodic commitlog mode; added
   periodic_without_flush option to disable this (CASSANDRA-1780)
 * close file handle used for post-flush truncate (CASSANDRA-1790)
 * various code cleanup (CASSANDRA-1793, -1794, -1795)
 * fix range queries against wrapped range (CASSANDRA-1781)
 * fix consistencylevel calculations for NetworkTopologyStrategy
   (CASSANDRA-1804)
 * cli support index type enum names (CASSANDRA-1810)
 * improved validation of column_metadata (CASSANDRA-1813)
 * reads at ConsistencyLevel > 1 throw UnavailableException
   immediately if insufficient live nodes exist (CASSANDRA-1803)
 * copy bytebuffers for local writes to avoid retaining the entire
   Thrift frame (CASSANDRA-1801)
 * fix NPE adding index to column w/o prior metadata (CASSANDRA-1764)
 * reduce fat client timeout (CASSANDRA-1730)
 * fix botched merge of CASSANDRA-1316


0.7.0-rc1
 * fix compaction and flush races with schema updates (CASSANDRA-1715)
 * add clustertool, config-converter, sstablekeys, and schematool 
   Windows .bat files (CASSANDRA-1723)
 * reject range queries received during bootstrap (CASSANDRA-1739)
 * fix wrapping-range queries on non-minimum token (CASSANDRA-1700)
 * add nodetool cfhistogram (CASSANDRA-1698)
 * limit repaired ranges to what the nodes have in common (CASSANDRA-1674)
 * index scan treats missing columns as not matching secondary
   expressions (CASSANDRA-1745)
 * Fix misuse of DataOutputBuffer.getData in AntiEntropyService
   (CASSANDRA-1729)
 * detect and warn when obsolete version of JNA is present (CASSANDRA-1760)
 * reduce fat client timeout (CASSANDRA-1730)
 * cleanup smallest CFs first to increase free temp space for larger ones
   (CASSANDRA-1811)
 * Update windows .bat files to work outside of main Cassandra
   directory (CASSANDRA-1713)
 * fix read repair regression from 0.6.7 (CASSANDRA-1727)
 * more-efficient read repair (CASSANDRA-1719)
 * fix hinted handoff replay (CASSANDRA-1656)
 * log type of dropped messages (CASSANDRA-1677)
 * upgrade to SLF4J 1.6.1
 * fix ByteBuffer bug in ExpiringColumn.updateDigest (CASSANDRA-1679)
 * fix IntegerType.getString (CASSANDRA-1681)
 * make -Djava.net.preferIPv4Stack=true the default (CASSANDRA-628)
 * add INTERNAL_RESPONSE verb to differentiate from responses related
   to client requests (CASSANDRA-1685)
 * log tpstats when dropping messages (CASSANDRA-1660)
 * include unreachable nodes in describeSchemaVersions (CASSANDRA-1678)
 * Avoid dropping messages off the client request path (CASSANDRA-1676)
 * fix jna errno reporting (CASSANDRA-1694)
 * add friendlier error for UnknownHostException on startup (CASSANDRA-1697)
 * include jna dependency in RPM package (CASSANDRA-1690)
 * add --skip-keys option to stress.py (CASSANDRA-1696)
 * improve cli handling of non-string keys and column names 
   (CASSANDRA-1701, -1693)
 * r/m extra subcomparator line in cli keyspaces output (CASSANDRA-1712)
 * add read repair chance to cli "show keyspaces"
 * upgrade to ConcurrentLinkedHashMap 1.1 (CASSANDRA-975)
 * fix index scan routing (CASSANDRA-1722)
 * fix tombstoning of supercolumns in range queries (CASSANDRA-1734)
 * clear endpoint cache after updating keyspace metadata (CASSANDRA-1741)
 * fix wrapping-range queries on non-minimum token (CASSANDRA-1700)
 * truncate includes secondary indexes (CASSANDRA-1747)
 * retain reference to PendingFile sstables (CASSANDRA-1749)
 * fix sstableimport regression (CASSANDRA-1753)
 * fix for bootstrap when no non-system tables are defined (CASSANDRA-1732)
 * handle replica unavailability in index scan (CASSANDRA-1755)
 * fix service initialization order deadlock (CASSANDRA-1756)
 * multi-line cli commands (CASSANDRA-1742)
 * fix race between snapshot and compaction (CASSANDRA-1736)
 * add listEndpointsPendingHints, deleteHintsForEndpoint JMX methods 
   (CASSANDRA-1551)


0.7.0-beta3
 * add strategy options to describe_keyspace output (CASSANDRA-1560)
 * log warning when using randomly generated token (CASSANDRA-1552)
 * re-organize JMX into .db, .net, .internal, .request (CASSANDRA-1217)
 * allow nodes to change IPs between restarts (CASSANDRA-1518)
 * remember ring state between restarts by default (CASSANDRA-1518)
 * flush index built flag so we can read it before log replay (CASSANDRA-1541)
 * lock row cache updates to prevent race condition (CASSANDRA-1293)
 * remove assertion causing rare (and harmless) error messages in
   commitlog (CASSANDRA-1330)
 * fix moving nodes with no keyspaces defined (CASSANDRA-1574)
 * fix unbootstrap when no data is present in a transfer range (CASSANDRA-1573)
 * take advantage of AVRO-495 to simplify our avro IDL (CASSANDRA-1436)
 * extend authorization hierarchy to column family (CASSANDRA-1554)
 * deletion support in secondary indexes (CASSANDRA-1571)
 * meaningful error message for invalid replication strategy class 
   (CASSANDRA-1566)
 * allow keyspace creation with RF > N (CASSANDRA-1428)
 * improve cli error handling (CASSANDRA-1580)
 * add cache save/load ability (CASSANDRA-1417, 1606, 1647)
 * add StorageService.getDrainProgress (CASSANDRA-1588)
 * Disallow bootstrap to an in-use token (CASSANDRA-1561)
 * Allow dynamic secondary index creation and destruction (CASSANDRA-1532)
 * log auto-guessed memtable thresholds (CASSANDRA-1595)
 * add ColumnDef support to cli (CASSANDRA-1583)
 * reduce index sample time by 75% (CASSANDRA-1572)
 * add cli support for column, strategy metadata (CASSANDRA-1578, 1612)
 * add cli support for schema modification (CASSANDRA-1584)
 * delete temp files on failed compactions (CASSANDRA-1596)
 * avoid blocking for dead nodes during removetoken (CASSANDRA-1605)
 * remove ConsistencyLevel.ZERO (CASSANDRA-1607)
 * expose in-progress compaction type in jmx (CASSANDRA-1586)
 * removed IClock & related classes from internals (CASSANDRA-1502)
 * fix removing tokens from SystemTable on decommission and removetoken
   (CASSANDRA-1609)
 * include CF metadata in cli 'show keyspaces' (CASSANDRA-1613)
 * switch from Properties to HashMap in PropertyFileSnitch to
   avoid synchronization bottleneck (CASSANDRA-1481)
 * PropertyFileSnitch configuration file renamed to 
   cassandra-topology.properties
 * add cli support for get_range_slices (CASSANDRA-1088, CASSANDRA-1619)
 * Make memtable flush thresholds per-CF instead of global 
   (CASSANDRA-1007, 1637)
 * add cli support for binary data without CfDef hints (CASSANDRA-1603)
 * fix building SSTable statistics post-stream (CASSANDRA-1620)
 * fix potential infinite loop in 2ary index queries (CASSANDRA-1623)
 * allow creating NTS keyspaces with no replicas configured (CASSANDRA-1626)
 * add jmx histogram of sstables accessed per read (CASSANDRA-1624)
 * remove system_rename_column_family and system_rename_keyspace from the
   client API until races can be fixed (CASSANDRA-1630, CASSANDRA-1585)
 * add cli sanity tests (CASSANDRA-1582)
 * update GC settings in cassandra.bat (CASSANDRA-1636)
 * cli support for index queries (CASSANDRA-1635)
 * cli support for updating schema memtable settings (CASSANDRA-1634)
 * cli --file option (CASSANDRA-1616)
 * reduce automatically chosen memtable sizes by 50% (CASSANDRA-1641)
 * move endpoint cache from snitch to strategy (CASSANDRA-1643)
 * fix commitlog recovery deleting the newly-created segment as well as
   the old ones (CASSANDRA-1644)
 * upgrade to Thrift 0.5 (CASSANDRA-1367)
 * renamed CL.DCQUORUM to LOCAL_QUORUM and DCQUORUMSYNC to EACH_QUORUM
 * cli truncate support (CASSANDRA-1653)
 * update GC settings in cassandra.bat (CASSANDRA-1636)
 * avoid logging when a node's ip/token is gossipped back to it (CASSANDRA-1666)


0.7-beta2
 * always use UTF-8 for hint keys (CASSANDRA-1439)
 * remove cassandra.yaml dependency from Hadoop and Pig (CASSADRA-1322)
 * expose CfDef metadata in describe_keyspaces (CASSANDRA-1363)
 * restore use of mmap_index_only option (CASSANDRA-1241)
 * dropping a keyspace with no column families generated an error 
   (CASSANDRA-1378)
 * rename RackAwareStrategy to OldNetworkTopologyStrategy, RackUnawareStrategy 
   to SimpleStrategy, DatacenterShardStrategy to NetworkTopologyStrategy,
   AbstractRackAwareSnitch to AbstractNetworkTopologySnitch (CASSANDRA-1392)
 * merge StorageProxy.mutate, mutateBlocking (CASSANDRA-1396)
 * faster UUIDType, LongType comparisons (CASSANDRA-1386, 1393)
 * fix setting read_repair_chance from CLI addColumnFamily (CASSANDRA-1399)
 * fix updates to indexed columns (CASSANDRA-1373)
 * fix race condition leaving to FileNotFoundException (CASSANDRA-1382)
 * fix sharded lock hash on index write path (CASSANDRA-1402)
 * add support for GT/E, LT/E in subordinate index clauses (CASSANDRA-1401)
 * cfId counter got out of sync when CFs were added (CASSANDRA-1403)
 * less chatty schema updates (CASSANDRA-1389)
 * rename column family mbeans. 'type' will now include either 
   'IndexColumnFamilies' or 'ColumnFamilies' depending on the CFS type.
   (CASSANDRA-1385)
 * disallow invalid keyspace and column family names. This includes name that
   matches a '^\w+' regex. (CASSANDRA-1377)
 * use JNA, if present, to take snapshots (CASSANDRA-1371)
 * truncate hints if starting 0.7 for the first time (CASSANDRA-1414)
 * fix FD leak in single-row slicepredicate queries (CASSANDRA-1416)
 * allow index expressions against columns that are not part of the 
   SlicePredicate (CASSANDRA-1410)
 * config-converter properly handles snitches and framed support 
   (CASSANDRA-1420)
 * remove keyspace argument from multiget_count (CASSANDRA-1422)
 * allow specifying cassandra.yaml location as (local or remote) URL
   (CASSANDRA-1126)
 * fix using DynamicEndpointSnitch with NetworkTopologyStrategy
   (CASSANDRA-1429)
 * Add CfDef.default_validation_class (CASSANDRA-891)
 * fix EstimatedHistogram.max (CASSANDRA-1413)
 * quorum read optimization (CASSANDRA-1622)
 * handle zero-length (or missing) rows during HH paging (CASSANDRA-1432)
 * include secondary indexes during schema migrations (CASSANDRA-1406)
 * fix commitlog header race during schema change (CASSANDRA-1435)
 * fix ColumnFamilyStoreMBeanIterator to use new type name (CASSANDRA-1433)
 * correct filename generated by xml->yaml converter (CASSANDRA-1419)
 * add CMSInitiatingOccupancyFraction=75 and UseCMSInitiatingOccupancyOnly
   to default JVM options
 * decrease jvm heap for cassandra-cli (CASSANDRA-1446)
 * ability to modify keyspaces and column family definitions on a live cluster
   (CASSANDRA-1285)
 * support for Hadoop Streaming [non-jvm map/reduce via stdin/out]
   (CASSANDRA-1368)
 * Move persistent sstable stats from the system table to an sstable component
   (CASSANDRA-1430)
 * remove failed bootstrap attempt from pending ranges when gossip times
   it out after 1h (CASSANDRA-1463)
 * eager-create tcp connections to other cluster members (CASSANDRA-1465)
 * enumerate stages and derive stage from message type instead of 
   transmitting separately (CASSANDRA-1465)
 * apply reversed flag during collation from different data sources
   (CASSANDRA-1450)
 * make failure to remove commitlog segment non-fatal (CASSANDRA-1348)
 * correct ordering of drain operations so CL.recover is no longer 
   necessary (CASSANDRA-1408)
 * removed keyspace from describe_splits method (CASSANDRA-1425)
 * rename check_schema_agreement to describe_schema_versions
   (CASSANDRA-1478)
 * fix QUORUM calculation for RF > 3 (CASSANDRA-1487)
 * remove tombstones during non-major compactions when bloom filter
   verifies that row does not exist in other sstables (CASSANDRA-1074)
 * nodes that coordinated a loadbalance in the past could not be seen by
   newly added nodes (CASSANDRA-1467)
 * exposed endpoint states (gossip details) via jmx (CASSANDRA-1467)
 * ensure that compacted sstables are not included when new readers are
   instantiated (CASSANDRA-1477)
 * by default, calculate heap size and memtable thresholds at runtime (CASSANDRA-1469)
 * fix races dealing with adding/dropping keyspaces and column families in
   rapid succession (CASSANDRA-1477)
 * clean up of Streaming system (CASSANDRA-1503, 1504, 1506)
 * add options to configure Thrift socket keepalive and buffer sizes (CASSANDRA-1426)
 * make contrib CassandraServiceDataCleaner recursive (CASSANDRA-1509)
 * min, max compaction threshold are configurable and persistent 
   per-ColumnFamily (CASSANDRA-1468)
 * fix replaying the last mutation in a commitlog unnecessarily 
   (CASSANDRA-1512)
 * invoke getDefaultUncaughtExceptionHandler from DTPE with the original
   exception rather than the ExecutionException wrapper (CASSANDRA-1226)
 * remove Clock from the Thrift (and Avro) API (CASSANDRA-1501)
 * Close intra-node sockets when connection is broken (CASSANDRA-1528)
 * RPM packaging spec file (CASSANDRA-786)
 * weighted request scheduler (CASSANDRA-1485)
 * treat expired columns as deleted (CASSANDRA-1539)
 * make IndexInterval configurable (CASSANDRA-1488)
 * add describe_snitch to Thrift API (CASSANDRA-1490)
 * MD5 authenticator compares plain text submitted password with MD5'd
   saved property, instead of vice versa (CASSANDRA-1447)
 * JMX MessagingService pending and completed counts (CASSANDRA-1533)
 * fix race condition processing repair responses (CASSANDRA-1511)
 * make repair blocking (CASSANDRA-1511)
 * create EndpointSnitchInfo and MBean to expose rack and DC (CASSANDRA-1491)
 * added option to contrib/word_count to output results back to Cassandra
   (CASSANDRA-1342)
 * rewrite Hadoop ColumnFamilyRecordWriter to pool connections, retry to
   multiple Cassandra nodes, and smooth impact on the Cassandra cluster
   by using smaller batch sizes (CASSANDRA-1434)
 * fix setting gc_grace_seconds via CLI (CASSANDRA-1549)
 * support TTL'd index values (CASSANDRA-1536)
 * make removetoken work like decommission (CASSANDRA-1216)
 * make cli comparator-aware and improve quote rules (CASSANDRA-1523,-1524)
 * make nodetool compact and cleanup blocking (CASSANDRA-1449)
 * add memtable, cache information to GCInspector logs (CASSANDRA-1558)
 * enable/disable HintedHandoff via JMX (CASSANDRA-1550)
 * Ignore stray files in the commit log directory (CASSANDRA-1547)
 * Disallow bootstrap to an in-use token (CASSANDRA-1561)


0.7-beta1
 * sstable versioning (CASSANDRA-389)
 * switched to slf4j logging (CASSANDRA-625)
 * add (optional) expiration time for column (CASSANDRA-699)
 * access levels for authentication/authorization (CASSANDRA-900)
 * add ReadRepairChance to CF definition (CASSANDRA-930)
 * fix heisenbug in system tests, especially common on OS X (CASSANDRA-944)
 * convert to byte[] keys internally and all public APIs (CASSANDRA-767)
 * ability to alter schema definitions on a live cluster (CASSANDRA-44)
 * renamed configuration file to cassandra.xml, and log4j.properties to
   log4j-server.properties, which must now be loaded from
   the classpath (which is how our scripts in bin/ have always done it)
   (CASSANDRA-971)
 * change get_count to require a SlicePredicate. create multi_get_count
   (CASSANDRA-744)
 * re-organized endpointsnitch implementations and added SimpleSnitch
   (CASSANDRA-994)
 * Added preload_row_cache option (CASSANDRA-946)
 * add CRC to commitlog header (CASSANDRA-999)
 * removed deprecated batch_insert and get_range_slice methods (CASSANDRA-1065)
 * add truncate thrift method (CASSANDRA-531)
 * http mini-interface using mx4j (CASSANDRA-1068)
 * optimize away copy of sliced row on memtable read path (CASSANDRA-1046)
 * replace constant-size 2GB mmaped segments and special casing for index 
   entries spanning segment boundaries, with SegmentedFile that computes 
   segments that always contain entire entries/rows (CASSANDRA-1117)
 * avoid reading large rows into memory during compaction (CASSANDRA-16)
 * added hadoop OutputFormat (CASSANDRA-1101)
 * efficient Streaming (no more anticompaction) (CASSANDRA-579)
 * split commitlog header into separate file and add size checksum to
   mutations (CASSANDRA-1179)
 * avoid allocating a new byte[] for each mutation on replay (CASSANDRA-1219)
 * revise HH schema to be per-endpoint (CASSANDRA-1142)
 * add joining/leaving status to nodetool ring (CASSANDRA-1115)
 * allow multiple repair sessions per node (CASSANDRA-1190)
 * optimize away MessagingService for local range queries (CASSANDRA-1261)
 * make framed transport the default so malformed requests can't OOM the 
   server (CASSANDRA-475)
 * significantly faster reads from row cache (CASSANDRA-1267)
 * take advantage of row cache during range queries (CASSANDRA-1302)
 * make GCGraceSeconds a per-ColumnFamily value (CASSANDRA-1276)
 * keep persistent row size and column count statistics (CASSANDRA-1155)
 * add IntegerType (CASSANDRA-1282)
 * page within a single row during hinted handoff (CASSANDRA-1327)
 * push DatacenterShardStrategy configuration into keyspace definition,
   eliminating datacenter.properties. (CASSANDRA-1066)
 * optimize forward slices starting with '' and single-index-block name 
   queries by skipping the column index (CASSANDRA-1338)
 * streaming refactor (CASSANDRA-1189)
 * faster comparison for UUID types (CASSANDRA-1043)
 * secondary index support (CASSANDRA-749 and subtasks)
 * make compaction buckets deterministic (CASSANDRA-1265)


0.6.6
 * Allow using DynamicEndpointSnitch with RackAwareStrategy (CASSANDRA-1429)
 * remove the remaining vestiges of the unfinished DatacenterShardStrategy 
   (replaced by NetworkTopologyStrategy in 0.7)
   

0.6.5
 * fix key ordering in range query results with RandomPartitioner
   and ConsistencyLevel > ONE (CASSANDRA-1145)
 * fix for range query starting with the wrong token range (CASSANDRA-1042)
 * page within a single row during hinted handoff (CASSANDRA-1327)
 * fix compilation on non-sun JDKs (CASSANDRA-1061)
 * remove String.trim() call on row keys in batch mutations (CASSANDRA-1235)
 * Log summary of dropped messages instead of spamming log (CASSANDRA-1284)
 * add dynamic endpoint snitch (CASSANDRA-981)
 * fix streaming for keyspaces with hyphens in their name (CASSANDRA-1377)
 * fix errors in hard-coded bloom filter optKPerBucket by computing it
   algorithmically (CASSANDRA-1220
 * remove message deserialization stage, and uncap read/write stages
   so slow reads/writes don't block gossip processing (CASSANDRA-1358)
 * add jmx port configuration to Debian package (CASSANDRA-1202)
 * use mlockall via JNA, if present, to prevent Linux from swapping
   out parts of the JVM (CASSANDRA-1214)


0.6.4
 * avoid queuing multiple hint deliveries for the same endpoint
   (CASSANDRA-1229)
 * better performance for and stricter checking of UTF8 column names
   (CASSANDRA-1232)
 * extend option to lower compaction priority to hinted handoff
   as well (CASSANDRA-1260)
 * log errors in gossip instead of re-throwing (CASSANDRA-1289)
 * avoid aborting commitlog replay prematurely if a flushed-but-
   not-removed commitlog segment is encountered (CASSANDRA-1297)
 * fix duplicate rows being read during mapreduce (CASSANDRA-1142)
 * failure detection wasn't closing command sockets (CASSANDRA-1221)
 * cassandra-cli.bat works on windows (CASSANDRA-1236)
 * pre-emptively drop requests that cannot be processed within RPCTimeout
   (CASSANDRA-685)
 * add ack to Binary write verb and update CassandraBulkLoader
   to wait for acks for each row (CASSANDRA-1093)
 * added describe_partitioner Thrift method (CASSANDRA-1047)
 * Hadoop jobs no longer require the Cassandra storage-conf.xml
   (CASSANDRA-1280, CASSANDRA-1047)
 * log thread pool stats when GC is excessive (CASSANDRA-1275)
 * remove gossip message size limit (CASSANDRA-1138)
 * parallelize local and remote reads during multiget, and respect snitch 
   when determining whether to do local read for CL.ONE (CASSANDRA-1317)
 * fix read repair to use requested consistency level on digest mismatch,
   rather than assuming QUORUM (CASSANDRA-1316)
 * process digest mismatch re-reads in parallel (CASSANDRA-1323)
 * switch hints CF comparator to BytesType (CASSANDRA-1274)


0.6.3
 * retry to make streaming connections up to 8 times. (CASSANDRA-1019)
 * reject describe_ring() calls on invalid keyspaces (CASSANDRA-1111)
 * fix cache size calculation for size of 100% (CASSANDRA-1129)
 * fix cache capacity only being recalculated once (CASSANDRA-1129)
 * remove hourly scan of all hints on the off chance that the gossiper
   missed a status change; instead, expose deliverHintsToEndpoint to JMX
   so it can be done manually, if necessary (CASSANDRA-1141)
 * don't reject reads at CL.ALL (CASSANDRA-1152)
 * reject deletions to supercolumns in CFs containing only standard
   columns (CASSANDRA-1139)
 * avoid preserving login information after client disconnects
   (CASSANDRA-1057)
 * prefer sun jdk to openjdk in debian init script (CASSANDRA-1174)
 * detect partioner config changes between restarts and fail fast 
   (CASSANDRA-1146)
 * use generation time to resolve node token reassignment disagreements
   (CASSANDRA-1118)
 * restructure the startup ordering of Gossiper and MessageService to avoid
   timing anomalies (CASSANDRA-1160)
 * detect incomplete commit log hearders (CASSANDRA-1119)
 * force anti-entropy service to stream files on the stream stage to avoid
   sending streams out of order (CASSANDRA-1169)
 * remove inactive stream managers after AES streams files (CASSANDRA-1169)
 * allow removing entire row through batch_mutate Deletion (CASSANDRA-1027)
 * add JMX metrics for row-level bloom filter false positives (CASSANDRA-1212)
 * added a redhat init script to contrib (CASSANDRA-1201)
 * use midpoint when bootstrapping a new machine into range with not
   much data yet instead of random token (CASSANDRA-1112)
 * kill server on OOM in executor stage as well as Thrift (CASSANDRA-1226)
 * remove opportunistic repairs, when two machines with overlapping replica
   responsibilities happen to finish major compactions of the same CF near
   the same time.  repairs are now fully manual (CASSANDRA-1190)
 * add ability to lower compaction priority (default is no change from 0.6.2)
   (CASSANDRA-1181)


0.6.2
 * fix contrib/word_count build. (CASSANDRA-992)
 * split CommitLogExecutorService into BatchCommitLogExecutorService and 
   PeriodicCommitLogExecutorService (CASSANDRA-1014)
 * add latency histograms to CFSMBean (CASSANDRA-1024)
 * make resolving timestamp ties deterministic by using value bytes
   as a tiebreaker (CASSANDRA-1039)
 * Add option to turn off Hinted Handoff (CASSANDRA-894)
 * fix windows startup (CASSANDRA-948)
 * make concurrent_reads, concurrent_writes configurable at runtime via JMX
   (CASSANDRA-1060)
 * disable GCInspector on non-Sun JVMs (CASSANDRA-1061)
 * fix tombstone handling in sstable rows with no other data (CASSANDRA-1063)
 * fix size of row in spanned index entries (CASSANDRA-1056)
 * install json2sstable, sstable2json, and sstablekeys to Debian package
 * StreamingService.StreamDestinations wouldn't empty itself after streaming
   finished (CASSANDRA-1076)
 * added Collections.shuffle(splits) before returning the splits in 
   ColumnFamilyInputFormat (CASSANDRA-1096)
 * do not recalculate cache capacity post-compaction if it's been manually 
   modified (CASSANDRA-1079)
 * better defaults for flush sorter + writer executor queue sizes
   (CASSANDRA-1100)
 * windows scripts for SSTableImport/Export (CASSANDRA-1051)
 * windows script for nodetool (CASSANDRA-1113)
 * expose PhiConvictThreshold (CASSANDRA-1053)
 * make repair of RF==1 a no-op (CASSANDRA-1090)
 * improve default JVM GC options (CASSANDRA-1014)
 * fix SlicePredicate serialization inside Hadoop jobs (CASSANDRA-1049)
 * close Thrift sockets in Hadoop ColumnFamilyRecordReader (CASSANDRA-1081)


0.6.1
 * fix NPE in sstable2json when no excluded keys are given (CASSANDRA-934)
 * keep the replica set constant throughout the read repair process
   (CASSANDRA-937)
 * allow querying getAllRanges with empty token list (CASSANDRA-933)
 * fix command line arguments inversion in clustertool (CASSANDRA-942)
 * fix race condition that could trigger a false-positive assertion
   during post-flush discard of old commitlog segments (CASSANDRA-936)
 * fix neighbor calculation for anti-entropy repair (CASSANDRA-924)
 * perform repair even for small entropy differences (CASSANDRA-924)
 * Use hostnames in CFInputFormat to allow Hadoop's naive string-based
   locality comparisons to work (CASSANDRA-955)
 * cache read-only BufferedRandomAccessFile length to avoid
   3 system calls per invocation (CASSANDRA-950)
 * nodes with IPv6 (and no IPv4) addresses could not join cluster
   (CASSANDRA-969)
 * Retrieve the correct number of undeleted columns, if any, from
   a supercolumn in a row that had been deleted previously (CASSANDRA-920)
 * fix index scans that cross the 2GB mmap boundaries for both mmap
   and standard i/o modes (CASSANDRA-866)
 * expose drain via nodetool (CASSANDRA-978)


0.6.0-RC1
 * JMX drain to flush memtables and run through commit log (CASSANDRA-880)
 * Bootstrapping can skip ranges under the right conditions (CASSANDRA-902)
 * fix merging row versions in range_slice for CL > ONE (CASSANDRA-884)
 * default write ConsistencyLeven chaned from ZERO to ONE
 * fix for index entries spanning mmap buffer boundaries (CASSANDRA-857)
 * use lexical comparison if time part of TimeUUIDs are the same 
   (CASSANDRA-907)
 * bound read, mutation, and response stages to fix possible OOM
   during log replay (CASSANDRA-885)
 * Use microseconds-since-epoch (UTC) in cli, instead of milliseconds
 * Treat batch_mutate Deletion with null supercolumn as "apply this predicate 
   to top level supercolumns" (CASSANDRA-834)
 * Streaming destination nodes do not update their JMX status (CASSANDRA-916)
 * Fix internal RPC timeout calculation (CASSANDRA-911)
 * Added Pig loadfunc to contrib/pig (CASSANDRA-910)


0.6.0-beta3
 * fix compaction bucketing bug (CASSANDRA-814)
 * update windows batch file (CASSANDRA-824)
 * deprecate KeysCachedFraction configuration directive in favor
   of KeysCached; move to unified-per-CF key cache (CASSANDRA-801)
 * add invalidateRowCache to ColumnFamilyStoreMBean (CASSANDRA-761)
 * send Handoff hints to natural locations to reduce load on
   remaining nodes in a failure scenario (CASSANDRA-822)
 * Add RowWarningThresholdInMB configuration option to warn before very 
   large rows get big enough to threaten node stability, and -x option to
   be able to remove them with sstable2json if the warning is unheeded
   until it's too late (CASSANDRA-843)
 * Add logging of GC activity (CASSANDRA-813)
 * fix ConcurrentModificationException in commitlog discard (CASSANDRA-853)
 * Fix hardcoded row count in Hadoop RecordReader (CASSANDRA-837)
 * Add a jmx status to the streaming service and change several DEBUG
   messages to INFO (CASSANDRA-845)
 * fix classpath in cassandra-cli.bat for Windows (CASSANDRA-858)
 * allow re-specifying host, port to cassandra-cli if invalid ones
   are first tried (CASSANDRA-867)
 * fix race condition handling rpc timeout in the coordinator
   (CASSANDRA-864)
 * Remove CalloutLocation and StagingFileDirectory from storage-conf files 
   since those settings are no longer used (CASSANDRA-878)
 * Parse a long from RowWarningThresholdInMB instead of an int (CASSANDRA-882)
 * Remove obsolete ControlPort code from DatabaseDescriptor (CASSANDRA-886)
 * move skipBytes side effect out of assert (CASSANDRA-899)
 * add "double getLoad" to StorageServiceMBean (CASSANDRA-898)
 * track row stats per CF at compaction time (CASSANDRA-870)
 * disallow CommitLogDirectory matching a DataFileDirectory (CASSANDRA-888)
 * default key cache size is 200k entries, changed from 10% (CASSANDRA-863)
 * add -Dcassandra-foreground=yes to cassandra.bat
 * exit if cluster name is changed unexpectedly (CASSANDRA-769)


0.6.0-beta1/beta2
 * add batch_mutate thrift command, deprecating batch_insert (CASSANDRA-336)
 * remove get_key_range Thrift API, deprecated in 0.5 (CASSANDRA-710)
 * add optional login() Thrift call for authentication (CASSANDRA-547)
 * support fat clients using gossiper and StorageProxy to perform
   replication in-process [jvm-only] (CASSANDRA-535)
 * support mmapped I/O for reads, on by default on 64bit JVMs 
   (CASSANDRA-408, CASSANDRA-669)
 * improve insert concurrency, particularly during Hinted Handoff
   (CASSANDRA-658)
 * faster network code (CASSANDRA-675)
 * stress.py moved to contrib (CASSANDRA-635)
 * row caching [must be explicitly enabled per-CF in config] (CASSANDRA-678)
 * present a useful measure of compaction progress in JMX (CASSANDRA-599)
 * add bin/sstablekeys (CASSNADRA-679)
 * add ConsistencyLevel.ANY (CASSANDRA-687)
 * make removetoken remove nodes from gossip entirely (CASSANDRA-644)
 * add ability to set cache sizes at runtime (CASSANDRA-708)
 * report latency and cache hit rate statistics with lifetime totals
   instead of average over the last minute (CASSANDRA-702)
 * support get_range_slice for RandomPartitioner (CASSANDRA-745)
 * per-keyspace replication factory and replication strategy (CASSANDRA-620)
 * track latency in microseconds (CASSANDRA-733)
 * add describe_ Thrift methods, deprecating get_string_property and 
   get_string_list_property
 * jmx interface for tracking operation mode and streams in general.
   (CASSANDRA-709)
 * keep memtables in sorted order to improve range query performance
   (CASSANDRA-799)
 * use while loop instead of recursion when trimming sstables compaction list 
   to avoid blowing stack in pathological cases (CASSANDRA-804)
 * basic Hadoop map/reduce support (CASSANDRA-342)


0.5.1
 * ensure all files for an sstable are streamed to the same directory.
   (CASSANDRA-716)
 * more accurate load estimate for bootstrapping (CASSANDRA-762)
 * tolerate dead or unavailable bootstrap target on write (CASSANDRA-731)
 * allow larger numbers of keys (> 140M) in a sstable bloom filter
   (CASSANDRA-790)
 * include jvm argument improvements from CASSANDRA-504 in debian package
 * change streaming chunk size to 32MB to accomodate Windows XP limitations
   (was 64MB) (CASSANDRA-795)
 * fix get_range_slice returning results in the wrong order (CASSANDRA-781)
 

0.5.0 final
 * avoid attempting to delete temporary bootstrap files twice (CASSANDRA-681)
 * fix bogus NaN in nodeprobe cfstats output (CASSANDRA-646)
 * provide a policy for dealing with single thread executors w/ a full queue
   (CASSANDRA-694)
 * optimize inner read in MessagingService, vastly improving multiple-node
   performance (CASSANDRA-675)
 * wait for table flush before streaming data back to a bootstrapping node.
   (CASSANDRA-696)
 * keep track of bootstrapping sources by table so that bootstrapping doesn't 
   give the indication of finishing early (CASSANDRA-673)


0.5.0 RC3
 * commit the correct version of the patch for CASSANDRA-663


0.5.0 RC2 (unreleased)
 * fix bugs in converting get_range_slice results to Thrift 
   (CASSANDRA-647, CASSANDRA-649)
 * expose java.util.concurrent.TimeoutException in StorageProxy methods
   (CASSANDRA-600)
 * TcpConnectionManager was holding on to disconnected connections, 
   giving the false indication they were being used. (CASSANDRA-651)
 * Remove duplicated write. (CASSANDRA-662)
 * Abort bootstrap if IP is already in the token ring (CASSANDRA-663)
 * increase default commitlog sync period, and wait for last sync to 
   finish before submitting another (CASSANDRA-668)


0.5.0 RC1
 * Fix potential NPE in get_range_slice (CASSANDRA-623)
 * add CRC32 to commitlog entries (CASSANDRA-605)
 * fix data streaming on windows (CASSANDRA-630)
 * GC compacted sstables after cleanup and compaction (CASSANDRA-621)
 * Speed up anti-entropy validation (CASSANDRA-629)
 * Fix anti-entropy assertion error (CASSANDRA-639)
 * Fix pending range conflicts when bootstapping or moving
   multiple nodes at once (CASSANDRA-603)
 * Handle obsolete gossip related to node movement in the case where
   one or more nodes is down when the movement occurs (CASSANDRA-572)
 * Include dead nodes in gossip to avoid a variety of problems
   and fix HH to removed nodes (CASSANDRA-634)
 * return an InvalidRequestException for mal-formed SlicePredicates
   (CASSANDRA-643)
 * fix bug determining closest neighbor for use in multiple datacenters
   (CASSANDRA-648)
 * Vast improvements in anticompaction speed (CASSANDRA-607)
 * Speed up log replay and writes by avoiding redundant serializations
   (CASSANDRA-652)


0.5.0 beta 2
 * Bootstrap improvements (several tickets)
 * add nodeprobe repair anti-entropy feature (CASSANDRA-193, CASSANDRA-520)
 * fix possibility of partition when many nodes restart at once
   in clusters with multiple seeds (CASSANDRA-150)
 * fix NPE in get_range_slice when no data is found (CASSANDRA-578)
 * fix potential NPE in hinted handoff (CASSANDRA-585)
 * fix cleanup of local "system" keyspace (CASSANDRA-576)
 * improve computation of cluster load balance (CASSANDRA-554)
 * added super column read/write, column count, and column/row delete to
   cassandra-cli (CASSANDRA-567, CASSANDRA-594)
 * fix returning live subcolumns of deleted supercolumns (CASSANDRA-583)
 * respect JAVA_HOME in bin/ scripts (several tickets)
 * add StorageService.initClient for fat clients on the JVM (CASSANDRA-535)
   (see contrib/client_only for an example of use)
 * make consistency_level functional in get_range_slice (CASSANDRA-568)
 * optimize key deserialization for RandomPartitioner (CASSANDRA-581)
 * avoid GCing tombstones except on major compaction (CASSANDRA-604)
 * increase failure conviction threshold, resulting in less nodes
   incorrectly (and temporarily) marked as down (CASSANDRA-610)
 * respect memtable thresholds during log replay (CASSANDRA-609)
 * support ConsistencyLevel.ALL on read (CASSANDRA-584)
 * add nodeprobe removetoken command (CASSANDRA-564)


0.5.0 beta
 * Allow multiple simultaneous flushes, improving flush throughput 
   on multicore systems (CASSANDRA-401)
 * Split up locks to improve write and read throughput on multicore systems
   (CASSANDRA-444, CASSANDRA-414)
 * More efficient use of memory during compaction (CASSANDRA-436)
 * autobootstrap option: when enabled, all non-seed nodes will attempt
   to bootstrap when started, until bootstrap successfully
   completes. -b option is removed.  (CASSANDRA-438)
 * Unless a token is manually specified in the configuration xml,
   a bootstraping node will use a token that gives it half the
   keys from the most-heavily-loaded node in the cluster,
   instead of generating a random token. 
   (CASSANDRA-385, CASSANDRA-517)
 * Miscellaneous bootstrap fixes (several tickets)
 * Ability to change a node's token even after it has data on it
   (CASSANDRA-541)
 * Ability to decommission a live node from the ring (CASSANDRA-435)
 * Semi-automatic loadbalancing via nodeprobe (CASSANDRA-192)
 * Add ability to set compaction thresholds at runtime via
   JMX / nodeprobe.  (CASSANDRA-465)
 * Add "comment" field to ColumnFamily definition. (CASSANDRA-481)
 * Additional JMX metrics (CASSANDRA-482)
 * JSON based export and import tools (several tickets)
 * Hinted Handoff fixes (several tickets)
 * Add key cache to improve read performance (CASSANDRA-423)
 * Simplified construction of custom ReplicationStrategy classes
   (CASSANDRA-497)
 * Graphical application (Swing) for ring integrity verification and 
   visualization was added to contrib (CASSANDRA-252)
 * Add DCQUORUM, DCQUORUMSYNC consistency levels and corresponding
   ReplicationStrategy / EndpointSnitch classes.  Experimental.
   (CASSANDRA-492)
 * Web client interface added to contrib (CASSANDRA-457)
 * More-efficient flush for Random, CollatedOPP partitioners 
   for normal writes (CASSANDRA-446) and bulk load (CASSANDRA-420)
 * Add MemtableFlushAfterMinutes, a global replacement for the old 
   per-CF FlushPeriodInMinutes setting (CASSANDRA-463)
 * optimizations to slice reading (CASSANDRA-350) and supercolumn
   queries (CASSANDRA-510)
 * force binding to given listenaddress for nodes with multiple
   interfaces (CASSANDRA-546)
 * stress.py benchmarking tool improvements (several tickets)
 * optimized replica placement code (CASSANDRA-525)
 * faster log replay on restart (CASSANDRA-539, CASSANDRA-540)
 * optimized local-node writes (CASSANDRA-558)
 * added get_range_slice, deprecating get_key_range (CASSANDRA-344)
 * expose TimedOutException to thrift (CASSANDRA-563)
 

0.4.2
 * Add validation disallowing null keys (CASSANDRA-486)
 * Fix race conditions in TCPConnectionManager (CASSANDRA-487)
 * Fix using non-utf8-aware comparison as a sanity check.
   (CASSANDRA-493)
 * Improve default garbage collector options (CASSANDRA-504)
 * Add "nodeprobe flush" (CASSANDRA-505)
 * remove NotFoundException from get_slice throws list (CASSANDRA-518)
 * fix get (not get_slice) of entire supercolumn (CASSANDRA-508)
 * fix null token during bootstrap (CASSANDRA-501)


0.4.1
 * Fix FlushPeriod columnfamily configuration regression
   (CASSANDRA-455)
 * Fix long column name support (CASSANDRA-460)
 * Fix for serializing a row that only contains tombstones
   (CASSANDRA-458)
 * Fix for discarding unneeded commitlog segments (CASSANDRA-459)
 * Add SnapshotBeforeCompaction configuration option (CASSANDRA-426)
 * Fix compaction abort under insufficient disk space (CASSANDRA-473)
 * Fix reading subcolumn slice from tombstoned CF (CASSANDRA-484)
 * Fix race condition in RVH causing occasional NPE (CASSANDRA-478)


0.4.0
 * fix get_key_range problems when a node is down (CASSANDRA-440)
   and add UnavailableException to more Thrift methods
 * Add example EndPointSnitch contrib code (several tickets)


0.4.0 RC2
 * fix SSTable generation clash during compaction (CASSANDRA-418)
 * reject method calls with null parameters (CASSANDRA-308)
 * properly order ranges in nodeprobe output (CASSANDRA-421)
 * fix logging of certain errors on executor threads (CASSANDRA-425)


0.4.0 RC1
 * Bootstrap feature is live; use -b on startup (several tickets)
 * Added multiget api (CASSANDRA-70)
 * fix Deadlock with SelectorManager.doProcess and TcpConnection.write
   (CASSANDRA-392)
 * remove key cache b/c of concurrency bugs in third-party
   CLHM library (CASSANDRA-405)
 * update non-major compaction logic to use two threshold values
   (CASSANDRA-407)
 * add periodic / batch commitlog sync modes (several tickets)
 * inline BatchMutation into batch_insert params (CASSANDRA-403)
 * allow setting the logging level at runtime via mbean (CASSANDRA-402)
 * change default comparator to BytesType (CASSANDRA-400)
 * add forwards-compatible ConsistencyLevel parameter to get_key_range
   (CASSANDRA-322)
 * r/m special case of blocking for local destination when writing with 
   ConsistencyLevel.ZERO (CASSANDRA-399)
 * Fixes to make BinaryMemtable [bulk load interface] useful (CASSANDRA-337);
   see contrib/bmt_example for an example of using it.
 * More JMX properties added (several tickets)
 * Thrift changes (several tickets)
    - Merged _super get methods with the normal ones; return values
      are now of ColumnOrSuperColumn.
    - Similarly, merged batch_insert_super into batch_insert.



0.4.0 beta
 * On-disk data format has changed to allow billions of keys/rows per
   node instead of only millions
 * Multi-keyspace support
 * Scan all sstables for all queries to avoid situations where
   different types of operation on the same ColumnFamily could
   disagree on what data was present
 * Snapshot support via JMX
 * Thrift API has changed a _lot_:
    - removed time-sorted CFs; instead, user-defined comparators
      may be defined on the column names, which are now byte arrays.
      Default comparators are provided for UTF8, Bytes, Ascii, Long (i64),
      and UUID types.
    - removed colon-delimited strings in thrift api in favor of explicit
      structs such as ColumnPath, ColumnParent, etc.  Also normalized
      thrift struct and argument naming.
    - Added columnFamily argument to get_key_range.
    - Change signature of get_slice to accept starting and ending
      columns as well as an offset.  (This allows use of indexes.)
      Added "ascending" flag to allow reasonably-efficient reverse
      scans as well.  Removed get_slice_by_range as redundant.
    - get_key_range operates on one CF at a time
    - changed `block` boolean on insert methods to ConsistencyLevel enum,
      with options of NONE, ONE, QUORUM, and ALL.
    - added similar consistency_level parameter to read methods
    - column-name-set slice with no names given now returns zero columns
      instead of all of them.  ("all" can run your server out of memory.
      use a range-based slice with a high max column count instead.)
 * Removed the web interface. Node information can now be obtained by 
   using the newly introduced nodeprobe utility.
 * More JMX stats
 * Remove magic values from internals (e.g. special key to indicate
   when to flush memtables)
 * Rename configuration "table" to "keyspace"
 * Moved to crash-only design; no more shutdown (just kill the process)
 * Lots of bug fixes

Full list of issues resolved in 0.4 is at https://issues.apache.org/jira/secure/IssueNavigator.jspa?reset=true&&pid=12310865&fixfor=12313862&resolution=1&sorter/field=issuekey&sorter/order=DESC


0.3.0 RC3
 * Fix potential deadlock under load in TCPConnection.
   (CASSANDRA-220)


0.3.0 RC2
 * Fix possible data loss when server is stopped after replaying
   log but before new inserts force memtable flush.
   (CASSANDRA-204)
 * Added BUGS file


0.3.0 RC1
 * Range queries on keys, including user-defined key collation
 * Remove support
 * Workarounds for a weird bug in JDK select/register that seems
   particularly common on VM environments. Cassandra should deploy
   fine on EC2 now
 * Much improved infrastructure: the beginnings of a decent test suite
   ("ant test" for unit tests; "nosetests" for system tests), code
   coverage reporting, etc.
 * Expanded node status reporting via JMX
 * Improved error reporting/logging on both server and client
 * Reduced memory footprint in default configuration
 * Combined blocking and non-blocking versions of insert APIs
 * Added FlushPeriodInMinutes configuration parameter to force
   flushing of infrequently-updated ColumnFamilies<|MERGE_RESOLUTION|>--- conflicted
+++ resolved
@@ -1,4 +1,5 @@
 2.2.4
+ * (cqlsh) show partial trace if incomplete after max_trace_wait (CASSANDRA-7645)
  * Use most up-to-date version of schema for system tables (CASSANDRA-10652)
  * Deprecate memory_allocator in cassandra.yaml (CASSANDRA-10581,10628)
  * Expose phi values from failure detector via JMX and tweak debug
@@ -40,7 +41,6 @@
  * Mark nodes as dead even if they've already left (CASSANDRA-10205)
  * Update internal python driver used by cqlsh (CASSANDRA-10161, CASSANDRA-10507)
 
-<<<<<<< HEAD
 
 2.2.2
  * cqlsh prompt includes name of keyspace after failed `use` statement (CASSANDRA-10369)
@@ -55,9 +55,6 @@
  * Fall back to 1/4 commitlog volume for commitlog_total_space on small disks
    (CASSANDRA-10199)
 Merged from 2.1:
-=======
-2.1.10
->>>>>>> 2548365a
  * Bulk Loader API could not tolerate even node failure (CASSANDRA-10347)
  * Avoid misleading pushed notifications when multiple nodes
    share an rpc_address (CASSANDRA-10052)
