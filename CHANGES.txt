2.1.6
 * Use configured gcgs in anticompaction (CASSANDRA-9397)
 * Warn on misuse of unlogged batches (CASSANDRA-9282)
 * Failure detector detects and ignores local pauses (CASSANDRA-9183)
 * Add utility class to support for rate limiting a given log statement (CASSANDRA-9029)
 * Add missing consistency levels to cassandra-stess (CASSANDRA-9361)
 * Fix commitlog getCompletedTasks to not increment (CASSANDRA-9339)
 * Fix for harmless exceptions logged as ERROR (CASSANDRA-8564)
 * Delete processed sstables in sstablesplit/sstableupgrade (CASSANDRA-8606)
 * Improve sstable exclusion from partition tombstones (CASSANDRA-9298)
 * Validate the indexed column rather than the cell's contents for 2i (CASSANDRA-9057)
 * Add support for top-k custom 2i queries (CASSANDRA-8717)
 * Fix error when dropping table during compaction (CASSANDRA-9251)
 * cassandra-stress supports validation operations over user profiles (CASSANDRA-8773)
 * Add support for rate limiting log messages (CASSANDRA-9029)
 * Log the partition key with tombstone warnings (CASSANDRA-8561)
 * Reduce runWithCompactionsDisabled poll interval to 1ms (CASSANDRA-9271)
 * Fix PITR commitlog replay (CASSANDRA-9195)
 * GCInspector logs very different times (CASSANDRA-9124)
 * Fix deleting from an empty list (CASSANDRA-9198)
 * Update tuple and collection types that use a user-defined type when that UDT
   is modified (CASSANDRA-9148, CASSANDRA-9192)
 * Use higher timeout for prepair and snapshot in repair (CASSANDRA-9261)
 * Fix anticompaction blocking ANTI_ENTROPY stage (CASSANDRA-9151)
 * Repair waits for anticompaction to finish (CASSANDRA-9097)
 * Fix streaming not holding ref when stream error (CASSANDRA-9295)
 * Fix canonical view returning early opened SSTables (CASSANDRA-9396)
Merged from 2.0:
 * (cqlsh) Add LOGIN command to switch users (CASSANDRA-7212)
 * Clone SliceQueryFilter in AbstractReadCommand implementations (CASSANDRA-8940)
 * Push correct protocol notification for DROP INDEX (CASSANDRA-9310)
 * token-generator - generated tokens too long (CASSANDRA-9300)
<<<<<<< HEAD
=======
 * Add option not to validate atoms during scrub (CASSANDRA-9406)


2.0.15:
>>>>>>> be9eff57
 * Fix counting of tombstones for TombstoneOverwhelmingException (CASSANDRA-9299)
 * Fix ReconnectableSnitch reconnecting to peers during upgrade (CASSANDRA-6702)
 * Include keyspace and table name in error log for collections over the size
   limit (CASSANDRA-9286)
 * Avoid potential overlap in LCS with single-partition sstables (CASSANDRA-9322)
 * Log warning message when a table is queried before the schema has fully
   propagated (CASSANDRA-9136)
 * Overload SecondaryIndex#indexes to accept the column definition (CASSANDRA-9314)
 * (cqlsh) Add SERIAL and LOCAL_SERIAL consistency levels (CASSANDRA-8051)
 * Fix index selection during rebuild with certain table layouts (CASSANDRA-9281)
 * Fix partition-level-delete-only workload accounting (CASSANDRA-9194)
 * Allow scrub to handle corrupted compressed chunks (CASSANDRA-9140)
 * Fix assertion error when resetlocalschema is run during repair (CASSANDRA-9249)
 * Disable single sstable tombstone compactions for DTCS by default (CASSANDRA-9234)
 * IncomingTcpConnection thread is not named (CASSANDRA-9262)
 * Close incoming connections when MessagingService is stopped (CASSANDRA-9238)
 * Fix streaming hang when retrying (CASSANDRA-9132)


2.1.5
 * Re-add deprecated cold_reads_to_omit param for backwards compat (CASSANDRA-9203)
 * Make anticompaction visible in compactionstats (CASSANDRA-9098)
 * Improve nodetool getendpoints documentation about the partition
   key parameter (CASSANDRA-6458)
 * Don't check other keyspaces for schema changes when an user-defined
   type is altered (CASSANDRA-9187)
 * Allow takeColumnFamilySnapshot to take a list of tables (CASSANDRA-8348)
 * Limit major sstable operations to their canonical representation (CASSANDRA-8669)
 * cqlsh: Add tests for INSERT and UPDATE tab completion (CASSANDRA-9125)
 * cqlsh: quote column names when needed in COPY FROM inserts (CASSANDRA-9080)
 * Add generate-idea-files target to build.xml (CASSANDRA-9123)
 * Do not load read meter for offline operations (CASSANDRA-9082)
 * cqlsh: Make CompositeType data readable (CASSANDRA-8919)
 * cqlsh: Fix display of triggers (CASSANDRA-9081)
 * Fix NullPointerException when deleting or setting an element by index on
   a null list collection (CASSANDRA-9077)
 * Buffer bloom filter serialization (CASSANDRA-9066)
 * Fix anti-compaction target bloom filter size (CASSANDRA-9060)
 * Make FROZEN and TUPLE unreserved keywords in CQL (CASSANDRA-9047)
 * Prevent AssertionError from SizeEstimatesRecorder (CASSANDRA-9034)
 * Avoid overwriting index summaries for sstables with an older format that
   does not support downsampling; rebuild summaries on startup when this
   is detected (CASSANDRA-8993)
 * Fix potential data loss in CompressedSequentialWriter (CASSANDRA-8949)
 * Make PasswordAuthenticator number of hashing rounds configurable (CASSANDRA-8085)
 * Fix AssertionError when binding nested collections in DELETE (CASSANDRA-8900)
 * Check for overlap with non-early sstables in LCS (CASSANDRA-8739)
 * Only calculate max purgable timestamp if we have to (CASSANDRA-8914)
 * (cqlsh) Greatly improve performance of COPY FROM (CASSANDRA-8225)
 * IndexSummary effectiveIndexInterval is now a guideline, not a rule (CASSANDRA-8993)
 * Use correct bounds for page cache eviction of compressed files (CASSANDRA-8746)
 * SSTableScanner enforces its bounds (CASSANDRA-8946)
 * Cleanup cell equality (CASSANDRA-8947)
 * Introduce intra-cluster message coalescing (CASSANDRA-8692)
 * DatabaseDescriptor throws NPE when rpc_interface is used (CASSANDRA-8839)
 * Don't check if an sstable is live for offline compactions (CASSANDRA-8841)
 * Don't set clientMode in SSTableLoader (CASSANDRA-8238)
 * Fix SSTableRewriter with disabled early open (CASSANDRA-8535)
 * Allow invalidating permissions and cache time (CASSANDRA-8722)
 * Log warning when queries that will require ALLOW FILTERING in Cassandra 3.0
   are executed (CASSANDRA-8418)
 * Fix cassandra-stress so it respects the CL passed in user mode (CASSANDRA-8948)
 * Fix rare NPE in ColumnDefinition#hasIndexOption() (CASSANDRA-8786)
 * cassandra-stress reports per-operation statistics, plus misc (CASSANDRA-8769)
 * Use long for key count in cfstats (CASSANDRA-8913)
 * Make SSTableRewriter.abort() more robust to failure (CASSANDRA-8832)
 * Remove cold_reads_to_omit from STCS (CASSANDRA-8860)
 * Make EstimatedHistogram#percentile() use ceil instead of floor (CASSANDRA-8883)
 * Fix top partitions reporting wrong cardinality (CASSANDRA-8834)
 * Fix rare NPE in KeyCacheSerializer (CASSANDRA-8067)
 * Pick sstables for validation as late as possible inc repairs (CASSANDRA-8366)
 * Fix commitlog getPendingTasks to not increment (CASSANDRA-8862)
 * Fix parallelism adjustment in range and secondary index queries
   when the first fetch does not satisfy the limit (CASSANDRA-8856)
 * Check if the filtered sstables is non-empty in STCS (CASSANDRA-8843)
 * Upgrade java-driver used for cassandra-stress (CASSANDRA-8842)
 * Fix CommitLog.forceRecycleAllSegments() memory access error (CASSANDRA-8812)
 * Improve assertions in Memory (CASSANDRA-8792)
 * Fix SSTableRewriter cleanup (CASSANDRA-8802)
 * Introduce SafeMemory for CompressionMetadata.Writer (CASSANDRA-8758)
 * 'nodetool info' prints exception against older node (CASSANDRA-8796)
 * Ensure SSTableReader.last corresponds exactly with the file end (CASSANDRA-8750)
 * Make SSTableWriter.openEarly more robust and obvious (CASSANDRA-8747)
 * Enforce SSTableReader.first/last (CASSANDRA-8744)
 * Cleanup SegmentedFile API (CASSANDRA-8749)
 * Avoid overlap with early compaction replacement (CASSANDRA-8683)
 * Safer Resource Management++ (CASSANDRA-8707)
 * Write partition size estimates into a system table (CASSANDRA-7688)
 * cqlsh: Fix keys() and full() collection indexes in DESCRIBE output
   (CASSANDRA-8154)
 * Show progress of streaming in nodetool netstats (CASSANDRA-8886)
 * IndexSummaryBuilder utilises offheap memory, and shares data between
   each IndexSummary opened from it (CASSANDRA-8757)
 * markCompacting only succeeds if the exact SSTableReader instances being 
   marked are in the live set (CASSANDRA-8689)
 * cassandra-stress support for varint (CASSANDRA-8882)
 * Fix Adler32 digest for compressed sstables (CASSANDRA-8778)
 * Add nodetool statushandoff/statusbackup (CASSANDRA-8912)
 * Use stdout for progress and stats in sstableloader (CASSANDRA-8982)
 * Correctly identify 2i datadir from older versions (CASSANDRA-9116)
Merged from 2.0:
 * Ignore gossip SYNs after shutdown (CASSANDRA-9238)
 * Avoid overflow when calculating max sstable size in LCS (CASSANDRA-9235)
 * Make sstable blacklisting work with compression (CASSANDRA-9138)
 * Do not attempt to rebuild indexes if no index accepts any column (CASSANDRA-9196)
 * Don't initiate snitch reconnection for dead states (CASSANDRA-7292)
 * Fix ArrayIndexOutOfBoundsException in CQLSSTableWriter (CASSANDRA-8978)
 * Add shutdown gossip state to prevent timeouts during rolling restarts (CASSANDRA-8336)
 * Fix running with java.net.preferIPv6Addresses=true (CASSANDRA-9137)
 * Fix failed bootstrap/replace attempts being persisted in system.peers (CASSANDRA-9180)
 * Flush system.IndexInfo after marking index built (CASSANDRA-9128)
 * Fix updates to min/max_compaction_threshold through cassandra-cli
   (CASSANDRA-8102)
 * Don't include tmp files when doing offline relevel (CASSANDRA-9088)
 * Use the proper CAS WriteType when finishing a previous round during Paxos
   preparation (CASSANDRA-8672)
 * Avoid race in cancelling compactions (CASSANDRA-9070)
 * More aggressive check for expired sstables in DTCS (CASSANDRA-8359)
 * Fix ignored index_interval change in ALTER TABLE statements (CASSANDRA-7976)
 * Do more aggressive compaction in old time windows in DTCS (CASSANDRA-8360)
 * java.lang.AssertionError when reading saved cache (CASSANDRA-8740)
 * "disk full" when running cleanup (CASSANDRA-9036)
 * Lower logging level from ERROR to DEBUG when a scheduled schema pull
   cannot be completed due to a node being down (CASSANDRA-9032)
 * Fix MOVED_NODE client event (CASSANDRA-8516)
 * Allow overriding MAX_OUTSTANDING_REPLAY_COUNT (CASSANDRA-7533)
 * Fix malformed JMX ObjectName containing IPv6 addresses (CASSANDRA-9027)
 * (cqlsh) Allow increasing CSV field size limit through
   cqlshrc config option (CASSANDRA-8934)
 * Stop logging range tombstones when exceeding the threshold
   (CASSANDRA-8559)
 * Fix NullPointerException when nodetool getendpoints is run
   against invalid keyspaces or tables (CASSANDRA-8950)
 * Allow specifying the tmp dir (CASSANDRA-7712)
 * Improve compaction estimated tasks estimation (CASSANDRA-8904)
 * Fix duplicate up/down messages sent to native clients (CASSANDRA-7816)
 * Expose commit log archive status via JMX (CASSANDRA-8734)
 * Provide better exceptions for invalid replication strategy parameters
   (CASSANDRA-8909)
 * Fix regression in mixed single and multi-column relation support for
   SELECT statements (CASSANDRA-8613)
 * Add ability to limit number of native connections (CASSANDRA-8086)
 * Fix CQLSSTableWriter throwing exception and spawning threads
   (CASSANDRA-8808)
 * Fix MT mismatch between empty and GC-able data (CASSANDRA-8979)
 * Fix incorrect validation when snapshotting single table (CASSANDRA-8056)
 * Add offline tool to relevel sstables (CASSANDRA-8301)
 * Preserve stream ID for more protocol errors (CASSANDRA-8848)
 * Fix combining token() function with multi-column relations on
   clustering columns (CASSANDRA-8797)
 * Make CFS.markReferenced() resistant to bad refcounting (CASSANDRA-8829)
 * Fix StreamTransferTask abort/complete bad refcounting (CASSANDRA-8815)
 * Fix AssertionError when querying a DESC clustering ordered
   table with ASC ordering and paging (CASSANDRA-8767)
 * AssertionError: "Memory was freed" when running cleanup (CASSANDRA-8716)
 * Make it possible to set max_sstable_age to fractional days (CASSANDRA-8406)
 * Fix some multi-column relations with indexes on some clustering
   columns (CASSANDRA-8275)
 * Fix memory leak in SSTableSimple*Writer and SSTableReader.validate()
   (CASSANDRA-8748)
 * Throw OOM if allocating memory fails to return a valid pointer (CASSANDRA-8726)
 * Fix SSTableSimpleUnsortedWriter ConcurrentModificationException (CASSANDRA-8619)
 * 'nodetool info' prints exception against older node (CASSANDRA-8796)
 * Ensure SSTableSimpleUnsortedWriter.close() terminates if
   disk writer has crashed (CASSANDRA-8807)


2.1.4
 * Bind JMX to localhost unless explicitly configured otherwise (CASSANDRA-9085)


2.1.3
 * Fix HSHA/offheap_objects corruption (CASSANDRA-8719)
 * Upgrade libthrift to 0.9.2 (CASSANDRA-8685)
 * Don't use the shared ref in sstableloader (CASSANDRA-8704)
 * Purge internal prepared statements if related tables or
   keyspaces are dropped (CASSANDRA-8693)
 * (cqlsh) Handle unicode BOM at start of files (CASSANDRA-8638)
 * Stop compactions before exiting offline tools (CASSANDRA-8623)
 * Update tools/stress/README.txt to match current behaviour (CASSANDRA-7933)
 * Fix schema from Thrift conversion with empty metadata (CASSANDRA-8695)
 * Safer Resource Management (CASSANDRA-7705)
 * Make sure we compact highly overlapping cold sstables with
   STCS (CASSANDRA-8635)
 * rpc_interface and listen_interface generate NPE on startup when specified
   interface doesn't exist (CASSANDRA-8677)
 * Fix ArrayIndexOutOfBoundsException in nodetool cfhistograms (CASSANDRA-8514)
 * Switch from yammer metrics for nodetool cf/proxy histograms (CASSANDRA-8662)
 * Make sure we don't add tmplink files to the compaction
   strategy (CASSANDRA-8580)
 * (cqlsh) Handle maps with blob keys (CASSANDRA-8372)
 * (cqlsh) Handle DynamicCompositeType schemas correctly (CASSANDRA-8563)
 * Duplicate rows returned when in clause has repeated values (CASSANDRA-6706)
 * Add tooling to detect hot partitions (CASSANDRA-7974)
 * Fix cassandra-stress user-mode truncation of partition generation (CASSANDRA-8608)
 * Only stream from unrepaired sstables during inc repair (CASSANDRA-8267)
 * Don't allow starting multiple inc repairs on the same sstables (CASSANDRA-8316)
 * Invalidate prepared BATCH statements when related tables
   or keyspaces are dropped (CASSANDRA-8652)
 * Fix missing results in secondary index queries on collections
   with ALLOW FILTERING (CASSANDRA-8421)
 * Expose EstimatedHistogram metrics for range slices (CASSANDRA-8627)
 * (cqlsh) Escape clqshrc passwords properly (CASSANDRA-8618)
 * Fix NPE when passing wrong argument in ALTER TABLE statement (CASSANDRA-8355)
 * Pig: Refactor and deprecate CqlStorage (CASSANDRA-8599)
 * Don't reuse the same cleanup strategy for all sstables (CASSANDRA-8537)
 * Fix case-sensitivity of index name on CREATE and DROP INDEX
   statements (CASSANDRA-8365)
 * Better detection/logging for corruption in compressed sstables (CASSANDRA-8192)
 * Use the correct repairedAt value when closing writer (CASSANDRA-8570)
 * (cqlsh) Handle a schema mismatch being detected on startup (CASSANDRA-8512)
 * Properly calculate expected write size during compaction (CASSANDRA-8532)
 * Invalidate affected prepared statements when a table's columns
   are altered (CASSANDRA-7910)
 * Stress - user defined writes should populate sequentally (CASSANDRA-8524)
 * Fix regression in SSTableRewriter causing some rows to become unreadable 
   during compaction (CASSANDRA-8429)
 * Run major compactions for repaired/unrepaired in parallel (CASSANDRA-8510)
 * (cqlsh) Fix compression options in DESCRIBE TABLE output when compression
   is disabled (CASSANDRA-8288)
 * (cqlsh) Fix DESCRIBE output after keyspaces are altered (CASSANDRA-7623)
 * Make sure we set lastCompactedKey correctly (CASSANDRA-8463)
 * (cqlsh) Fix output of CONSISTENCY command (CASSANDRA-8507)
 * (cqlsh) Fixed the handling of LIST statements (CASSANDRA-8370)
 * Make sstablescrub check leveled manifest again (CASSANDRA-8432)
 * Check first/last keys in sstable when giving out positions (CASSANDRA-8458)
 * Disable mmap on Windows (CASSANDRA-6993)
 * Add missing ConsistencyLevels to cassandra-stress (CASSANDRA-8253)
 * Add auth support to cassandra-stress (CASSANDRA-7985)
 * Fix ArrayIndexOutOfBoundsException when generating error message
   for some CQL syntax errors (CASSANDRA-8455)
 * Scale memtable slab allocation logarithmically (CASSANDRA-7882)
 * cassandra-stress simultaneous inserts over same seed (CASSANDRA-7964)
 * Reduce cassandra-stress sampling memory requirements (CASSANDRA-7926)
 * Ensure memtable flush cannot expire commit log entries from its future (CASSANDRA-8383)
 * Make read "defrag" async to reclaim memtables (CASSANDRA-8459)
 * Remove tmplink files for offline compactions (CASSANDRA-8321)
 * Reduce maxHintsInProgress (CASSANDRA-8415)
 * BTree updates may call provided update function twice (CASSANDRA-8018)
 * Release sstable references after anticompaction (CASSANDRA-8386)
 * Handle abort() in SSTableRewriter properly (CASSANDRA-8320)
 * Fix high size calculations for prepared statements (CASSANDRA-8231)
 * Centralize shared executors (CASSANDRA-8055)
 * Fix filtering for CONTAINS (KEY) relations on frozen collection
   clustering columns when the query is restricted to a single
   partition (CASSANDRA-8203)
 * Do more aggressive entire-sstable TTL expiry checks (CASSANDRA-8243)
 * Add more log info if readMeter is null (CASSANDRA-8238)
 * add check of the system wall clock time at startup (CASSANDRA-8305)
 * Support for frozen collections (CASSANDRA-7859)
 * Fix overflow on histogram computation (CASSANDRA-8028)
 * Have paxos reuse the timestamp generation of normal queries (CASSANDRA-7801)
 * Fix incremental repair not remove parent session on remote (CASSANDRA-8291)
 * Improve JBOD disk utilization (CASSANDRA-7386)
 * Log failed host when preparing incremental repair (CASSANDRA-8228)
 * Force config client mode in CQLSSTableWriter (CASSANDRA-8281)
 * Fix sstableupgrade throws exception (CASSANDRA-8688)
 * Fix hang when repairing empty keyspace (CASSANDRA-8694)
Merged from 2.0:
 * Fix IllegalArgumentException in dynamic snitch (CASSANDRA-8448)
 * Add support for UPDATE ... IF EXISTS (CASSANDRA-8610)
 * Fix reversal of list prepends (CASSANDRA-8733)
 * Prevent non-zero default_time_to_live on tables with counters
   (CASSANDRA-8678)
 * Fix SSTableSimpleUnsortedWriter ConcurrentModificationException
   (CASSANDRA-8619)
 * Round up time deltas lower than 1ms in BulkLoader (CASSANDRA-8645)
 * Add batch remove iterator to ABSC (CASSANDRA-8414, 8666)
 * Fix isClientMode check in Keyspace (CASSANDRA-8687)
 * Use more efficient slice size for querying internal secondary
   index tables (CASSANDRA-8550)
 * Fix potentially returning deleted rows with range tombstone (CASSANDRA-8558)
 * Check for available disk space before starting a compaction (CASSANDRA-8562)
 * Fix DISTINCT queries with LIMITs or paging when some partitions
   contain only tombstones (CASSANDRA-8490)
 * Introduce background cache refreshing to permissions cache
   (CASSANDRA-8194)
 * Fix race condition in StreamTransferTask that could lead to
   infinite loops and premature sstable deletion (CASSANDRA-7704)
 * Add an extra version check to MigrationTask (CASSANDRA-8462)
 * Ensure SSTableWriter cleans up properly after failure (CASSANDRA-8499)
 * Increase bf true positive count on key cache hit (CASSANDRA-8525)
 * Move MeteredFlusher to its own thread (CASSANDRA-8485)
 * Fix non-distinct results in DISTNCT queries on static columns when
   paging is enabled (CASSANDRA-8087)
 * Move all hints related tasks to hints internal executor (CASSANDRA-8285)
 * Fix paging for multi-partition IN queries (CASSANDRA-8408)
 * Fix MOVED_NODE topology event never being emitted when a node
   moves its token (CASSANDRA-8373)
 * Fix validation of indexes in COMPACT tables (CASSANDRA-8156)
 * Avoid StackOverflowError when a large list of IN values
   is used for a clustering column (CASSANDRA-8410)
 * Fix NPE when writetime() or ttl() calls are wrapped by
   another function call (CASSANDRA-8451)
 * Fix NPE after dropping a keyspace (CASSANDRA-8332)
 * Fix error message on read repair timeouts (CASSANDRA-7947)
 * Default DTCS base_time_seconds changed to 60 (CASSANDRA-8417)
 * Refuse Paxos operation with more than one pending endpoint (CASSANDRA-8346, 8640)
 * Throw correct exception when trying to bind a keyspace or table
   name (CASSANDRA-6952)
 * Make HHOM.compact synchronized (CASSANDRA-8416)
 * cancel latency-sampling task when CF is dropped (CASSANDRA-8401)
 * don't block SocketThread for MessagingService (CASSANDRA-8188)
 * Increase quarantine delay on replacement (CASSANDRA-8260)
 * Expose off-heap memory usage stats (CASSANDRA-7897)
 * Ignore Paxos commits for truncated tables (CASSANDRA-7538)
 * Validate size of indexed column values (CASSANDRA-8280)
 * Make LCS split compaction results over all data directories (CASSANDRA-8329)
 * Fix some failing queries that use multi-column relations
   on COMPACT STORAGE tables (CASSANDRA-8264)
 * Fix InvalidRequestException with ORDER BY (CASSANDRA-8286)
 * Disable SSLv3 for POODLE (CASSANDRA-8265)
 * Fix millisecond timestamps in Tracing (CASSANDRA-8297)
 * Include keyspace name in error message when there are insufficient
   live nodes to stream from (CASSANDRA-8221)
 * Avoid overlap in L1 when L0 contains many nonoverlapping
   sstables (CASSANDRA-8211)
 * Improve PropertyFileSnitch logging (CASSANDRA-8183)
 * Add DC-aware sequential repair (CASSANDRA-8193)
 * Use live sstables in snapshot repair if possible (CASSANDRA-8312)
 * Fix hints serialized size calculation (CASSANDRA-8587)


2.1.2
 * (cqlsh) parse_for_table_meta errors out on queries with undefined
   grammars (CASSANDRA-8262)
 * (cqlsh) Fix SELECT ... TOKEN() function broken in C* 2.1.1 (CASSANDRA-8258)
 * Fix Cassandra crash when running on JDK8 update 40 (CASSANDRA-8209)
 * Optimize partitioner tokens (CASSANDRA-8230)
 * Improve compaction of repaired/unrepaired sstables (CASSANDRA-8004)
 * Make cache serializers pluggable (CASSANDRA-8096)
 * Fix issues with CONTAINS (KEY) queries on secondary indexes
   (CASSANDRA-8147)
 * Fix read-rate tracking of sstables for some queries (CASSANDRA-8239)
 * Fix default timestamp in QueryOptions (CASSANDRA-8246)
 * Set socket timeout when reading remote version (CASSANDRA-8188)
 * Refactor how we track live size (CASSANDRA-7852)
 * Make sure unfinished compaction files are removed (CASSANDRA-8124)
 * Fix shutdown when run as Windows service (CASSANDRA-8136)
 * Fix DESCRIBE TABLE with custom indexes (CASSANDRA-8031)
 * Fix race in RecoveryManagerTest (CASSANDRA-8176)
 * Avoid IllegalArgumentException while sorting sstables in
   IndexSummaryManager (CASSANDRA-8182)
 * Shutdown JVM on file descriptor exhaustion (CASSANDRA-7579)
 * Add 'die' policy for commit log and disk failure (CASSANDRA-7927)
 * Fix installing as service on Windows (CASSANDRA-8115)
 * Fix CREATE TABLE for CQL2 (CASSANDRA-8144)
 * Avoid boxing in ColumnStats min/max trackers (CASSANDRA-8109)
Merged from 2.0:
 * Correctly handle non-text column names in cql3 (CASSANDRA-8178)
 * Fix deletion for indexes on primary key columns (CASSANDRA-8206)
 * Add 'nodetool statusgossip' (CASSANDRA-8125)
 * Improve client notification that nodes are ready for requests (CASSANDRA-7510)
 * Handle negative timestamp in writetime method (CASSANDRA-8139)
 * Pig: Remove errant LIMIT clause in CqlNativeStorage (CASSANDRA-8166)
 * Throw ConfigurationException when hsha is used with the default
   rpc_max_threads setting of 'unlimited' (CASSANDRA-8116)
 * Allow concurrent writing of the same table in the same JVM using
   CQLSSTableWriter (CASSANDRA-7463)
 * Fix totalDiskSpaceUsed calculation (CASSANDRA-8205)


2.1.1
 * Fix spin loop in AtomicSortedColumns (CASSANDRA-7546)
 * Dont notify when replacing tmplink files (CASSANDRA-8157)
 * Fix validation with multiple CONTAINS clause (CASSANDRA-8131)
 * Fix validation of collections in TriggerExecutor (CASSANDRA-8146)
 * Fix IllegalArgumentException when a list of IN values containing tuples
   is passed as a single arg to a prepared statement with the v1 or v2
   protocol (CASSANDRA-8062)
 * Fix ClassCastException in DISTINCT query on static columns with
   query paging (CASSANDRA-8108)
 * Fix NPE on null nested UDT inside a set (CASSANDRA-8105)
 * Fix exception when querying secondary index on set items or map keys
   when some clustering columns are specified (CASSANDRA-8073)
 * Send proper error response when there is an error during native
   protocol message decode (CASSANDRA-8118)
 * Gossip should ignore generation numbers too far in the future (CASSANDRA-8113)
 * Fix NPE when creating a table with frozen sets, lists (CASSANDRA-8104)
 * Fix high memory use due to tracking reads on incrementally opened sstable
   readers (CASSANDRA-8066)
 * Fix EXECUTE request with skipMetadata=false returning no metadata
   (CASSANDRA-8054)
 * Allow concurrent use of CQLBulkOutputFormat (CASSANDRA-7776)
 * Shutdown JVM on OOM (CASSANDRA-7507)
 * Upgrade netty version and enable epoll event loop (CASSANDRA-7761)
 * Don't duplicate sstables smaller than split size when using
   the sstablesplitter tool (CASSANDRA-7616)
 * Avoid re-parsing already prepared statements (CASSANDRA-7923)
 * Fix some Thrift slice deletions and updates of COMPACT STORAGE
   tables with some clustering columns omitted (CASSANDRA-7990)
 * Fix filtering for CONTAINS on sets (CASSANDRA-8033)
 * Properly track added size (CASSANDRA-7239)
 * Allow compilation in java 8 (CASSANDRA-7208)
 * Fix Assertion error on RangeTombstoneList diff (CASSANDRA-8013)
 * Release references to overlapping sstables during compaction (CASSANDRA-7819)
 * Send notification when opening compaction results early (CASSANDRA-8034)
 * Make native server start block until properly bound (CASSANDRA-7885)
 * (cqlsh) Fix IPv6 support (CASSANDRA-7988)
 * Ignore fat clients when checking for endpoint collision (CASSANDRA-7939)
 * Make sstablerepairedset take a list of files (CASSANDRA-7995)
 * (cqlsh) Tab completeion for indexes on map keys (CASSANDRA-7972)
 * (cqlsh) Fix UDT field selection in select clause (CASSANDRA-7891)
 * Fix resource leak in event of corrupt sstable
 * (cqlsh) Add command line option for cqlshrc file path (CASSANDRA-7131)
 * Provide visibility into prepared statements churn (CASSANDRA-7921, CASSANDRA-7930)
 * Invalidate prepared statements when their keyspace or table is
   dropped (CASSANDRA-7566)
 * cassandra-stress: fix support for NetworkTopologyStrategy (CASSANDRA-7945)
 * Fix saving caches when a table is dropped (CASSANDRA-7784)
 * Add better error checking of new stress profile (CASSANDRA-7716)
 * Use ThreadLocalRandom and remove FBUtilities.threadLocalRandom (CASSANDRA-7934)
 * Prevent operator mistakes due to simultaneous bootstrap (CASSANDRA-7069)
 * cassandra-stress supports whitelist mode for node config (CASSANDRA-7658)
 * GCInspector more closely tracks GC; cassandra-stress and nodetool report it (CASSANDRA-7916)
 * nodetool won't output bogus ownership info without a keyspace (CASSANDRA-7173)
 * Add human readable option to nodetool commands (CASSANDRA-5433)
 * Don't try to set repairedAt on old sstables (CASSANDRA-7913)
 * Add metrics for tracking PreparedStatement use (CASSANDRA-7719)
 * (cqlsh) tab-completion for triggers (CASSANDRA-7824)
 * (cqlsh) Support for query paging (CASSANDRA-7514)
 * (cqlsh) Show progress of COPY operations (CASSANDRA-7789)
 * Add syntax to remove multiple elements from a map (CASSANDRA-6599)
 * Support non-equals conditions in lightweight transactions (CASSANDRA-6839)
 * Add IF [NOT] EXISTS to create/drop triggers (CASSANDRA-7606)
 * (cqlsh) Display the current logged-in user (CASSANDRA-7785)
 * (cqlsh) Don't ignore CTRL-C during COPY FROM execution (CASSANDRA-7815)
 * (cqlsh) Order UDTs according to cross-type dependencies in DESCRIBE
   output (CASSANDRA-7659)
 * (cqlsh) Fix handling of CAS statement results (CASSANDRA-7671)
 * (cqlsh) COPY TO/FROM improvements (CASSANDRA-7405)
 * Support list index operations with conditions (CASSANDRA-7499)
 * Add max live/tombstoned cells to nodetool cfstats output (CASSANDRA-7731)
 * Validate IPv6 wildcard addresses properly (CASSANDRA-7680)
 * (cqlsh) Error when tracing query (CASSANDRA-7613)
 * Avoid IOOBE when building SyntaxError message snippet (CASSANDRA-7569)
 * SSTableExport uses correct validator to create string representation of partition
   keys (CASSANDRA-7498)
 * Avoid NPEs when receiving type changes for an unknown keyspace (CASSANDRA-7689)
 * Add support for custom 2i validation (CASSANDRA-7575)
 * Pig support for hadoop CqlInputFormat (CASSANDRA-6454)
 * Add listen_interface and rpc_interface options (CASSANDRA-7417)
 * Improve schema merge performance (CASSANDRA-7444)
 * Adjust MT depth based on # of partition validating (CASSANDRA-5263)
 * Optimise NativeCell comparisons (CASSANDRA-6755)
 * Configurable client timeout for cqlsh (CASSANDRA-7516)
 * Include snippet of CQL query near syntax error in messages (CASSANDRA-7111)
 * Make repair -pr work with -local (CASSANDRA-7450)
 * Fix error in sstableloader with -cph > 1 (CASSANDRA-8007)
 * Fix snapshot repair error on indexed tables (CASSANDRA-8020)
 * Do not exit nodetool repair when receiving JMX NOTIF_LOST (CASSANDRA-7909)
 * Stream to private IP when available (CASSANDRA-8084)
Merged from 2.0:
 * Reject conditions on DELETE unless full PK is given (CASSANDRA-6430)
 * Properly reject the token function DELETE (CASSANDRA-7747)
 * Force batchlog replay before decommissioning a node (CASSANDRA-7446)
 * Fix hint replay with many accumulated expired hints (CASSANDRA-6998)
 * Fix duplicate results in DISTINCT queries on static columns with query
   paging (CASSANDRA-8108)
 * Add DateTieredCompactionStrategy (CASSANDRA-6602)
 * Properly validate ascii and utf8 string literals in CQL queries (CASSANDRA-8101)
 * (cqlsh) Fix autocompletion for alter keyspace (CASSANDRA-8021)
 * Create backup directories for commitlog archiving during startup (CASSANDRA-8111)
 * Reduce totalBlockFor() for LOCAL_* consistency levels (CASSANDRA-8058)
 * Fix merging schemas with re-dropped keyspaces (CASSANDRA-7256)
 * Fix counters in supercolumns during live upgrades from 1.2 (CASSANDRA-7188)
 * Notify DT subscribers when a column family is truncated (CASSANDRA-8088)
 * Add sanity check of $JAVA on startup (CASSANDRA-7676)
 * Schedule fat client schema pull on join (CASSANDRA-7993)
 * Don't reset nodes' versions when closing IncomingTcpConnections
   (CASSANDRA-7734)
 * Record the real messaging version in all cases in OutboundTcpConnection
   (CASSANDRA-8057)
 * SSL does not work in cassandra-cli (CASSANDRA-7899)
 * Fix potential exception when using ReversedType in DynamicCompositeType
   (CASSANDRA-7898)
 * Better validation of collection values (CASSANDRA-7833)
 * Track min/max timestamps correctly (CASSANDRA-7969)
 * Fix possible overflow while sorting CL segments for replay (CASSANDRA-7992)
 * Increase nodetool Xmx (CASSANDRA-7956)
 * Archive any commitlog segments present at startup (CASSANDRA-6904)
 * CrcCheckChance should adjust based on live CFMetadata not 
   sstable metadata (CASSANDRA-7978)
 * token() should only accept columns in the partitioning
   key order (CASSANDRA-6075)
 * Add method to invalidate permission cache via JMX (CASSANDRA-7977)
 * Allow propagating multiple gossip states atomically (CASSANDRA-6125)
 * Log exceptions related to unclean native protocol client disconnects
   at DEBUG or INFO (CASSANDRA-7849)
 * Allow permissions cache to be set via JMX (CASSANDRA-7698)
 * Include schema_triggers CF in readable system resources (CASSANDRA-7967)
 * Fix RowIndexEntry to report correct serializedSize (CASSANDRA-7948)
 * Make CQLSSTableWriter sync within partitions (CASSANDRA-7360)
 * Potentially use non-local replicas in CqlConfigHelper (CASSANDRA-7906)
 * Explicitly disallow mixing multi-column and single-column
   relations on clustering columns (CASSANDRA-7711)
 * Better error message when condition is set on PK column (CASSANDRA-7804)
 * Don't send schema change responses and events for no-op DDL
   statements (CASSANDRA-7600)
 * (Hadoop) fix cluster initialisation for a split fetching (CASSANDRA-7774)
 * Throw InvalidRequestException when queries contain relations on entire
   collection columns (CASSANDRA-7506)
 * (cqlsh) enable CTRL-R history search with libedit (CASSANDRA-7577)
 * (Hadoop) allow ACFRW to limit nodes to local DC (CASSANDRA-7252)
 * (cqlsh) cqlsh should automatically disable tracing when selecting
   from system_traces (CASSANDRA-7641)
 * (Hadoop) Add CqlOutputFormat (CASSANDRA-6927)
 * Don't depend on cassandra config for nodetool ring (CASSANDRA-7508)
 * (cqlsh) Fix failing cqlsh formatting tests (CASSANDRA-7703)
 * Fix IncompatibleClassChangeError from hadoop2 (CASSANDRA-7229)
 * Add 'nodetool sethintedhandoffthrottlekb' (CASSANDRA-7635)
 * (cqlsh) Add tab-completion for CREATE/DROP USER IF [NOT] EXISTS (CASSANDRA-7611)
 * Catch errors when the JVM pulls the rug out from GCInspector (CASSANDRA-5345)
 * cqlsh fails when version number parts are not int (CASSANDRA-7524)
 * Fix NPE when table dropped during streaming (CASSANDRA-7946)
 * Fix wrong progress when streaming uncompressed (CASSANDRA-7878)
 * Fix possible infinite loop in creating repair range (CASSANDRA-7983)
 * Fix unit in nodetool for streaming throughput (CASSANDRA-7375)
Merged from 1.2:
 * Don't index tombstones (CASSANDRA-7828)
 * Improve PasswordAuthenticator default super user setup (CASSANDRA-7788)


2.1.0
 * (cqlsh) Removed "ALTER TYPE <name> RENAME TO <name>" from tab-completion
   (CASSANDRA-7895)
 * Fixed IllegalStateException in anticompaction (CASSANDRA-7892)
 * cqlsh: DESCRIBE support for frozen UDTs, tuples (CASSANDRA-7863)
 * Avoid exposing internal classes over JMX (CASSANDRA-7879)
 * Add null check for keys when freezing collection (CASSANDRA-7869)
 * Improve stress workload realism (CASSANDRA-7519)


2.1.0-rc7
 * Add frozen keyword and require UDT to be frozen (CASSANDRA-7857)
 * Track added sstable size correctly (CASSANDRA-7239)
 * (cqlsh) Fix case insensitivity (CASSANDRA-7834)
 * Fix failure to stream ranges when moving (CASSANDRA-7836)
 * Correctly remove tmplink files (CASSANDRA-7803)
 * (cqlsh) Fix column name formatting for functions, CAS operations,
   and UDT field selections (CASSANDRA-7806)
 * (cqlsh) Fix COPY FROM handling of null/empty primary key
   values (CASSANDRA-7792)
 * Fix ordering of static cells (CASSANDRA-7763)
Merged from 2.0:
 * Forbid re-adding dropped counter columns (CASSANDRA-7831)
 * Fix CFMetaData#isThriftCompatible() for PK-only tables (CASSANDRA-7832)
 * Always reject inequality on the partition key without token()
   (CASSANDRA-7722)
 * Always send Paxos commit to all replicas (CASSANDRA-7479)
 * Make disruptor_thrift_server invocation pool configurable (CASSANDRA-7594)
 * Make repair no-op when RF=1 (CASSANDRA-7864)


2.0.10
 * Don't send schema change responses and events for no-op DDL
   statements (CASSANDRA-7600)
 * (Hadoop) fix cluster initialisation for a split fetching (CASSANDRA-7774)
 * Configure system.paxos with LeveledCompactionStrategy (CASSANDRA-7753)
 * Fix ALTER clustering column type from DateType to TimestampType when
   using DESC clustering order (CASSANRDA-7797)
 * Throw EOFException if we run out of chunks in compressed datafile
   (CASSANDRA-7664)
 * Fix PRSI handling of CQL3 row markers for row cleanup (CASSANDRA-7787)
 * Fix dropping collection when it's the last regular column (CASSANDRA-7744)
 * Properly reject operations on list index with conditions (CASSANDRA-7499)
 * Make StreamReceiveTask thread safe and gc friendly (CASSANDRA-7795)
 * Validate empty cell names from counter updates (CASSANDRA-7798)
Merged from 1.2:
 * Don't allow compacted sstables to be marked as compacting (CASSANDRA-7145)
 * Track expired tombstones (CASSANDRA-7810)


2.1.0-rc6
 * Fix OOM issue from netty caching over time (CASSANDRA-7743)
 * json2sstable couldn't import JSON for CQL table (CASSANDRA-7477)
 * Invalidate all caches on table drop (CASSANDRA-7561)
 * Skip strict endpoint selection for ranges if RF == nodes (CASSANRA-7765)
 * Fix Thrift range filtering without 2ary index lookups (CASSANDRA-7741)
 * Add tracing entries about concurrent range requests (CASSANDRA-7599)
 * (cqlsh) Fix DESCRIBE for NTS keyspaces (CASSANDRA-7729)
 * Remove netty buffer ref-counting (CASSANDRA-7735)
 * Pass mutated cf to index updater for use by PRSI (CASSANDRA-7742)
 * Include stress yaml example in release and deb (CASSANDRA-7717)
 * workaround for netty issue causing corrupted data off the wire (CASSANDRA-7695)
 * cqlsh DESC CLUSTER fails retrieving ring information (CASSANDRA-7687)
 * Fix binding null values inside UDT (CASSANDRA-7685)
 * Fix UDT field selection with empty fields (CASSANDRA-7670)
 * Bogus deserialization of static cells from sstable (CASSANDRA-7684)
 * Fix NPE on compaction leftover cleanup for dropped table (CASSANDRA-7770)
Merged from 2.0:
 * (cqlsh) Wait up to 10 sec for a tracing session (CASSANDRA-7222)
 * Fix NPE in FileCacheService.sizeInBytes (CASSANDRA-7756)
 * Remove duplicates from StorageService.getJoiningNodes (CASSANDRA-7478)
 * Clone token map outside of hot gossip loops (CASSANDRA-7758)
 * Fix MS expiring map timeout for Paxos messages (CASSANDRA-7752)
 * Do not flush on truncate if durable_writes is false (CASSANDRA-7750)
 * Give CRR a default input_cql Statement (CASSANDRA-7226)
 * Better error message when adding a collection with the same name
   than a previously dropped one (CASSANDRA-6276)
 * Fix validation when adding static columns (CASSANDRA-7730)
 * (Thrift) fix range deletion of supercolumns (CASSANDRA-7733)
 * Fix potential AssertionError in RangeTombstoneList (CASSANDRA-7700)
 * Validate arguments of blobAs* functions (CASSANDRA-7707)
 * Fix potential AssertionError with 2ndary indexes (CASSANDRA-6612)
 * Avoid logging CompactionInterrupted at ERROR (CASSANDRA-7694)
 * Minor leak in sstable2jon (CASSANDRA-7709)
 * Add cassandra.auto_bootstrap system property (CASSANDRA-7650)
 * Update java driver (for hadoop) (CASSANDRA-7618)
 * Remove CqlPagingRecordReader/CqlPagingInputFormat (CASSANDRA-7570)
 * Support connecting to ipv6 jmx with nodetool (CASSANDRA-7669)


2.1.0-rc5
 * Reject counters inside user types (CASSANDRA-7672)
 * Switch to notification-based GCInspector (CASSANDRA-7638)
 * (cqlsh) Handle nulls in UDTs and tuples correctly (CASSANDRA-7656)
 * Don't use strict consistency when replacing (CASSANDRA-7568)
 * Fix min/max cell name collection on 2.0 SSTables with range
   tombstones (CASSANDRA-7593)
 * Tolerate min/max cell names of different lengths (CASSANDRA-7651)
 * Filter cached results correctly (CASSANDRA-7636)
 * Fix tracing on the new SEPExecutor (CASSANDRA-7644)
 * Remove shuffle and taketoken (CASSANDRA-7601)
 * Clean up Windows batch scripts (CASSANDRA-7619)
 * Fix native protocol drop user type notification (CASSANDRA-7571)
 * Give read access to system.schema_usertypes to all authenticated users
   (CASSANDRA-7578)
 * (cqlsh) Fix cqlsh display when zero rows are returned (CASSANDRA-7580)
 * Get java version correctly when JAVA_TOOL_OPTIONS is set (CASSANDRA-7572)
 * Fix NPE when dropping index from non-existent keyspace, AssertionError when
   dropping non-existent index with IF EXISTS (CASSANDRA-7590)
 * Fix sstablelevelresetter hang (CASSANDRA-7614)
 * (cqlsh) Fix deserialization of blobs (CASSANDRA-7603)
 * Use "keyspace updated" schema change message for UDT changes in v1 and
   v2 protocols (CASSANDRA-7617)
 * Fix tracing of range slices and secondary index lookups that are local
   to the coordinator (CASSANDRA-7599)
 * Set -Dcassandra.storagedir for all tool shell scripts (CASSANDRA-7587)
 * Don't swap max/min col names when mutating sstable metadata (CASSANDRA-7596)
 * (cqlsh) Correctly handle paged result sets (CASSANDRA-7625)
 * (cqlsh) Improve waiting for a trace to complete (CASSANDRA-7626)
 * Fix tracing of concurrent range slices and 2ary index queries (CASSANDRA-7626)
 * Fix scrub against collection type (CASSANDRA-7665)
Merged from 2.0:
 * Set gc_grace_seconds to seven days for system schema tables (CASSANDRA-7668)
 * SimpleSeedProvider no longer caches seeds forever (CASSANDRA-7663)
 * Always flush on truncate (CASSANDRA-7511)
 * Fix ReversedType(DateType) mapping to native protocol (CASSANDRA-7576)
 * Always merge ranges owned by a single node (CASSANDRA-6930)
 * Track max/min timestamps for range tombstones (CASSANDRA-7647)
 * Fix NPE when listing saved caches dir (CASSANDRA-7632)


2.1.0-rc4
 * Fix word count hadoop example (CASSANDRA-7200)
 * Updated memtable_cleanup_threshold and memtable_flush_writers defaults 
   (CASSANDRA-7551)
 * (Windows) fix startup when WMI memory query fails (CASSANDRA-7505)
 * Anti-compaction proceeds if any part of the repair failed (CASANDRA-7521)
 * Add missing table name to DROP INDEX responses and notifications (CASSANDRA-7539)
 * Bump CQL version to 3.2.0 and update CQL documentation (CASSANDRA-7527)
 * Fix configuration error message when running nodetool ring (CASSANDRA-7508)
 * Support conditional updates, tuple type, and the v3 protocol in cqlsh (CASSANDRA-7509)
 * Handle queries on multiple secondary index types (CASSANDRA-7525)
 * Fix cqlsh authentication with v3 native protocol (CASSANDRA-7564)
 * Fix NPE when unknown prepared statement ID is used (CASSANDRA-7454)
Merged from 2.0:
 * (Windows) force range-based repair to non-sequential mode (CASSANDRA-7541)
 * Fix range merging when DES scores are zero (CASSANDRA-7535)
 * Warn when SSL certificates have expired (CASSANDRA-7528)
 * Fix error when doing reversed queries with static columns (CASSANDRA-7490)
Merged from 1.2:
 * Set correct stream ID on responses when non-Exception Throwables
   are thrown while handling native protocol messages (CASSANDRA-7470)


2.1.0-rc3
 * Consider expiry when reconciling otherwise equal cells (CASSANDRA-7403)
 * Introduce CQL support for stress tool (CASSANDRA-6146)
 * Fix ClassCastException processing expired messages (CASSANDRA-7496)
 * Fix prepared marker for collections inside UDT (CASSANDRA-7472)
 * Remove left-over populate_io_cache_on_flush and replicate_on_write
   uses (CASSANDRA-7493)
 * (Windows) handle spaces in path names (CASSANDRA-7451)
 * Ensure writes have completed after dropping a table, before recycling
   commit log segments (CASSANDRA-7437)
 * Remove left-over rows_per_partition_to_cache (CASSANDRA-7493)
 * Fix error when CONTAINS is used with a bind marker (CASSANDRA-7502)
 * Properly reject unknown UDT field (CASSANDRA-7484)
Merged from 2.0:
 * Fix CC#collectTimeOrderedData() tombstone optimisations (CASSANDRA-7394)
 * Support DISTINCT for static columns and fix behaviour when DISTINC is
   not use (CASSANDRA-7305).
 * Workaround JVM NPE on JMX bind failure (CASSANDRA-7254)
 * Fix race in FileCacheService RemovalListener (CASSANDRA-7278)
 * Fix inconsistent use of consistencyForCommit that allowed LOCAL_QUORUM
   operations to incorrect become full QUORUM (CASSANDRA-7345)
 * Properly handle unrecognized opcodes and flags (CASSANDRA-7440)
 * (Hadoop) close CqlRecordWriter clients when finished (CASSANDRA-7459)
 * Commit disk failure policy (CASSANDRA-7429)
 * Make sure high level sstables get compacted (CASSANDRA-7414)
 * Fix AssertionError when using empty clustering columns and static columns
   (CASSANDRA-7455)
 * Add option to disable STCS in L0 (CASSANDRA-6621)
 * Upgrade to snappy-java 1.0.5.2 (CASSANDRA-7476)


2.1.0-rc2
 * Fix heap size calculation for CompoundSparseCellName and 
   CompoundSparseCellName.WithCollection (CASSANDRA-7421)
 * Allow counter mutations in UNLOGGED batches (CASSANDRA-7351)
 * Modify reconcile logic to always pick a tombstone over a counter cell
   (CASSANDRA-7346)
 * Avoid incremental compaction on Windows (CASSANDRA-7365)
 * Fix exception when querying a composite-keyed table with a collection index
   (CASSANDRA-7372)
 * Use node's host id in place of counter ids (CASSANDRA-7366)
 * Fix error when doing reversed queries with static columns (CASSANDRA-7490)
 * Backport CASSANDRA-6747 (CASSANDRA-7560)
 * Track max/min timestamps for range tombstones (CASSANDRA-7647)
 * Fix NPE when listing saved caches dir (CASSANDRA-7632)
 * Fix sstableloader unable to connect encrypted node (CASSANDRA-7585)
Merged from 1.2:
 * Clone token map outside of hot gossip loops (CASSANDRA-7758)
 * Add stop method to EmbeddedCassandraService (CASSANDRA-7595)
 * Support connecting to ipv6 jmx with nodetool (CASSANDRA-7669)
 * Set gc_grace_seconds to seven days for system schema tables (CASSANDRA-7668)
 * SimpleSeedProvider no longer caches seeds forever (CASSANDRA-7663)
 * Set correct stream ID on responses when non-Exception Throwables
   are thrown while handling native protocol messages (CASSANDRA-7470)
 * Fix row size miscalculation in LazilyCompactedRow (CASSANDRA-7543)
 * Fix race in background compaction check (CASSANDRA-7745)
 * Don't clear out range tombstones during compaction (CASSANDRA-7808)


2.1.0-rc1
 * Revert flush directory (CASSANDRA-6357)
 * More efficient executor service for fast operations (CASSANDRA-4718)
 * Move less common tools into a new cassandra-tools package (CASSANDRA-7160)
 * Support more concurrent requests in native protocol (CASSANDRA-7231)
 * Add tab-completion to debian nodetool packaging (CASSANDRA-6421)
 * Change concurrent_compactors defaults (CASSANDRA-7139)
 * Add PowerShell Windows launch scripts (CASSANDRA-7001)
 * Make commitlog archive+restore more robust (CASSANDRA-6974)
 * Fix marking commitlogsegments clean (CASSANDRA-6959)
 * Add snapshot "manifest" describing files included (CASSANDRA-6326)
 * Parallel streaming for sstableloader (CASSANDRA-3668)
 * Fix bugs in supercolumns handling (CASSANDRA-7138)
 * Fix ClassClassException on composite dense tables (CASSANDRA-7112)
 * Cleanup and optimize collation and slice iterators (CASSANDRA-7107)
 * Upgrade NBHM lib (CASSANDRA-7128)
 * Optimize netty server (CASSANDRA-6861)
 * Fix repair hang when given CF does not exist (CASSANDRA-7189)
 * Allow c* to be shutdown in an embedded mode (CASSANDRA-5635)
 * Add server side batching to native transport (CASSANDRA-5663)
 * Make batchlog replay asynchronous (CASSANDRA-6134)
 * remove unused classes (CASSANDRA-7197)
 * Limit user types to the keyspace they are defined in (CASSANDRA-6643)
 * Add validate method to CollectionType (CASSANDRA-7208)
 * New serialization format for UDT values (CASSANDRA-7209, CASSANDRA-7261)
 * Fix nodetool netstats (CASSANDRA-7270)
 * Fix potential ClassCastException in HintedHandoffManager (CASSANDRA-7284)
 * Use prepared statements internally (CASSANDRA-6975)
 * Fix broken paging state with prepared statement (CASSANDRA-7120)
 * Fix IllegalArgumentException in CqlStorage (CASSANDRA-7287)
 * Allow nulls/non-existant fields in UDT (CASSANDRA-7206)
 * Add Thrift MultiSliceRequest (CASSANDRA-6757, CASSANDRA-7027)
 * Handle overlapping MultiSlices (CASSANDRA-7279)
 * Fix DataOutputTest on Windows (CASSANDRA-7265)
 * Embedded sets in user defined data-types are not updating (CASSANDRA-7267)
 * Add tuple type to CQL/native protocol (CASSANDRA-7248)
 * Fix CqlPagingRecordReader on tables with few rows (CASSANDRA-7322)
Merged from 2.0:
 * Copy compaction options to make sure they are reloaded (CASSANDRA-7290)
 * Add option to do more aggressive tombstone compactions (CASSANDRA-6563)
 * Don't try to compact already-compacting files in HHOM (CASSANDRA-7288)
 * Always reallocate buffers in HSHA (CASSANDRA-6285)
 * (Hadoop) support authentication in CqlRecordReader (CASSANDRA-7221)
 * (Hadoop) Close java driver Cluster in CQLRR.close (CASSANDRA-7228)
 * Warn when 'USING TIMESTAMP' is used on a CAS BATCH (CASSANDRA-7067)
 * return all cpu values from BackgroundActivityMonitor.readAndCompute (CASSANDRA-7183)
 * Correctly delete scheduled range xfers (CASSANDRA-7143)
 * return all cpu values from BackgroundActivityMonitor.readAndCompute (CASSANDRA-7183)  
 * reduce garbage creation in calculatePendingRanges (CASSANDRA-7191)
 * fix c* launch issues on Russian os's due to output of linux 'free' cmd (CASSANDRA-6162)
 * Fix disabling autocompaction (CASSANDRA-7187)
 * Fix potential NumberFormatException when deserializing IntegerType (CASSANDRA-7088)
 * cqlsh can't tab-complete disabling compaction (CASSANDRA-7185)
 * cqlsh: Accept and execute CQL statement(s) from command-line parameter (CASSANDRA-7172)
 * Fix IllegalStateException in CqlPagingRecordReader (CASSANDRA-7198)
 * Fix the InvertedIndex trigger example (CASSANDRA-7211)
 * Add --resolve-ip option to 'nodetool ring' (CASSANDRA-7210)
 * reduce garbage on codec flag deserialization (CASSANDRA-7244) 
 * Fix duplicated error messages on directory creation error at startup (CASSANDRA-5818)
 * Proper null handle for IF with map element access (CASSANDRA-7155)
 * Improve compaction visibility (CASSANDRA-7242)
 * Correctly delete scheduled range xfers (CASSANDRA-7143)
 * Make batchlog replica selection rack-aware (CASSANDRA-6551)
 * Fix CFMetaData#getColumnDefinitionFromColumnName() (CASSANDRA-7074)
 * Fix writetime/ttl functions for static columns (CASSANDRA-7081)
 * Suggest CTRL-C or semicolon after three blank lines in cqlsh (CASSANDRA-7142)
 * Fix 2ndary index queries with DESC clustering order (CASSANDRA-6950)
 * Invalid key cache entries on DROP (CASSANDRA-6525)
 * Fix flapping RecoveryManagerTest (CASSANDRA-7084)
 * Add missing iso8601 patterns for date strings (CASSANDRA-6973)
 * Support selecting multiple rows in a partition using IN (CASSANDRA-6875)
 * Add authentication support to shuffle (CASSANDRA-6484)
 * Swap local and global default read repair chances (CASSANDRA-7320)
 * Add conditional CREATE/DROP USER support (CASSANDRA-7264)
 * Cqlsh counts non-empty lines for "Blank lines" warning (CASSANDRA-7325)
Merged from 1.2:
 * Add Cloudstack snitch (CASSANDRA-7147)
 * Update system.peers correctly when relocating tokens (CASSANDRA-7126)
 * Add Google Compute Engine snitch (CASSANDRA-7132)
 * remove duplicate query for local tokens (CASSANDRA-7182)
 * exit CQLSH with error status code if script fails (CASSANDRA-6344)
 * Fix bug with some IN queries missig results (CASSANDRA-7105)
 * Fix availability validation for LOCAL_ONE CL (CASSANDRA-7319)
 * Hint streaming can cause decommission to fail (CASSANDRA-7219)


2.1.0-beta2
 * Increase default CL space to 8GB (CASSANDRA-7031)
 * Add range tombstones to read repair digests (CASSANDRA-6863)
 * Fix BTree.clear for large updates (CASSANDRA-6943)
 * Fail write instead of logging a warning when unable to append to CL
   (CASSANDRA-6764)
 * Eliminate possibility of CL segment appearing twice in active list 
   (CASSANDRA-6557)
 * Apply DONTNEED fadvise to commitlog segments (CASSANDRA-6759)
 * Switch CRC component to Adler and include it for compressed sstables 
   (CASSANDRA-4165)
 * Allow cassandra-stress to set compaction strategy options (CASSANDRA-6451)
 * Add broadcast_rpc_address option to cassandra.yaml (CASSANDRA-5899)
 * Auto reload GossipingPropertyFileSnitch config (CASSANDRA-5897)
 * Fix overflow of memtable_total_space_in_mb (CASSANDRA-6573)
 * Fix ABTC NPE and apply update function correctly (CASSANDRA-6692)
 * Allow nodetool to use a file or prompt for password (CASSANDRA-6660)
 * Fix AIOOBE when concurrently accessing ABSC (CASSANDRA-6742)
 * Fix assertion error in ALTER TYPE RENAME (CASSANDRA-6705)
 * Scrub should not always clear out repaired status (CASSANDRA-5351)
 * Improve handling of range tombstone for wide partitions (CASSANDRA-6446)
 * Fix ClassCastException for compact table with composites (CASSANDRA-6738)
 * Fix potentially repairing with wrong nodes (CASSANDRA-6808)
 * Change caching option syntax (CASSANDRA-6745)
 * Fix stress to do proper counter reads (CASSANDRA-6835)
 * Fix help message for stress counter_write (CASSANDRA-6824)
 * Fix stress smart Thrift client to pick servers correctly (CASSANDRA-6848)
 * Add logging levels (minimal, normal or verbose) to stress tool (CASSANDRA-6849)
 * Fix race condition in Batch CLE (CASSANDRA-6860)
 * Improve cleanup/scrub/upgradesstables failure handling (CASSANDRA-6774)
 * ByteBuffer write() methods for serializing sstables (CASSANDRA-6781)
 * Proper compare function for CollectionType (CASSANDRA-6783)
 * Update native server to Netty 4 (CASSANDRA-6236)
 * Fix off-by-one error in stress (CASSANDRA-6883)
 * Make OpOrder AutoCloseable (CASSANDRA-6901)
 * Remove sync repair JMX interface (CASSANDRA-6900)
 * Add multiple memory allocation options for memtables (CASSANDRA-6689, 6694)
 * Remove adjusted op rate from stress output (CASSANDRA-6921)
 * Add optimized CF.hasColumns() implementations (CASSANDRA-6941)
 * Serialize batchlog mutations with the version of the target node
   (CASSANDRA-6931)
 * Optimize CounterColumn#reconcile() (CASSANDRA-6953)
 * Properly remove 1.2 sstable support in 2.1 (CASSANDRA-6869)
 * Lock counter cells, not partitions (CASSANDRA-6880)
 * Track presence of legacy counter shards in sstables (CASSANDRA-6888)
 * Ensure safe resource cleanup when replacing sstables (CASSANDRA-6912)
 * Add failure handler to async callback (CASSANDRA-6747)
 * Fix AE when closing SSTable without releasing reference (CASSANDRA-7000)
 * Clean up IndexInfo on keyspace/table drops (CASSANDRA-6924)
 * Only snapshot relative SSTables when sequential repair (CASSANDRA-7024)
 * Require nodetool rebuild_index to specify index names (CASSANDRA-7038)
 * fix cassandra stress errors on reads with native protocol (CASSANDRA-7033)
 * Use OpOrder to guard sstable references for reads (CASSANDRA-6919)
 * Preemptive opening of compaction result (CASSANDRA-6916)
 * Multi-threaded scrub/cleanup/upgradesstables (CASSANDRA-5547)
 * Optimize cellname comparison (CASSANDRA-6934)
 * Native protocol v3 (CASSANDRA-6855)
 * Optimize Cell liveness checks and clean up Cell (CASSANDRA-7119)
 * Support consistent range movements (CASSANDRA-2434)
Merged from 2.0:
 * Avoid race-prone second "scrub" of system keyspace (CASSANDRA-6797)
 * Pool CqlRecordWriter clients by inetaddress rather than Range
   (CASSANDRA-6665)
 * Fix compaction_history timestamps (CASSANDRA-6784)
 * Compare scores of full replica ordering in DES (CASSANDRA-6683)
 * fix CME in SessionInfo updateProgress affecting netstats (CASSANDRA-6577)
 * Allow repairing between specific replicas (CASSANDRA-6440)
 * Allow per-dc enabling of hints (CASSANDRA-6157)
 * Add compatibility for Hadoop 0.2.x (CASSANDRA-5201)
 * Fix EstimatedHistogram races (CASSANDRA-6682)
 * Failure detector correctly converts initial value to nanos (CASSANDRA-6658)
 * Add nodetool taketoken to relocate vnodes (CASSANDRA-4445)
 * Expose bulk loading progress over JMX (CASSANDRA-4757)
 * Correctly handle null with IF conditions and TTL (CASSANDRA-6623)
 * Account for range/row tombstones in tombstone drop
   time histogram (CASSANDRA-6522)
 * Stop CommitLogSegment.close() from calling sync() (CASSANDRA-6652)
 * Make commitlog failure handling configurable (CASSANDRA-6364)
 * Avoid overlaps in LCS (CASSANDRA-6688)
 * Improve support for paginating over composites (CASSANDRA-4851)
 * Fix count(*) queries in a mixed cluster (CASSANDRA-6707)
 * Improve repair tasks(snapshot, differencing) concurrency (CASSANDRA-6566)
 * Fix replaying pre-2.0 commit logs (CASSANDRA-6714)
 * Add static columns to CQL3 (CASSANDRA-6561)
 * Optimize single partition batch statements (CASSANDRA-6737)
 * Disallow post-query re-ordering when paging (CASSANDRA-6722)
 * Fix potential paging bug with deleted columns (CASSANDRA-6748)
 * Fix NPE on BulkLoader caused by losing StreamEvent (CASSANDRA-6636)
 * Fix truncating compression metadata (CASSANDRA-6791)
 * Add CMSClassUnloadingEnabled JVM option (CASSANDRA-6541)
 * Catch memtable flush exceptions during shutdown (CASSANDRA-6735)
 * Fix upgradesstables NPE for non-CF-based indexes (CASSANDRA-6645)
 * Fix UPDATE updating PRIMARY KEY columns implicitly (CASSANDRA-6782)
 * Fix IllegalArgumentException when updating from 1.2 with SuperColumns
   (CASSANDRA-6733)
 * FBUtilities.singleton() should use the CF comparator (CASSANDRA-6778)
 * Fix CQLSStableWriter.addRow(Map<String, Object>) (CASSANDRA-6526)
 * Fix HSHA server introducing corrupt data (CASSANDRA-6285)
 * Fix CAS conditions for COMPACT STORAGE tables (CASSANDRA-6813)
 * Starting threads in OutboundTcpConnectionPool constructor causes race conditions (CASSANDRA-7177)
 * Allow overriding cassandra-rackdc.properties file (CASSANDRA-7072)
 * Set JMX RMI port to 7199 (CASSANDRA-7087)
 * Use LOCAL_QUORUM for data reads at LOCAL_SERIAL (CASSANDRA-6939)
 * Log a warning for large batches (CASSANDRA-6487)
 * Put nodes in hibernate when join_ring is false (CASSANDRA-6961)
 * Avoid early loading of non-system keyspaces before compaction-leftovers 
   cleanup at startup (CASSANDRA-6913)
 * Restrict Windows to parallel repairs (CASSANDRA-6907)
 * (Hadoop) Allow manually specifying start/end tokens in CFIF (CASSANDRA-6436)
 * Fix NPE in MeteredFlusher (CASSANDRA-6820)
 * Fix race processing range scan responses (CASSANDRA-6820)
 * Allow deleting snapshots from dropped keyspaces (CASSANDRA-6821)
 * Add uuid() function (CASSANDRA-6473)
 * Omit tombstones from schema digests (CASSANDRA-6862)
 * Include correct consistencyLevel in LWT timeout (CASSANDRA-6884)
 * Lower chances for losing new SSTables during nodetool refresh and
   ColumnFamilyStore.loadNewSSTables (CASSANDRA-6514)
 * Add support for DELETE ... IF EXISTS to CQL3 (CASSANDRA-5708)
 * Update hadoop_cql3_word_count example (CASSANDRA-6793)
 * Fix handling of RejectedExecution in sync Thrift server (CASSANDRA-6788)
 * Log more information when exceeding tombstone_warn_threshold (CASSANDRA-6865)
 * Fix truncate to not abort due to unreachable fat clients (CASSANDRA-6864)
 * Fix schema concurrency exceptions (CASSANDRA-6841)
 * Fix leaking validator FH in StreamWriter (CASSANDRA-6832)
 * Fix saving triggers to schema (CASSANDRA-6789)
 * Fix trigger mutations when base mutation list is immutable (CASSANDRA-6790)
 * Fix accounting in FileCacheService to allow re-using RAR (CASSANDRA-6838)
 * Fix static counter columns (CASSANDRA-6827)
 * Restore expiring->deleted (cell) compaction optimization (CASSANDRA-6844)
 * Fix CompactionManager.needsCleanup (CASSANDRA-6845)
 * Correctly compare BooleanType values other than 0 and 1 (CASSANDRA-6779)
 * Read message id as string from earlier versions (CASSANDRA-6840)
 * Properly use the Paxos consistency for (non-protocol) batch (CASSANDRA-6837)
 * Add paranoid disk failure option (CASSANDRA-6646)
 * Improve PerRowSecondaryIndex performance (CASSANDRA-6876)
 * Extend triggers to support CAS updates (CASSANDRA-6882)
 * Static columns with IF NOT EXISTS don't always work as expected (CASSANDRA-6873)
 * Fix paging with SELECT DISTINCT (CASSANDRA-6857)
 * Fix UnsupportedOperationException on CAS timeout (CASSANDRA-6923)
 * Improve MeteredFlusher handling of MF-unaffected column families
   (CASSANDRA-6867)
 * Add CqlRecordReader using native pagination (CASSANDRA-6311)
 * Add QueryHandler interface (CASSANDRA-6659)
 * Track liveRatio per-memtable, not per-CF (CASSANDRA-6945)
 * Make sure upgradesstables keeps sstable level (CASSANDRA-6958)
 * Fix LIMIT with static columns (CASSANDRA-6956)
 * Fix clash with CQL column name in thrift validation (CASSANDRA-6892)
 * Fix error with super columns in mixed 1.2-2.0 clusters (CASSANDRA-6966)
 * Fix bad skip of sstables on slice query with composite start/finish (CASSANDRA-6825)
 * Fix unintended update with conditional statement (CASSANDRA-6893)
 * Fix map element access in IF (CASSANDRA-6914)
 * Avoid costly range calculations for range queries on system keyspaces
   (CASSANDRA-6906)
 * Fix SSTable not released if stream session fails (CASSANDRA-6818)
 * Avoid build failure due to ANTLR timeout (CASSANDRA-6991)
 * Queries on compact tables can return more rows that requested (CASSANDRA-7052)
 * USING TIMESTAMP for batches does not work (CASSANDRA-7053)
 * Fix performance regression from CASSANDRA-5614 (CASSANDRA-6949)
 * Ensure that batchlog and hint timeouts do not produce hints (CASSANDRA-7058)
 * Merge groupable mutations in TriggerExecutor#execute() (CASSANDRA-7047)
 * Plug holes in resource release when wiring up StreamSession (CASSANDRA-7073)
 * Re-add parameter columns to tracing session (CASSANDRA-6942)
 * Preserves CQL metadata when updating table from thrift (CASSANDRA-6831)
Merged from 1.2:
 * Fix nodetool display with vnodes (CASSANDRA-7082)
 * Add UNLOGGED, COUNTER options to BATCH documentation (CASSANDRA-6816)
 * add extra SSL cipher suites (CASSANDRA-6613)
 * fix nodetool getsstables for blob PK (CASSANDRA-6803)
 * Fix BatchlogManager#deleteBatch() use of millisecond timestamps
   (CASSANDRA-6822)
 * Continue assassinating even if the endpoint vanishes (CASSANDRA-6787)
 * Schedule schema pulls on change (CASSANDRA-6971)
 * Non-droppable verbs shouldn't be dropped from OTC (CASSANDRA-6980)
 * Shutdown batchlog executor in SS#drain() (CASSANDRA-7025)
 * Fix batchlog to account for CF truncation records (CASSANDRA-6999)
 * Fix CQLSH parsing of functions and BLOB literals (CASSANDRA-7018)
 * Properly load trustore in the native protocol (CASSANDRA-6847)
 * Always clean up references in SerializingCache (CASSANDRA-6994)
 * Don't shut MessagingService down when replacing a node (CASSANDRA-6476)
 * fix npe when doing -Dcassandra.fd_initial_value_ms (CASSANDRA-6751)


2.1.0-beta1
 * Add flush directory distinct from compaction directories (CASSANDRA-6357)
 * Require JNA by default (CASSANDRA-6575)
 * add listsnapshots command to nodetool (CASSANDRA-5742)
 * Introduce AtomicBTreeColumns (CASSANDRA-6271, 6692)
 * Multithreaded commitlog (CASSANDRA-3578)
 * allocate fixed index summary memory pool and resample cold index summaries 
   to use less memory (CASSANDRA-5519)
 * Removed multithreaded compaction (CASSANDRA-6142)
 * Parallelize fetching rows for low-cardinality indexes (CASSANDRA-1337)
 * change logging from log4j to logback (CASSANDRA-5883)
 * switch to LZ4 compression for internode communication (CASSANDRA-5887)
 * Stop using Thrift-generated Index* classes internally (CASSANDRA-5971)
 * Remove 1.2 network compatibility code (CASSANDRA-5960)
 * Remove leveled json manifest migration code (CASSANDRA-5996)
 * Remove CFDefinition (CASSANDRA-6253)
 * Use AtomicIntegerFieldUpdater in RefCountedMemory (CASSANDRA-6278)
 * User-defined types for CQL3 (CASSANDRA-5590)
 * Use of o.a.c.metrics in nodetool (CASSANDRA-5871, 6406)
 * Batch read from OTC's queue and cleanup (CASSANDRA-1632)
 * Secondary index support for collections (CASSANDRA-4511, 6383)
 * SSTable metadata(Stats.db) format change (CASSANDRA-6356)
 * Push composites support in the storage engine
   (CASSANDRA-5417, CASSANDRA-6520)
 * Add snapshot space used to cfstats (CASSANDRA-6231)
 * Add cardinality estimator for key count estimation (CASSANDRA-5906)
 * CF id is changed to be non-deterministic. Data dir/key cache are created
   uniquely for CF id (CASSANDRA-5202)
 * New counters implementation (CASSANDRA-6504)
 * Replace UnsortedColumns, EmptyColumns, TreeMapBackedSortedColumns with new
   ArrayBackedSortedColumns (CASSANDRA-6630, CASSANDRA-6662, CASSANDRA-6690)
 * Add option to use row cache with a given amount of rows (CASSANDRA-5357)
 * Avoid repairing already repaired data (CASSANDRA-5351)
 * Reject counter updates with USING TTL/TIMESTAMP (CASSANDRA-6649)
 * Replace index_interval with min/max_index_interval (CASSANDRA-6379)
 * Lift limitation that order by columns must be selected for IN queries (CASSANDRA-4911)


2.0.5
 * Reduce garbage generated by bloom filter lookups (CASSANDRA-6609)
 * Add ks.cf names to tombstone logging (CASSANDRA-6597)
 * Use LOCAL_QUORUM for LWT operations at LOCAL_SERIAL (CASSANDRA-6495)
 * Wait for gossip to settle before accepting client connections (CASSANDRA-4288)
 * Delete unfinished compaction incrementally (CASSANDRA-6086)
 * Allow specifying custom secondary index options in CQL3 (CASSANDRA-6480)
 * Improve replica pinning for cache efficiency in DES (CASSANDRA-6485)
 * Fix LOCAL_SERIAL from thrift (CASSANDRA-6584)
 * Don't special case received counts in CAS timeout exceptions (CASSANDRA-6595)
 * Add support for 2.1 global counter shards (CASSANDRA-6505)
 * Fix NPE when streaming connection is not yet established (CASSANDRA-6210)
 * Avoid rare duplicate read repair triggering (CASSANDRA-6606)
 * Fix paging discardFirst (CASSANDRA-6555)
 * Fix ArrayIndexOutOfBoundsException in 2ndary index query (CASSANDRA-6470)
 * Release sstables upon rebuilding 2i (CASSANDRA-6635)
 * Add AbstractCompactionStrategy.startup() method (CASSANDRA-6637)
 * SSTableScanner may skip rows during cleanup (CASSANDRA-6638)
 * sstables from stalled repair sessions can resurrect deleted data (CASSANDRA-6503)
 * Switch stress to use ITransportFactory (CASSANDRA-6641)
 * Fix IllegalArgumentException during prepare (CASSANDRA-6592)
 * Fix possible loss of 2ndary index entries during compaction (CASSANDRA-6517)
 * Fix direct Memory on architectures that do not support unaligned long access
   (CASSANDRA-6628)
 * Let scrub optionally skip broken counter partitions (CASSANDRA-5930)
Merged from 1.2:
 * fsync compression metadata (CASSANDRA-6531)
 * Validate CF existence on execution for prepared statement (CASSANDRA-6535)
 * Add ability to throttle batchlog replay (CASSANDRA-6550)
 * Fix executing LOCAL_QUORUM with SimpleStrategy (CASSANDRA-6545)
 * Avoid StackOverflow when using large IN queries (CASSANDRA-6567)
 * Nodetool upgradesstables includes secondary indexes (CASSANDRA-6598)
 * Paginate batchlog replay (CASSANDRA-6569)
 * skip blocking on streaming during drain (CASSANDRA-6603)
 * Improve error message when schema doesn't match loaded sstable (CASSANDRA-6262)
 * Add properties to adjust FD initial value and max interval (CASSANDRA-4375)
 * Fix preparing with batch and delete from collection (CASSANDRA-6607)
 * Fix ABSC reverse iterator's remove() method (CASSANDRA-6629)
 * Handle host ID conflicts properly (CASSANDRA-6615)
 * Move handling of migration event source to solve bootstrap race. (CASSANDRA-6648)
 * Make sure compaction throughput value doesn't overflow with int math (CASSANDRA-6647)


2.0.4
 * Allow removing snapshots of no-longer-existing CFs (CASSANDRA-6418)
 * add StorageService.stopDaemon() (CASSANDRA-4268)
 * add IRE for invalid CF supplied to get_count (CASSANDRA-5701)
 * add client encryption support to sstableloader (CASSANDRA-6378)
 * Fix accept() loop for SSL sockets post-shutdown (CASSANDRA-6468)
 * Fix size-tiered compaction in LCS L0 (CASSANDRA-6496)
 * Fix assertion failure in filterColdSSTables (CASSANDRA-6483)
 * Fix row tombstones in larger-than-memory compactions (CASSANDRA-6008)
 * Fix cleanup ClassCastException (CASSANDRA-6462)
 * Reduce gossip memory use by interning VersionedValue strings (CASSANDRA-6410)
 * Allow specifying datacenters to participate in a repair (CASSANDRA-6218)
 * Fix divide-by-zero in PCI (CASSANDRA-6403)
 * Fix setting last compacted key in the wrong level for LCS (CASSANDRA-6284)
 * Add millisecond precision formats to the timestamp parser (CASSANDRA-6395)
 * Expose a total memtable size metric for a CF (CASSANDRA-6391)
 * cqlsh: handle symlinks properly (CASSANDRA-6425)
 * Fix potential infinite loop when paging query with IN (CASSANDRA-6464)
 * Fix assertion error in AbstractQueryPager.discardFirst (CASSANDRA-6447)
 * Fix streaming older SSTable yields unnecessary tombstones (CASSANDRA-6527)
Merged from 1.2:
 * Improved error message on bad properties in DDL queries (CASSANDRA-6453)
 * Randomize batchlog candidates selection (CASSANDRA-6481)
 * Fix thundering herd on endpoint cache invalidation (CASSANDRA-6345, 6485)
 * Improve batchlog write performance with vnodes (CASSANDRA-6488)
 * cqlsh: quote single quotes in strings inside collections (CASSANDRA-6172)
 * Improve gossip performance for typical messages (CASSANDRA-6409)
 * Throw IRE if a prepared statement has more markers than supported 
   (CASSANDRA-5598)
 * Expose Thread metrics for the native protocol server (CASSANDRA-6234)
 * Change snapshot response message verb to INTERNAL to avoid dropping it 
   (CASSANDRA-6415)
 * Warn when collection read has > 65K elements (CASSANDRA-5428)
 * Fix cache persistence when both row and key cache are enabled 
   (CASSANDRA-6413)
 * (Hadoop) add describe_local_ring (CASSANDRA-6268)
 * Fix handling of concurrent directory creation failure (CASSANDRA-6459)
 * Allow executing CREATE statements multiple times (CASSANDRA-6471)
 * Don't send confusing info with timeouts (CASSANDRA-6491)
 * Don't resubmit counter mutation runnables internally (CASSANDRA-6427)
 * Don't drop local mutations without a hint (CASSANDRA-6510)
 * Don't allow null max_hint_window_in_ms (CASSANDRA-6419)
 * Validate SliceRange start and finish lengths (CASSANDRA-6521)


2.0.3
 * Fix FD leak on slice read path (CASSANDRA-6275)
 * Cancel read meter task when closing SSTR (CASSANDRA-6358)
 * free off-heap IndexSummary during bulk (CASSANDRA-6359)
 * Recover from IOException in accept() thread (CASSANDRA-6349)
 * Improve Gossip tolerance of abnormally slow tasks (CASSANDRA-6338)
 * Fix trying to hint timed out counter writes (CASSANDRA-6322)
 * Allow restoring specific columnfamilies from archived CL (CASSANDRA-4809)
 * Avoid flushing compaction_history after each operation (CASSANDRA-6287)
 * Fix repair assertion error when tombstones expire (CASSANDRA-6277)
 * Skip loading corrupt key cache (CASSANDRA-6260)
 * Fixes for compacting larger-than-memory rows (CASSANDRA-6274)
 * Compact hottest sstables first and optionally omit coldest from
   compaction entirely (CASSANDRA-6109)
 * Fix modifying column_metadata from thrift (CASSANDRA-6182)
 * cqlsh: fix LIST USERS output (CASSANDRA-6242)
 * Add IRequestSink interface (CASSANDRA-6248)
 * Update memtable size while flushing (CASSANDRA-6249)
 * Provide hooks around CQL2/CQL3 statement execution (CASSANDRA-6252)
 * Require Permission.SELECT for CAS updates (CASSANDRA-6247)
 * New CQL-aware SSTableWriter (CASSANDRA-5894)
 * Reject CAS operation when the protocol v1 is used (CASSANDRA-6270)
 * Correctly throw error when frame too large (CASSANDRA-5981)
 * Fix serialization bug in PagedRange with 2ndary indexes (CASSANDRA-6299)
 * Fix CQL3 table validation in Thrift (CASSANDRA-6140)
 * Fix bug missing results with IN clauses (CASSANDRA-6327)
 * Fix paging with reversed slices (CASSANDRA-6343)
 * Set minTimestamp correctly to be able to drop expired sstables (CASSANDRA-6337)
 * Support NaN and Infinity as float literals (CASSANDRA-6003)
 * Remove RF from nodetool ring output (CASSANDRA-6289)
 * Fix attempting to flush empty rows (CASSANDRA-6374)
 * Fix potential out of bounds exception when paging (CASSANDRA-6333)
Merged from 1.2:
 * Optimize FD phi calculation (CASSANDRA-6386)
 * Improve initial FD phi estimate when starting up (CASSANDRA-6385)
 * Don't list CQL3 table in CLI describe even if named explicitely 
   (CASSANDRA-5750)
 * Invalidate row cache when dropping CF (CASSANDRA-6351)
 * add non-jamm path for cached statements (CASSANDRA-6293)
 * add windows bat files for shell commands (CASSANDRA-6145)
 * Require logging in for Thrift CQL2/3 statement preparation (CASSANDRA-6254)
 * restrict max_num_tokens to 1536 (CASSANDRA-6267)
 * Nodetool gets default JMX port from cassandra-env.sh (CASSANDRA-6273)
 * make calculatePendingRanges asynchronous (CASSANDRA-6244)
 * Remove blocking flushes in gossip thread (CASSANDRA-6297)
 * Fix potential socket leak in connectionpool creation (CASSANDRA-6308)
 * Allow LOCAL_ONE/LOCAL_QUORUM to work with SimpleStrategy (CASSANDRA-6238)
 * cqlsh: handle 'null' as session duration (CASSANDRA-6317)
 * Fix json2sstable handling of range tombstones (CASSANDRA-6316)
 * Fix missing one row in reverse query (CASSANDRA-6330)
 * Fix reading expired row value from row cache (CASSANDRA-6325)
 * Fix AssertionError when doing set element deletion (CASSANDRA-6341)
 * Make CL code for the native protocol match the one in C* 2.0
   (CASSANDRA-6347)
 * Disallow altering CQL3 table from thrift (CASSANDRA-6370)
 * Fix size computation of prepared statement (CASSANDRA-6369)


2.0.2
 * Update FailureDetector to use nanontime (CASSANDRA-4925)
 * Fix FileCacheService regressions (CASSANDRA-6149)
 * Never return WriteTimeout for CL.ANY (CASSANDRA-6132)
 * Fix race conditions in bulk loader (CASSANDRA-6129)
 * Add configurable metrics reporting (CASSANDRA-4430)
 * drop queries exceeding a configurable number of tombstones (CASSANDRA-6117)
 * Track and persist sstable read activity (CASSANDRA-5515)
 * Fixes for speculative retry (CASSANDRA-5932, CASSANDRA-6194)
 * Improve memory usage of metadata min/max column names (CASSANDRA-6077)
 * Fix thrift validation refusing row markers on CQL3 tables (CASSANDRA-6081)
 * Fix insertion of collections with CAS (CASSANDRA-6069)
 * Correctly send metadata on SELECT COUNT (CASSANDRA-6080)
 * Track clients' remote addresses in ClientState (CASSANDRA-6070)
 * Create snapshot dir if it does not exist when migrating
   leveled manifest (CASSANDRA-6093)
 * make sequential nodetool repair the default (CASSANDRA-5950)
 * Add more hooks for compaction strategy implementations (CASSANDRA-6111)
 * Fix potential NPE on composite 2ndary indexes (CASSANDRA-6098)
 * Delete can potentially be skipped in batch (CASSANDRA-6115)
 * Allow alter keyspace on system_traces (CASSANDRA-6016)
 * Disallow empty column names in cql (CASSANDRA-6136)
 * Use Java7 file-handling APIs and fix file moving on Windows (CASSANDRA-5383)
 * Save compaction history to system keyspace (CASSANDRA-5078)
 * Fix NPE if StorageService.getOperationMode() is executed before full startup (CASSANDRA-6166)
 * CQL3: support pre-epoch longs for TimestampType (CASSANDRA-6212)
 * Add reloadtriggers command to nodetool (CASSANDRA-4949)
 * cqlsh: ignore empty 'value alias' in DESCRIBE (CASSANDRA-6139)
 * Fix sstable loader (CASSANDRA-6205)
 * Reject bootstrapping if the node already exists in gossip (CASSANDRA-5571)
 * Fix NPE while loading paxos state (CASSANDRA-6211)
 * cqlsh: add SHOW SESSION <tracing-session> command (CASSANDRA-6228)
Merged from 1.2:
 * (Hadoop) Require CFRR batchSize to be at least 2 (CASSANDRA-6114)
 * Add a warning for small LCS sstable size (CASSANDRA-6191)
 * Add ability to list specific KS/CF combinations in nodetool cfstats (CASSANDRA-4191)
 * Mark CF clean if a mutation raced the drop and got it marked dirty (CASSANDRA-5946)
 * Add a LOCAL_ONE consistency level (CASSANDRA-6202)
 * Limit CQL prepared statement cache by size instead of count (CASSANDRA-6107)
 * Tracing should log write failure rather than raw exceptions (CASSANDRA-6133)
 * lock access to TM.endpointToHostIdMap (CASSANDRA-6103)
 * Allow estimated memtable size to exceed slab allocator size (CASSANDRA-6078)
 * Start MeteredFlusher earlier to prevent OOM during CL replay (CASSANDRA-6087)
 * Avoid sending Truncate command to fat clients (CASSANDRA-6088)
 * Allow where clause conditions to be in parenthesis (CASSANDRA-6037)
 * Do not open non-ssl storage port if encryption option is all (CASSANDRA-3916)
 * Move batchlog replay to its own executor (CASSANDRA-6079)
 * Add tombstone debug threshold and histogram (CASSANDRA-6042, 6057)
 * Enable tcp keepalive on incoming connections (CASSANDRA-4053)
 * Fix fat client schema pull NPE (CASSANDRA-6089)
 * Fix memtable flushing for indexed tables (CASSANDRA-6112)
 * Fix skipping columns with multiple slices (CASSANDRA-6119)
 * Expose connected thrift + native client counts (CASSANDRA-5084)
 * Optimize auth setup (CASSANDRA-6122)
 * Trace index selection (CASSANDRA-6001)
 * Update sstablesPerReadHistogram to use biased sampling (CASSANDRA-6164)
 * Log UnknownColumnfamilyException when closing socket (CASSANDRA-5725)
 * Properly error out on CREATE INDEX for counters table (CASSANDRA-6160)
 * Handle JMX notification failure for repair (CASSANDRA-6097)
 * (Hadoop) Fetch no more than 128 splits in parallel (CASSANDRA-6169)
 * stress: add username/password authentication support (CASSANDRA-6068)
 * Fix indexed queries with row cache enabled on parent table (CASSANDRA-5732)
 * Fix compaction race during columnfamily drop (CASSANDRA-5957)
 * Fix validation of empty column names for compact tables (CASSANDRA-6152)
 * Skip replaying mutations that pass CRC but fail to deserialize (CASSANDRA-6183)
 * Rework token replacement to use replace_address (CASSANDRA-5916)
 * Fix altering column types (CASSANDRA-6185)
 * cqlsh: fix CREATE/ALTER WITH completion (CASSANDRA-6196)
 * add windows bat files for shell commands (CASSANDRA-6145)
 * Fix potential stack overflow during range tombstones insertion (CASSANDRA-6181)
 * (Hadoop) Make LOCAL_ONE the default consistency level (CASSANDRA-6214)


2.0.1
 * Fix bug that could allow reading deleted data temporarily (CASSANDRA-6025)
 * Improve memory use defaults (CASSANDRA-6059)
 * Make ThriftServer more easlly extensible (CASSANDRA-6058)
 * Remove Hadoop dependency from ITransportFactory (CASSANDRA-6062)
 * add file_cache_size_in_mb setting (CASSANDRA-5661)
 * Improve error message when yaml contains invalid properties (CASSANDRA-5958)
 * Improve leveled compaction's ability to find non-overlapping L0 compactions
   to work on concurrently (CASSANDRA-5921)
 * Notify indexer of columns shadowed by range tombstones (CASSANDRA-5614)
 * Log Merkle tree stats (CASSANDRA-2698)
 * Switch from crc32 to adler32 for compressed sstable checksums (CASSANDRA-5862)
 * Improve offheap memcpy performance (CASSANDRA-5884)
 * Use a range aware scanner for cleanup (CASSANDRA-2524)
 * Cleanup doesn't need to inspect sstables that contain only local data
   (CASSANDRA-5722)
 * Add ability for CQL3 to list partition keys (CASSANDRA-4536)
 * Improve native protocol serialization (CASSANDRA-5664)
 * Upgrade Thrift to 0.9.1 (CASSANDRA-5923)
 * Require superuser status for adding triggers (CASSANDRA-5963)
 * Make standalone scrubber handle old and new style leveled manifest
   (CASSANDRA-6005)
 * Fix paxos bugs (CASSANDRA-6012, 6013, 6023)
 * Fix paged ranges with multiple replicas (CASSANDRA-6004)
 * Fix potential AssertionError during tracing (CASSANDRA-6041)
 * Fix NPE in sstablesplit (CASSANDRA-6027)
 * Migrate pre-2.0 key/value/column aliases to system.schema_columns
   (CASSANDRA-6009)
 * Paging filter empty rows too agressively (CASSANDRA-6040)
 * Support variadic parameters for IN clauses (CASSANDRA-4210)
 * cqlsh: return the result of CAS writes (CASSANDRA-5796)
 * Fix validation of IN clauses with 2ndary indexes (CASSANDRA-6050)
 * Support named bind variables in CQL (CASSANDRA-6033)
Merged from 1.2:
 * Allow cache-keys-to-save to be set at runtime (CASSANDRA-5980)
 * Avoid second-guessing out-of-space state (CASSANDRA-5605)
 * Tuning knobs for dealing with large blobs and many CFs (CASSANDRA-5982)
 * (Hadoop) Fix CQLRW for thrift tables (CASSANDRA-6002)
 * Fix possible divide-by-zero in HHOM (CASSANDRA-5990)
 * Allow local batchlog writes for CL.ANY (CASSANDRA-5967)
 * Upgrade metrics-core to version 2.2.0 (CASSANDRA-5947)
 * Fix CqlRecordWriter with composite keys (CASSANDRA-5949)
 * Add snitch, schema version, cluster, partitioner to JMX (CASSANDRA-5881)
 * Allow disabling SlabAllocator (CASSANDRA-5935)
 * Make user-defined compaction JMX blocking (CASSANDRA-4952)
 * Fix streaming does not transfer wrapped range (CASSANDRA-5948)
 * Fix loading index summary containing empty key (CASSANDRA-5965)
 * Correctly handle limits in CompositesSearcher (CASSANDRA-5975)
 * Pig: handle CQL collections (CASSANDRA-5867)
 * Pass the updated cf to the PRSI index() method (CASSANDRA-5999)
 * Allow empty CQL3 batches (as no-op) (CASSANDRA-5994)
 * Support null in CQL3 functions (CASSANDRA-5910)
 * Replace the deprecated MapMaker with CacheLoader (CASSANDRA-6007)
 * Add SSTableDeletingNotification to DataTracker (CASSANDRA-6010)
 * Fix snapshots in use get deleted during snapshot repair (CASSANDRA-6011)
 * Move hints and exception count to o.a.c.metrics (CASSANDRA-6017)
 * Fix memory leak in snapshot repair (CASSANDRA-6047)
 * Fix sstable2sjon for CQL3 tables (CASSANDRA-5852)


2.0.0
 * Fix thrift validation when inserting into CQL3 tables (CASSANDRA-5138)
 * Fix periodic memtable flushing behavior with clean memtables (CASSANDRA-5931)
 * Fix dateOf() function for pre-2.0 timestamp columns (CASSANDRA-5928)
 * Fix SSTable unintentionally loads BF when opened for batch (CASSANDRA-5938)
 * Add stream session progress to JMX (CASSANDRA-4757)
 * Fix NPE during CAS operation (CASSANDRA-5925)
Merged from 1.2:
 * Fix getBloomFilterDiskSpaceUsed for AlwaysPresentFilter (CASSANDRA-5900)
 * Don't announce schema version until we've loaded the changes locally
   (CASSANDRA-5904)
 * Fix to support off heap bloom filters size greater than 2 GB (CASSANDRA-5903)
 * Properly handle parsing huge map and set literals (CASSANDRA-5893)


2.0.0-rc2
 * enable vnodes by default (CASSANDRA-5869)
 * fix CAS contention timeout (CASSANDRA-5830)
 * fix HsHa to respect max frame size (CASSANDRA-4573)
 * Fix (some) 2i on composite components omissions (CASSANDRA-5851)
 * cqlsh: add DESCRIBE FULL SCHEMA variant (CASSANDRA-5880)
Merged from 1.2:
 * Correctly validate sparse composite cells in scrub (CASSANDRA-5855)
 * Add KeyCacheHitRate metric to CF metrics (CASSANDRA-5868)
 * cqlsh: add support for multiline comments (CASSANDRA-5798)
 * Handle CQL3 SELECT duplicate IN restrictions on clustering columns
   (CASSANDRA-5856)


2.0.0-rc1
 * improve DecimalSerializer performance (CASSANDRA-5837)
 * fix potential spurious wakeup in AsyncOneResponse (CASSANDRA-5690)
 * fix schema-related trigger issues (CASSANDRA-5774)
 * Better validation when accessing CQL3 table from thrift (CASSANDRA-5138)
 * Fix assertion error during repair (CASSANDRA-5801)
 * Fix range tombstone bug (CASSANDRA-5805)
 * DC-local CAS (CASSANDRA-5797)
 * Add a native_protocol_version column to the system.local table (CASSANRDA-5819)
 * Use index_interval from cassandra.yaml when upgraded (CASSANDRA-5822)
 * Fix buffer underflow on socket close (CASSANDRA-5792)
Merged from 1.2:
 * Fix reading DeletionTime from 1.1-format sstables (CASSANDRA-5814)
 * cqlsh: add collections support to COPY (CASSANDRA-5698)
 * retry important messages for any IOException (CASSANDRA-5804)
 * Allow empty IN relations in SELECT/UPDATE/DELETE statements (CASSANDRA-5626)
 * cqlsh: fix crashing on Windows due to libedit detection (CASSANDRA-5812)
 * fix bulk-loading compressed sstables (CASSANDRA-5820)
 * (Hadoop) fix quoting in CqlPagingRecordReader and CqlRecordWriter 
   (CASSANDRA-5824)
 * update default LCS sstable size to 160MB (CASSANDRA-5727)
 * Allow compacting 2Is via nodetool (CASSANDRA-5670)
 * Hex-encode non-String keys in OPP (CASSANDRA-5793)
 * nodetool history logging (CASSANDRA-5823)
 * (Hadoop) fix support for Thrift tables in CqlPagingRecordReader 
   (CASSANDRA-5752)
 * add "all time blocked" to StatusLogger output (CASSANDRA-5825)
 * Future-proof inter-major-version schema migrations (CASSANDRA-5845)
 * (Hadoop) add CqlPagingRecordReader support for ReversedType in Thrift table
   (CASSANDRA-5718)
 * Add -no-snapshot option to scrub (CASSANDRA-5891)
 * Fix to support off heap bloom filters size greater than 2 GB (CASSANDRA-5903)
 * Properly handle parsing huge map and set literals (CASSANDRA-5893)
 * Fix LCS L0 compaction may overlap in L1 (CASSANDRA-5907)
 * New sstablesplit tool to split large sstables offline (CASSANDRA-4766)
 * Fix potential deadlock in native protocol server (CASSANDRA-5926)
 * Disallow incompatible type change in CQL3 (CASSANDRA-5882)
Merged from 1.1:
 * Correctly validate sparse composite cells in scrub (CASSANDRA-5855)


2.0.0-beta2
 * Replace countPendingHints with Hints Created metric (CASSANDRA-5746)
 * Allow nodetool with no args, and with help to run without a server (CASSANDRA-5734)
 * Cleanup AbstractType/TypeSerializer classes (CASSANDRA-5744)
 * Remove unimplemented cli option schema-mwt (CASSANDRA-5754)
 * Support range tombstones in thrift (CASSANDRA-5435)
 * Normalize table-manipulating CQL3 statements' class names (CASSANDRA-5759)
 * cqlsh: add missing table options to DESCRIBE output (CASSANDRA-5749)
 * Fix assertion error during repair (CASSANDRA-5757)
 * Fix bulkloader (CASSANDRA-5542)
 * Add LZ4 compression to the native protocol (CASSANDRA-5765)
 * Fix bugs in the native protocol v2 (CASSANDRA-5770)
 * CAS on 'primary key only' table (CASSANDRA-5715)
 * Support streaming SSTables of old versions (CASSANDRA-5772)
 * Always respect protocol version in native protocol (CASSANDRA-5778)
 * Fix ConcurrentModificationException during streaming (CASSANDRA-5782)
 * Update deletion timestamp in Commit#updatesWithPaxosTime (CASSANDRA-5787)
 * Thrift cas() method crashes if input columns are not sorted (CASSANDRA-5786)
 * Order columns names correctly when querying for CAS (CASSANDRA-5788)
 * Fix streaming retry (CASSANDRA-5775)
Merged from 1.2:
 * if no seeds can be a reached a node won't start in a ring by itself (CASSANDRA-5768)
 * add cassandra.unsafesystem property (CASSANDRA-5704)
 * (Hadoop) quote identifiers in CqlPagingRecordReader (CASSANDRA-5763)
 * Add replace_node functionality for vnodes (CASSANDRA-5337)
 * Add timeout events to query traces (CASSANDRA-5520)
 * Fix serialization of the LEFT gossip value (CASSANDRA-5696)
 * Pig: support for cql3 tables (CASSANDRA-5234)
 * Fix skipping range tombstones with reverse queries (CASSANDRA-5712)
 * Expire entries out of ThriftSessionManager (CASSANDRA-5719)
 * Don't keep ancestor information in memory (CASSANDRA-5342)
 * Expose native protocol server status in nodetool info (CASSANDRA-5735)
 * Fix pathetic performance of range tombstones (CASSANDRA-5677)
 * Fix querying with an empty (impossible) range (CASSANDRA-5573)
 * cqlsh: handle CUSTOM 2i in DESCRIBE output (CASSANDRA-5760)
 * Fix minor bug in Range.intersects(Bound) (CASSANDRA-5771)
 * cqlsh: handle disabled compression in DESCRIBE output (CASSANDRA-5766)
 * Ensure all UP events are notified on the native protocol (CASSANDRA-5769)
 * Fix formatting of sstable2json with multiple -k arguments (CASSANDRA-5781)
 * Don't rely on row marker for queries in general to hide lost markers
   after TTL expires (CASSANDRA-5762)
 * Sort nodetool help output (CASSANDRA-5776)
 * Fix column expiring during 2 phases compaction (CASSANDRA-5799)
 * now() is being rejected in INSERTs when inside collections (CASSANDRA-5795)


2.0.0-beta1
 * Add support for indexing clustered columns (CASSANDRA-5125)
 * Removed on-heap row cache (CASSANDRA-5348)
 * use nanotime consistently for node-local timeouts (CASSANDRA-5581)
 * Avoid unnecessary second pass on name-based queries (CASSANDRA-5577)
 * Experimental triggers (CASSANDRA-1311)
 * JEMalloc support for off-heap allocation (CASSANDRA-3997)
 * Single-pass compaction (CASSANDRA-4180)
 * Removed token range bisection (CASSANDRA-5518)
 * Removed compatibility with pre-1.2.5 sstables and network messages
   (CASSANDRA-5511)
 * removed PBSPredictor (CASSANDRA-5455)
 * CAS support (CASSANDRA-5062, 5441, 5442, 5443, 5619, 5667)
 * Leveled compaction performs size-tiered compactions in L0 
   (CASSANDRA-5371, 5439)
 * Add yaml network topology snitch for mixed ec2/other envs (CASSANDRA-5339)
 * Log when a node is down longer than the hint window (CASSANDRA-4554)
 * Optimize tombstone creation for ExpiringColumns (CASSANDRA-4917)
 * Improve LeveledScanner work estimation (CASSANDRA-5250, 5407)
 * Replace compaction lock with runWithCompactionsDisabled (CASSANDRA-3430)
 * Change Message IDs to ints (CASSANDRA-5307)
 * Move sstable level information into the Stats component, removing the
   need for a separate Manifest file (CASSANDRA-4872)
 * avoid serializing to byte[] on commitlog append (CASSANDRA-5199)
 * make index_interval configurable per columnfamily (CASSANDRA-3961, CASSANDRA-5650)
 * add default_time_to_live (CASSANDRA-3974)
 * add memtable_flush_period_in_ms (CASSANDRA-4237)
 * replace supercolumns internally by composites (CASSANDRA-3237, 5123)
 * upgrade thrift to 0.9.0 (CASSANDRA-3719)
 * drop unnecessary keyspace parameter from user-defined compaction API 
   (CASSANDRA-5139)
 * more robust solution to incomplete compactions + counters (CASSANDRA-5151)
 * Change order of directory searching for c*.in.sh (CASSANDRA-3983)
 * Add tool to reset SSTable compaction level for LCS (CASSANDRA-5271)
 * Allow custom configuration loader (CASSANDRA-5045)
 * Remove memory emergency pressure valve logic (CASSANDRA-3534)
 * Reduce request latency with eager retry (CASSANDRA-4705)
 * cqlsh: Remove ASSUME command (CASSANDRA-5331)
 * Rebuild BF when loading sstables if bloom_filter_fp_chance
   has changed since compaction (CASSANDRA-5015)
 * remove row-level bloom filters (CASSANDRA-4885)
 * Change Kernel Page Cache skipping into row preheating (disabled by default)
   (CASSANDRA-4937)
 * Improve repair by deciding on a gcBefore before sending
   out TreeRequests (CASSANDRA-4932)
 * Add an official way to disable compactions (CASSANDRA-5074)
 * Reenable ALTER TABLE DROP with new semantics (CASSANDRA-3919)
 * Add binary protocol versioning (CASSANDRA-5436)
 * Swap THshaServer for TThreadedSelectorServer (CASSANDRA-5530)
 * Add alias support to SELECT statement (CASSANDRA-5075)
 * Don't create empty RowMutations in CommitLogReplayer (CASSANDRA-5541)
 * Use range tombstones when dropping cfs/columns from schema (CASSANDRA-5579)
 * cqlsh: drop CQL2/CQL3-beta support (CASSANDRA-5585)
 * Track max/min column names in sstables to be able to optimize slice
   queries (CASSANDRA-5514, CASSANDRA-5595, CASSANDRA-5600)
 * Binary protocol: allow batching already prepared statements (CASSANDRA-4693)
 * Allow preparing timestamp, ttl and limit in CQL3 queries (CASSANDRA-4450)
 * Support native link w/o JNA in Java7 (CASSANDRA-3734)
 * Use SASL authentication in binary protocol v2 (CASSANDRA-5545)
 * Replace Thrift HsHa with LMAX Disruptor based implementation (CASSANDRA-5582)
 * cqlsh: Add row count to SELECT output (CASSANDRA-5636)
 * Include a timestamp with all read commands to determine column expiration
   (CASSANDRA-5149)
 * Streaming 2.0 (CASSANDRA-5286, 5699)
 * Conditional create/drop ks/table/index statements in CQL3 (CASSANDRA-2737)
 * more pre-table creation property validation (CASSANDRA-5693)
 * Redesign repair messages (CASSANDRA-5426)
 * Fix ALTER RENAME post-5125 (CASSANDRA-5702)
 * Disallow renaming a 2ndary indexed column (CASSANDRA-5705)
 * Rename Table to Keyspace (CASSANDRA-5613)
 * Ensure changing column_index_size_in_kb on different nodes don't corrupt the
   sstable (CASSANDRA-5454)
 * Move resultset type information into prepare, not execute (CASSANDRA-5649)
 * Auto paging in binary protocol (CASSANDRA-4415, 5714)
 * Don't tie client side use of AbstractType to JDBC (CASSANDRA-4495)
 * Adds new TimestampType to replace DateType (CASSANDRA-5723, CASSANDRA-5729)
Merged from 1.2:
 * make starting native protocol server idempotent (CASSANDRA-5728)
 * Fix loading key cache when a saved entry is no longer valid (CASSANDRA-5706)
 * Fix serialization of the LEFT gossip value (CASSANDRA-5696)
 * cqlsh: Don't show 'null' in place of empty values (CASSANDRA-5675)
 * Race condition in detecting version on a mixed 1.1/1.2 cluster
   (CASSANDRA-5692)
 * Fix skipping range tombstones with reverse queries (CASSANDRA-5712)
 * Expire entries out of ThriftSessionManager (CASSANRDA-5719)
 * Don't keep ancestor information in memory (CASSANDRA-5342)
 * cqlsh: fix handling of semicolons inside BATCH queries (CASSANDRA-5697)


1.2.6
 * Fix tracing when operation completes before all responses arrive 
   (CASSANDRA-5668)
 * Fix cross-DC mutation forwarding (CASSANDRA-5632)
 * Reduce SSTableLoader memory usage (CASSANDRA-5555)
 * Scale hinted_handoff_throttle_in_kb to cluster size (CASSANDRA-5272)
 * (Hadoop) Add CQL3 input/output formats (CASSANDRA-4421, 5622)
 * (Hadoop) Fix InputKeyRange in CFIF (CASSANDRA-5536)
 * Fix dealing with ridiculously large max sstable sizes in LCS (CASSANDRA-5589)
 * Ignore pre-truncate hints (CASSANDRA-4655)
 * Move System.exit on OOM into a separate thread (CASSANDRA-5273)
 * Write row markers when serializing schema (CASSANDRA-5572)
 * Check only SSTables for the requested range when streaming (CASSANDRA-5569)
 * Improve batchlog replay behavior and hint ttl handling (CASSANDRA-5314)
 * Exclude localTimestamp from validation for tombstones (CASSANDRA-5398)
 * cqlsh: add custom prompt support (CASSANDRA-5539)
 * Reuse prepared statements in hot auth queries (CASSANDRA-5594)
 * cqlsh: add vertical output option (see EXPAND) (CASSANDRA-5597)
 * Add a rate limit option to stress (CASSANDRA-5004)
 * have BulkLoader ignore snapshots directories (CASSANDRA-5587) 
 * fix SnitchProperties logging context (CASSANDRA-5602)
 * Expose whether jna is enabled and memory is locked via JMX (CASSANDRA-5508)
 * cqlsh: fix COPY FROM with ReversedType (CASSANDRA-5610)
 * Allow creating CUSTOM indexes on collections (CASSANDRA-5615)
 * Evaluate now() function at execution time (CASSANDRA-5616)
 * Expose detailed read repair metrics (CASSANDRA-5618)
 * Correct blob literal + ReversedType parsing (CASSANDRA-5629)
 * Allow GPFS to prefer the internal IP like EC2MRS (CASSANDRA-5630)
 * fix help text for -tspw cassandra-cli (CASSANDRA-5643)
 * don't throw away initial causes exceptions for internode encryption issues 
   (CASSANDRA-5644)
 * Fix message spelling errors for cql select statements (CASSANDRA-5647)
 * Suppress custom exceptions thru jmx (CASSANDRA-5652)
 * Update CREATE CUSTOM INDEX syntax (CASSANDRA-5639)
 * Fix PermissionDetails.equals() method (CASSANDRA-5655)
 * Never allow partition key ranges in CQL3 without token() (CASSANDRA-5666)
 * Gossiper incorrectly drops AppState for an upgrading node (CASSANDRA-5660)
 * Connection thrashing during multi-region ec2 during upgrade, due to 
   messaging version (CASSANDRA-5669)
 * Avoid over reconnecting in EC2MRS (CASSANDRA-5678)
 * Fix ReadResponseSerializer.serializedSize() for digest reads (CASSANDRA-5476)
 * allow sstable2json on 2i CFs (CASSANDRA-5694)
Merged from 1.1:
 * Remove buggy thrift max message length option (CASSANDRA-5529)
 * Fix NPE in Pig's widerow mode (CASSANDRA-5488)
 * Add split size parameter to Pig and disable split combination (CASSANDRA-5544)


1.2.5
 * make BytesToken.toString only return hex bytes (CASSANDRA-5566)
 * Ensure that submitBackground enqueues at least one task (CASSANDRA-5554)
 * fix 2i updates with identical values and timestamps (CASSANDRA-5540)
 * fix compaction throttling bursty-ness (CASSANDRA-4316)
 * reduce memory consumption of IndexSummary (CASSANDRA-5506)
 * remove per-row column name bloom filters (CASSANDRA-5492)
 * Include fatal errors in trace events (CASSANDRA-5447)
 * Ensure that PerRowSecondaryIndex is notified of row-level deletes
   (CASSANDRA-5445)
 * Allow empty blob literals in CQL3 (CASSANDRA-5452)
 * Fix streaming RangeTombstones at column index boundary (CASSANDRA-5418)
 * Fix preparing statements when current keyspace is not set (CASSANDRA-5468)
 * Fix SemanticVersion.isSupportedBy minor/patch handling (CASSANDRA-5496)
 * Don't provide oldCfId for post-1.1 system cfs (CASSANDRA-5490)
 * Fix primary range ignores replication strategy (CASSANDRA-5424)
 * Fix shutdown of binary protocol server (CASSANDRA-5507)
 * Fix repair -snapshot not working (CASSANDRA-5512)
 * Set isRunning flag later in binary protocol server (CASSANDRA-5467)
 * Fix use of CQL3 functions with descending clustering order (CASSANDRA-5472)
 * Disallow renaming columns one at a time for thrift table in CQL3
   (CASSANDRA-5531)
 * cqlsh: add CLUSTERING ORDER BY support to DESCRIBE (CASSANDRA-5528)
 * Add custom secondary index support to CQL3 (CASSANDRA-5484)
 * Fix repair hanging silently on unexpected error (CASSANDRA-5229)
 * Fix Ec2Snitch regression introduced by CASSANDRA-5171 (CASSANDRA-5432)
 * Add nodetool enablebackup/disablebackup (CASSANDRA-5556)
 * cqlsh: fix DESCRIBE after case insensitive USE (CASSANDRA-5567)
Merged from 1.1
 * Add retry mechanism to OTC for non-droppable_verbs (CASSANDRA-5393)
 * Use allocator information to improve memtable memory usage estimate
   (CASSANDRA-5497)
 * Fix trying to load deleted row into row cache on startup (CASSANDRA-4463)
 * fsync leveled manifest to avoid corruption (CASSANDRA-5535)
 * Fix Bound intersection computation (CASSANDRA-5551)
 * sstablescrub now respects max memory size in cassandra.in.sh (CASSANDRA-5562)


1.2.4
 * Ensure that PerRowSecondaryIndex updates see the most recent values
   (CASSANDRA-5397)
 * avoid duplicate index entries ind PrecompactedRow and 
   ParallelCompactionIterable (CASSANDRA-5395)
 * remove the index entry on oldColumn when new column is a tombstone 
   (CASSANDRA-5395)
 * Change default stream throughput from 400 to 200 mbps (CASSANDRA-5036)
 * Gossiper logs DOWN for symmetry with UP (CASSANDRA-5187)
 * Fix mixing prepared statements between keyspaces (CASSANDRA-5352)
 * Fix consistency level during bootstrap - strike 3 (CASSANDRA-5354)
 * Fix transposed arguments in AlreadyExistsException (CASSANDRA-5362)
 * Improve asynchronous hint delivery (CASSANDRA-5179)
 * Fix Guava dependency version (12.0 -> 13.0.1) for Maven (CASSANDRA-5364)
 * Validate that provided CQL3 collection value are < 64K (CASSANDRA-5355)
 * Make upgradeSSTable skip current version sstables by default (CASSANDRA-5366)
 * Optimize min/max timestamp collection (CASSANDRA-5373)
 * Invalid streamId in cql binary protocol when using invalid CL 
   (CASSANDRA-5164)
 * Fix validation for IN where clauses with collections (CASSANDRA-5376)
 * Copy resultSet on count query to avoid ConcurrentModificationException 
   (CASSANDRA-5382)
 * Correctly typecheck in CQL3 even with ReversedType (CASSANDRA-5386)
 * Fix streaming compressed files when using encryption (CASSANDRA-5391)
 * cassandra-all 1.2.0 pom missing netty dependency (CASSANDRA-5392)
 * Fix writetime/ttl functions on null values (CASSANDRA-5341)
 * Fix NPE during cql3 select with token() (CASSANDRA-5404)
 * IndexHelper.skipBloomFilters won't skip non-SHA filters (CASSANDRA-5385)
 * cqlsh: Print maps ordered by key, sort sets (CASSANDRA-5413)
 * Add null syntax support in CQL3 for inserts (CASSANDRA-3783)
 * Allow unauthenticated set_keyspace() calls (CASSANDRA-5423)
 * Fix potential incremental backups race (CASSANDRA-5410)
 * Fix prepared BATCH statements with batch-level timestamps (CASSANDRA-5415)
 * Allow overriding superuser setup delay (CASSANDRA-5430)
 * cassandra-shuffle with JMX usernames and passwords (CASSANDRA-5431)
Merged from 1.1:
 * cli: Quote ks and cf names in schema output when needed (CASSANDRA-5052)
 * Fix bad default for min/max timestamp in SSTableMetadata (CASSANDRA-5372)
 * Fix cf name extraction from manifest in Directories.migrateFile() 
   (CASSANDRA-5242)
 * Support pluggable internode authentication (CASSANDRA-5401)


1.2.3
 * add check for sstable overlap within a level on startup (CASSANDRA-5327)
 * replace ipv6 colons in jmx object names (CASSANDRA-5298, 5328)
 * Avoid allocating SSTableBoundedScanner during repair when the range does 
   not intersect the sstable (CASSANDRA-5249)
 * Don't lowercase property map keys (this breaks NTS) (CASSANDRA-5292)
 * Fix composite comparator with super columns (CASSANDRA-5287)
 * Fix insufficient validation of UPDATE queries against counter cfs
   (CASSANDRA-5300)
 * Fix PropertyFileSnitch default DC/Rack behavior (CASSANDRA-5285)
 * Handle null values when executing prepared statement (CASSANDRA-5081)
 * Add netty to pom dependencies (CASSANDRA-5181)
 * Include type arguments in Thrift CQLPreparedResult (CASSANDRA-5311)
 * Fix compaction not removing columns when bf_fp_ratio is 1 (CASSANDRA-5182)
 * cli: Warn about missing CQL3 tables in schema descriptions (CASSANDRA-5309)
 * Re-enable unknown option in replication/compaction strategies option for
   backward compatibility (CASSANDRA-4795)
 * Add binary protocol support to stress (CASSANDRA-4993)
 * cqlsh: Fix COPY FROM value quoting and null handling (CASSANDRA-5305)
 * Fix repair -pr for vnodes (CASSANDRA-5329)
 * Relax CL for auth queries for non-default users (CASSANDRA-5310)
 * Fix AssertionError during repair (CASSANDRA-5245)
 * Don't announce migrations to pre-1.2 nodes (CASSANDRA-5334)
Merged from 1.1:
 * Update offline scrub for 1.0 -> 1.1 directory structure (CASSANDRA-5195)
 * add tmp flag to Descriptor hashcode (CASSANDRA-4021)
 * fix logging of "Found table data in data directories" when only system tables
   are present (CASSANDRA-5289)
 * cli: Add JMX authentication support (CASSANDRA-5080)
 * nodetool: ability to repair specific range (CASSANDRA-5280)
 * Fix possible assertion triggered in SliceFromReadCommand (CASSANDRA-5284)
 * cqlsh: Add inet type support on Windows (ipv4-only) (CASSANDRA-4801)
 * Fix race when initializing ColumnFamilyStore (CASSANDRA-5350)
 * Add UseTLAB JVM flag (CASSANDRA-5361)


1.2.2
 * fix potential for multiple concurrent compactions of the same sstables
   (CASSANDRA-5256)
 * avoid no-op caching of byte[] on commitlog append (CASSANDRA-5199)
 * fix symlinks under data dir not working (CASSANDRA-5185)
 * fix bug in compact storage metadata handling (CASSANDRA-5189)
 * Validate login for USE queries (CASSANDRA-5207)
 * cli: remove default username and password (CASSANDRA-5208)
 * configure populate_io_cache_on_flush per-CF (CASSANDRA-4694)
 * allow configuration of internode socket buffer (CASSANDRA-3378)
 * Make sstable directory picking blacklist-aware again (CASSANDRA-5193)
 * Correctly expire gossip states for edge cases (CASSANDRA-5216)
 * Improve handling of directory creation failures (CASSANDRA-5196)
 * Expose secondary indicies to the rest of nodetool (CASSANDRA-4464)
 * Binary protocol: avoid sending notification for 0.0.0.0 (CASSANDRA-5227)
 * add UseCondCardMark XX jvm settings on jdk 1.7 (CASSANDRA-4366)
 * CQL3 refactor to allow conversion function (CASSANDRA-5226)
 * Fix drop of sstables in some circumstance (CASSANDRA-5232)
 * Implement caching of authorization results (CASSANDRA-4295)
 * Add support for LZ4 compression (CASSANDRA-5038)
 * Fix missing columns in wide rows queries (CASSANDRA-5225)
 * Simplify auth setup and make system_auth ks alterable (CASSANDRA-5112)
 * Stop compactions from hanging during bootstrap (CASSANDRA-5244)
 * fix compressed streaming sending extra chunk (CASSANDRA-5105)
 * Add CQL3-based implementations of IAuthenticator and IAuthorizer
   (CASSANDRA-4898)
 * Fix timestamp-based tomstone removal logic (CASSANDRA-5248)
 * cli: Add JMX authentication support (CASSANDRA-5080)
 * Fix forceFlush behavior (CASSANDRA-5241)
 * cqlsh: Add username autocompletion (CASSANDRA-5231)
 * Fix CQL3 composite partition key error (CASSANDRA-5240)
 * Allow IN clause on last clustering key (CASSANDRA-5230)
Merged from 1.1:
 * fix start key/end token validation for wide row iteration (CASSANDRA-5168)
 * add ConfigHelper support for Thrift frame and max message sizes (CASSANDRA-5188)
 * fix nodetool repair not fail on node down (CASSANDRA-5203)
 * always collect tombstone hints (CASSANDRA-5068)
 * Fix error when sourcing file in cqlsh (CASSANDRA-5235)


1.2.1
 * stream undelivered hints on decommission (CASSANDRA-5128)
 * GossipingPropertyFileSnitch loads saved dc/rack info if needed (CASSANDRA-5133)
 * drain should flush system CFs too (CASSANDRA-4446)
 * add inter_dc_tcp_nodelay setting (CASSANDRA-5148)
 * re-allow wrapping ranges for start_token/end_token range pairitspwng (CASSANDRA-5106)
 * fix validation compaction of empty rows (CASSANDRA-5136)
 * nodetool methods to enable/disable hint storage/delivery (CASSANDRA-4750)
 * disallow bloom filter false positive chance of 0 (CASSANDRA-5013)
 * add threadpool size adjustment methods to JMXEnabledThreadPoolExecutor and 
   CompactionManagerMBean (CASSANDRA-5044)
 * fix hinting for dropped local writes (CASSANDRA-4753)
 * off-heap cache doesn't need mutable column container (CASSANDRA-5057)
 * apply disk_failure_policy to bad disks on initial directory creation 
   (CASSANDRA-4847)
 * Optimize name-based queries to use ArrayBackedSortedColumns (CASSANDRA-5043)
 * Fall back to old manifest if most recent is unparseable (CASSANDRA-5041)
 * pool [Compressed]RandomAccessReader objects on the partitioned read path
   (CASSANDRA-4942)
 * Add debug logging to list filenames processed by Directories.migrateFile 
   method (CASSANDRA-4939)
 * Expose black-listed directories via JMX (CASSANDRA-4848)
 * Log compaction merge counts (CASSANDRA-4894)
 * Minimize byte array allocation by AbstractData{Input,Output} (CASSANDRA-5090)
 * Add SSL support for the binary protocol (CASSANDRA-5031)
 * Allow non-schema system ks modification for shuffle to work (CASSANDRA-5097)
 * cqlsh: Add default limit to SELECT statements (CASSANDRA-4972)
 * cqlsh: fix DESCRIBE for 1.1 cfs in CQL3 (CASSANDRA-5101)
 * Correctly gossip with nodes >= 1.1.7 (CASSANDRA-5102)
 * Ensure CL guarantees on digest mismatch (CASSANDRA-5113)
 * Validate correctly selects on composite partition key (CASSANDRA-5122)
 * Fix exception when adding collection (CASSANDRA-5117)
 * Handle states for non-vnode clusters correctly (CASSANDRA-5127)
 * Refuse unrecognized replication and compaction strategy options (CASSANDRA-4795)
 * Pick the correct value validator in sstable2json for cql3 tables (CASSANDRA-5134)
 * Validate login for describe_keyspace, describe_keyspaces and set_keyspace
   (CASSANDRA-5144)
 * Fix inserting empty maps (CASSANDRA-5141)
 * Don't remove tokens from System table for node we know (CASSANDRA-5121)
 * fix streaming progress report for compresed files (CASSANDRA-5130)
 * Coverage analysis for low-CL queries (CASSANDRA-4858)
 * Stop interpreting dates as valid timeUUID value (CASSANDRA-4936)
 * Adds E notation for floating point numbers (CASSANDRA-4927)
 * Detect (and warn) unintentional use of the cql2 thrift methods when cql3 was
   intended (CASSANDRA-5172)
 * cli: Quote ks and cf names in schema output when needed (CASSANDRA-5052)
 * Fix cf name extraction from manifest in Directories.migrateFile() (CASSANDRA-5242)
 * Replace mistaken usage of commons-logging with slf4j (CASSANDRA-5464)
 * Ensure Jackson dependency matches lib (CASSANDRA-5126)
 * Expose droppable tombstone ratio stats over JMX (CASSANDRA-5159)
Merged from 1.1:
 * Simplify CompressedRandomAccessReader to work around JDK FD bug (CASSANDRA-5088)
 * Improve handling a changing target throttle rate mid-compaction (CASSANDRA-5087)
 * Pig: correctly decode row keys in widerow mode (CASSANDRA-5098)
 * nodetool repair command now prints progress (CASSANDRA-4767)
 * fix user defined compaction to run against 1.1 data directory (CASSANDRA-5118)
 * Fix CQL3 BATCH authorization caching (CASSANDRA-5145)
 * fix get_count returns incorrect value with TTL (CASSANDRA-5099)
 * better handling for mid-compaction failure (CASSANDRA-5137)
 * convert default marshallers list to map for better readability (CASSANDRA-5109)
 * fix ConcurrentModificationException in getBootstrapSource (CASSANDRA-5170)
 * fix sstable maxtimestamp for row deletes and pre-1.1.1 sstables (CASSANDRA-5153)
 * Fix thread growth on node removal (CASSANDRA-5175)
 * Make Ec2Region's datacenter name configurable (CASSANDRA-5155)


1.2.0
 * Disallow counters in collections (CASSANDRA-5082)
 * cqlsh: add unit tests (CASSANDRA-3920)
 * fix default bloom_filter_fp_chance for LeveledCompactionStrategy (CASSANDRA-5093)
Merged from 1.1:
 * add validation for get_range_slices with start_key and end_token (CASSANDRA-5089)


1.2.0-rc2
 * fix nodetool ownership display with vnodes (CASSANDRA-5065)
 * cqlsh: add DESCRIBE KEYSPACES command (CASSANDRA-5060)
 * Fix potential infinite loop when reloading CFS (CASSANDRA-5064)
 * Fix SimpleAuthorizer example (CASSANDRA-5072)
 * cqlsh: force CL.ONE for tracing and system.schema* queries (CASSANDRA-5070)
 * Includes cassandra-shuffle in the debian package (CASSANDRA-5058)
Merged from 1.1:
 * fix multithreaded compaction deadlock (CASSANDRA-4492)
 * fix temporarily missing schema after upgrade from pre-1.1.5 (CASSANDRA-5061)
 * Fix ALTER TABLE overriding compression options with defaults
   (CASSANDRA-4996, 5066)
 * fix specifying and altering crc_check_chance (CASSANDRA-5053)
 * fix Murmur3Partitioner ownership% calculation (CASSANDRA-5076)
 * Don't expire columns sooner than they should in 2ndary indexes (CASSANDRA-5079)


1.2-rc1
 * rename rpc_timeout settings to request_timeout (CASSANDRA-5027)
 * add BF with 0.1 FP to LCS by default (CASSANDRA-5029)
 * Fix preparing insert queries (CASSANDRA-5016)
 * Fix preparing queries with counter increment (CASSANDRA-5022)
 * Fix preparing updates with collections (CASSANDRA-5017)
 * Don't generate UUID based on other node address (CASSANDRA-5002)
 * Fix message when trying to alter a clustering key type (CASSANDRA-5012)
 * Update IAuthenticator to match the new IAuthorizer (CASSANDRA-5003)
 * Fix inserting only a key in CQL3 (CASSANDRA-5040)
 * Fix CQL3 token() function when used with strings (CASSANDRA-5050)
Merged from 1.1:
 * reduce log spam from invalid counter shards (CASSANDRA-5026)
 * Improve schema propagation performance (CASSANDRA-5025)
 * Fix for IndexHelper.IndexFor throws OOB Exception (CASSANDRA-5030)
 * cqlsh: make it possible to describe thrift CFs (CASSANDRA-4827)
 * cqlsh: fix timestamp formatting on some platforms (CASSANDRA-5046)


1.2-beta3
 * make consistency level configurable in cqlsh (CASSANDRA-4829)
 * fix cqlsh rendering of blob fields (CASSANDRA-4970)
 * fix cqlsh DESCRIBE command (CASSANDRA-4913)
 * save truncation position in system table (CASSANDRA-4906)
 * Move CompressionMetadata off-heap (CASSANDRA-4937)
 * allow CLI to GET cql3 columnfamily data (CASSANDRA-4924)
 * Fix rare race condition in getExpireTimeForEndpoint (CASSANDRA-4402)
 * acquire references to overlapping sstables during compaction so bloom filter
   doesn't get free'd prematurely (CASSANDRA-4934)
 * Don't share slice query filter in CQL3 SelectStatement (CASSANDRA-4928)
 * Separate tracing from Log4J (CASSANDRA-4861)
 * Exclude gcable tombstones from merkle-tree computation (CASSANDRA-4905)
 * Better printing of AbstractBounds for tracing (CASSANDRA-4931)
 * Optimize mostRecentTombstone check in CC.collectAllData (CASSANDRA-4883)
 * Change stream session ID to UUID to avoid collision from same node (CASSANDRA-4813)
 * Use Stats.db when bulk loading if present (CASSANDRA-4957)
 * Skip repair on system_trace and keyspaces with RF=1 (CASSANDRA-4956)
 * (cql3) Remove arbitrary SELECT limit (CASSANDRA-4918)
 * Correctly handle prepared operation on collections (CASSANDRA-4945)
 * Fix CQL3 LIMIT (CASSANDRA-4877)
 * Fix Stress for CQL3 (CASSANDRA-4979)
 * Remove cassandra specific exceptions from JMX interface (CASSANDRA-4893)
 * (CQL3) Force using ALLOW FILTERING on potentially inefficient queries (CASSANDRA-4915)
 * (cql3) Fix adding column when the table has collections (CASSANDRA-4982)
 * (cql3) Fix allowing collections with compact storage (CASSANDRA-4990)
 * (cql3) Refuse ttl/writetime function on collections (CASSANDRA-4992)
 * Replace IAuthority with new IAuthorizer (CASSANDRA-4874)
 * clqsh: fix KEY pseudocolumn escaping when describing Thrift tables
   in CQL3 mode (CASSANDRA-4955)
 * add basic authentication support for Pig CassandraStorage (CASSANDRA-3042)
 * fix CQL2 ALTER TABLE compaction_strategy_class altering (CASSANDRA-4965)
Merged from 1.1:
 * Fall back to old describe_splits if d_s_ex is not available (CASSANDRA-4803)
 * Improve error reporting when streaming ranges fail (CASSANDRA-5009)
 * Fix cqlsh timestamp formatting of timezone info (CASSANDRA-4746)
 * Fix assertion failure with leveled compaction (CASSANDRA-4799)
 * Check for null end_token in get_range_slice (CASSANDRA-4804)
 * Remove all remnants of removed nodes (CASSANDRA-4840)
 * Add aut-reloading of the log4j file in debian package (CASSANDRA-4855)
 * Fix estimated row cache entry size (CASSANDRA-4860)
 * reset getRangeSlice filter after finishing a row for get_paged_slice
   (CASSANDRA-4919)
 * expunge row cache post-truncate (CASSANDRA-4940)
 * Allow static CF definition with compact storage (CASSANDRA-4910)
 * Fix endless loop/compaction of schema_* CFs due to broken timestamps (CASSANDRA-4880)
 * Fix 'wrong class type' assertion in CounterColumn (CASSANDRA-4976)


1.2-beta2
 * fp rate of 1.0 disables BF entirely; LCS defaults to 1.0 (CASSANDRA-4876)
 * off-heap bloom filters for row keys (CASSANDRA_4865)
 * add extension point for sstable components (CASSANDRA-4049)
 * improve tracing output (CASSANDRA-4852, 4862)
 * make TRACE verb droppable (CASSANDRA-4672)
 * fix BulkLoader recognition of CQL3 columnfamilies (CASSANDRA-4755)
 * Sort commitlog segments for replay by id instead of mtime (CASSANDRA-4793)
 * Make hint delivery asynchronous (CASSANDRA-4761)
 * Pluggable Thrift transport factories for CLI and cqlsh (CASSANDRA-4609, 4610)
 * cassandra-cli: allow Double value type to be inserted to a column (CASSANDRA-4661)
 * Add ability to use custom TServerFactory implementations (CASSANDRA-4608)
 * optimize batchlog flushing to skip successful batches (CASSANDRA-4667)
 * include metadata for system keyspace itself in schema tables (CASSANDRA-4416)
 * add check to PropertyFileSnitch to verify presence of location for
   local node (CASSANDRA-4728)
 * add PBSPredictor consistency modeler (CASSANDRA-4261)
 * remove vestiges of Thrift unframed mode (CASSANDRA-4729)
 * optimize single-row PK lookups (CASSANDRA-4710)
 * adjust blockFor calculation to account for pending ranges due to node 
   movement (CASSANDRA-833)
 * Change CQL version to 3.0.0 and stop accepting 3.0.0-beta1 (CASSANDRA-4649)
 * (CQL3) Make prepared statement global instead of per connection 
   (CASSANDRA-4449)
 * Fix scrubbing of CQL3 created tables (CASSANDRA-4685)
 * (CQL3) Fix validation when using counter and regular columns in the same 
   table (CASSANDRA-4706)
 * Fix bug starting Cassandra with simple authentication (CASSANDRA-4648)
 * Add support for batchlog in CQL3 (CASSANDRA-4545, 4738)
 * Add support for multiple column family outputs in CFOF (CASSANDRA-4208)
 * Support repairing only the local DC nodes (CASSANDRA-4747)
 * Use rpc_address for binary protocol and change default port (CASSANDRA-4751)
 * Fix use of collections in prepared statements (CASSANDRA-4739)
 * Store more information into peers table (CASSANDRA-4351, 4814)
 * Configurable bucket size for size tiered compaction (CASSANDRA-4704)
 * Run leveled compaction in parallel (CASSANDRA-4310)
 * Fix potential NPE during CFS reload (CASSANDRA-4786)
 * Composite indexes may miss results (CASSANDRA-4796)
 * Move consistency level to the protocol level (CASSANDRA-4734, 4824)
 * Fix Subcolumn slice ends not respected (CASSANDRA-4826)
 * Fix Assertion error in cql3 select (CASSANDRA-4783)
 * Fix list prepend logic (CQL3) (CASSANDRA-4835)
 * Add booleans as literals in CQL3 (CASSANDRA-4776)
 * Allow renaming PK columns in CQL3 (CASSANDRA-4822)
 * Fix binary protocol NEW_NODE event (CASSANDRA-4679)
 * Fix potential infinite loop in tombstone compaction (CASSANDRA-4781)
 * Remove system tables accounting from schema (CASSANDRA-4850)
 * (cql3) Force provided columns in clustering key order in 
   'CLUSTERING ORDER BY' (CASSANDRA-4881)
 * Fix composite index bug (CASSANDRA-4884)
 * Fix short read protection for CQL3 (CASSANDRA-4882)
 * Add tracing support to the binary protocol (CASSANDRA-4699)
 * (cql3) Don't allow prepared marker inside collections (CASSANDRA-4890)
 * Re-allow order by on non-selected columns (CASSANDRA-4645)
 * Bug when composite index is created in a table having collections (CASSANDRA-4909)
 * log index scan subject in CompositesSearcher (CASSANDRA-4904)
Merged from 1.1:
 * add get[Row|Key]CacheEntries to CacheServiceMBean (CASSANDRA-4859)
 * fix get_paged_slice to wrap to next row correctly (CASSANDRA-4816)
 * fix indexing empty column values (CASSANDRA-4832)
 * allow JdbcDate to compose null Date objects (CASSANDRA-4830)
 * fix possible stackoverflow when compacting 1000s of sstables
   (CASSANDRA-4765)
 * fix wrong leveled compaction progress calculation (CASSANDRA-4807)
 * add a close() method to CRAR to prevent leaking file descriptors (CASSANDRA-4820)
 * fix potential infinite loop in get_count (CASSANDRA-4833)
 * fix compositeType.{get/from}String methods (CASSANDRA-4842)
 * (CQL) fix CREATE COLUMNFAMILY permissions check (CASSANDRA-4864)
 * Fix DynamicCompositeType same type comparison (CASSANDRA-4711)
 * Fix duplicate SSTable reference when stream session failed (CASSANDRA-3306)
 * Allow static CF definition with compact storage (CASSANDRA-4910)
 * Fix endless loop/compaction of schema_* CFs due to broken timestamps (CASSANDRA-4880)
 * Fix 'wrong class type' assertion in CounterColumn (CASSANDRA-4976)


1.2-beta1
 * add atomic_batch_mutate (CASSANDRA-4542, -4635)
 * increase default max_hint_window_in_ms to 3h (CASSANDRA-4632)
 * include message initiation time to replicas so they can more
   accurately drop timed-out requests (CASSANDRA-2858)
 * fix clientutil.jar dependencies (CASSANDRA-4566)
 * optimize WriteResponse (CASSANDRA-4548)
 * new metrics (CASSANDRA-4009)
 * redesign KEYS indexes to avoid read-before-write (CASSANDRA-2897)
 * debug tracing (CASSANDRA-1123)
 * parallelize row cache loading (CASSANDRA-4282)
 * Make compaction, flush JBOD-aware (CASSANDRA-4292)
 * run local range scans on the read stage (CASSANDRA-3687)
 * clean up ioexceptions (CASSANDRA-2116)
 * add disk_failure_policy (CASSANDRA-2118)
 * Introduce new json format with row level deletion (CASSANDRA-4054)
 * remove redundant "name" column from schema_keyspaces (CASSANDRA-4433)
 * improve "nodetool ring" handling of multi-dc clusters (CASSANDRA-3047)
 * update NTS calculateNaturalEndpoints to be O(N log N) (CASSANDRA-3881)
 * split up rpc timeout by operation type (CASSANDRA-2819)
 * rewrite key cache save/load to use only sequential i/o (CASSANDRA-3762)
 * update MS protocol with a version handshake + broadcast address id
   (CASSANDRA-4311)
 * multithreaded hint replay (CASSANDRA-4189)
 * add inter-node message compression (CASSANDRA-3127)
 * remove COPP (CASSANDRA-2479)
 * Track tombstone expiration and compact when tombstone content is
   higher than a configurable threshold, default 20% (CASSANDRA-3442, 4234)
 * update MurmurHash to version 3 (CASSANDRA-2975)
 * (CLI) track elapsed time for `delete' operation (CASSANDRA-4060)
 * (CLI) jline version is bumped to 1.0 to properly  support
   'delete' key function (CASSANDRA-4132)
 * Save IndexSummary into new SSTable 'Summary' component (CASSANDRA-2392, 4289)
 * Add support for range tombstones (CASSANDRA-3708)
 * Improve MessagingService efficiency (CASSANDRA-3617)
 * Avoid ID conflicts from concurrent schema changes (CASSANDRA-3794)
 * Set thrift HSHA server thread limit to unlimited by default (CASSANDRA-4277)
 * Avoids double serialization of CF id in RowMutation messages
   (CASSANDRA-4293)
 * stream compressed sstables directly with java nio (CASSANDRA-4297)
 * Support multiple ranges in SliceQueryFilter (CASSANDRA-3885)
 * Add column metadata to system column families (CASSANDRA-4018)
 * (cql3) Always use composite types by default (CASSANDRA-4329)
 * (cql3) Add support for set, map and list (CASSANDRA-3647)
 * Validate date type correctly (CASSANDRA-4441)
 * (cql3) Allow definitions with only a PK (CASSANDRA-4361)
 * (cql3) Add support for row key composites (CASSANDRA-4179)
 * improve DynamicEndpointSnitch by using reservoir sampling (CASSANDRA-4038)
 * (cql3) Add support for 2ndary indexes (CASSANDRA-3680)
 * (cql3) fix defining more than one PK to be invalid (CASSANDRA-4477)
 * remove schema agreement checking from all external APIs (Thrift, CQL and CQL3) (CASSANDRA-4487)
 * add Murmur3Partitioner and make it default for new installations (CASSANDRA-3772, 4621)
 * (cql3) update pseudo-map syntax to use map syntax (CASSANDRA-4497)
 * Finer grained exceptions hierarchy and provides error code with exceptions (CASSANDRA-3979)
 * Adds events push to binary protocol (CASSANDRA-4480)
 * Rewrite nodetool help (CASSANDRA-2293)
 * Make CQL3 the default for CQL (CASSANDRA-4640)
 * update stress tool to be able to use CQL3 (CASSANDRA-4406)
 * Accept all thrift update on CQL3 cf but don't expose their metadata (CASSANDRA-4377)
 * Replace Throttle with Guava's RateLimiter for HintedHandOff (CASSANDRA-4541)
 * fix counter add/get using CQL2 and CQL3 in stress tool (CASSANDRA-4633)
 * Add sstable count per level to cfstats (CASSANDRA-4537)
 * (cql3) Add ALTER KEYSPACE statement (CASSANDRA-4611)
 * (cql3) Allow defining default consistency levels (CASSANDRA-4448)
 * (cql3) Fix queries using LIMIT missing results (CASSANDRA-4579)
 * fix cross-version gossip messaging (CASSANDRA-4576)
 * added inet data type (CASSANDRA-4627)


1.1.6
 * Wait for writes on synchronous read digest mismatch (CASSANDRA-4792)
 * fix commitlog replay for nanotime-infected sstables (CASSANDRA-4782)
 * preflight check ttl for maximum of 20 years (CASSANDRA-4771)
 * (Pig) fix widerow input with single column rows (CASSANDRA-4789)
 * Fix HH to compact with correct gcBefore, which avoids wiping out
   undelivered hints (CASSANDRA-4772)
 * LCS will merge up to 32 L0 sstables as intended (CASSANDRA-4778)
 * NTS will default unconfigured DC replicas to zero (CASSANDRA-4675)
 * use default consistency level in counter validation if none is
   explicitly provide (CASSANDRA-4700)
 * Improve IAuthority interface by introducing fine-grained
   access permissions and grant/revoke commands (CASSANDRA-4490, 4644)
 * fix assumption error in CLI when updating/describing keyspace 
   (CASSANDRA-4322)
 * Adds offline sstablescrub to debian packaging (CASSANDRA-4642)
 * Automatic fixing of overlapping leveled sstables (CASSANDRA-4644)
 * fix error when using ORDER BY with extended selections (CASSANDRA-4689)
 * (CQL3) Fix validation for IN queries for non-PK cols (CASSANDRA-4709)
 * fix re-created keyspace disappering after 1.1.5 upgrade 
   (CASSANDRA-4698, 4752)
 * (CLI) display elapsed time in 2 fraction digits (CASSANDRA-3460)
 * add authentication support to sstableloader (CASSANDRA-4712)
 * Fix CQL3 'is reversed' logic (CASSANDRA-4716, 4759)
 * (CQL3) Don't return ReversedType in result set metadata (CASSANDRA-4717)
 * Backport adding AlterKeyspace statement (CASSANDRA-4611)
 * (CQL3) Correcty accept upper-case data types (CASSANDRA-4770)
 * Add binary protocol events for schema changes (CASSANDRA-4684)
Merged from 1.0:
 * Switch from NBHM to CHM in MessagingService's callback map, which
   prevents OOM in long-running instances (CASSANDRA-4708)


1.1.5
 * add SecondaryIndex.reload API (CASSANDRA-4581)
 * use millis + atomicint for commitlog segment creation instead of
   nanotime, which has issues under some hypervisors (CASSANDRA-4601)
 * fix FD leak in slice queries (CASSANDRA-4571)
 * avoid recursion in leveled compaction (CASSANDRA-4587)
 * increase stack size under Java7 to 180K
 * Log(info) schema changes (CASSANDRA-4547)
 * Change nodetool setcachecapcity to manipulate global caches (CASSANDRA-4563)
 * (cql3) fix setting compaction strategy (CASSANDRA-4597)
 * fix broken system.schema_* timestamps on system startup (CASSANDRA-4561)
 * fix wrong skip of cache saving (CASSANDRA-4533)
 * Avoid NPE when lost+found is in data dir (CASSANDRA-4572)
 * Respect five-minute flush moratorium after initial CL replay (CASSANDRA-4474)
 * Adds ntp as recommended in debian packaging (CASSANDRA-4606)
 * Configurable transport in CF Record{Reader|Writer} (CASSANDRA-4558)
 * (cql3) fix potential NPE with both equal and unequal restriction (CASSANDRA-4532)
 * (cql3) improves ORDER BY validation (CASSANDRA-4624)
 * Fix potential deadlock during counter writes (CASSANDRA-4578)
 * Fix cql error with ORDER BY when using IN (CASSANDRA-4612)
Merged from 1.0:
 * increase Xss to 160k to accomodate latest 1.6 JVMs (CASSANDRA-4602)
 * fix toString of hint destination tokens (CASSANDRA-4568)
 * Fix multiple values for CurrentLocal NodeID (CASSANDRA-4626)


1.1.4
 * fix offline scrub to catch >= out of order rows (CASSANDRA-4411)
 * fix cassandra-env.sh on RHEL and other non-dash-based systems 
   (CASSANDRA-4494)
Merged from 1.0:
 * (Hadoop) fix setting key length for old-style mapred api (CASSANDRA-4534)
 * (Hadoop) fix iterating through a resultset consisting entirely
   of tombstoned rows (CASSANDRA-4466)


1.1.3
 * (cqlsh) add COPY TO (CASSANDRA-4434)
 * munmap commitlog segments before rename (CASSANDRA-4337)
 * (JMX) rename getRangeKeySample to sampleKeyRange to avoid returning
   multi-MB results as an attribute (CASSANDRA-4452)
 * flush based on data size, not throughput; overwritten columns no 
   longer artificially inflate liveRatio (CASSANDRA-4399)
 * update default commitlog segment size to 32MB and total commitlog
   size to 32/1024 MB for 32/64 bit JVMs, respectively (CASSANDRA-4422)
 * avoid using global partitioner to estimate ranges in index sstables
   (CASSANDRA-4403)
 * restore pre-CASSANDRA-3862 approach to removing expired tombstones
   from row cache during compaction (CASSANDRA-4364)
 * (stress) support for CQL prepared statements (CASSANDRA-3633)
 * Correctly catch exception when Snappy cannot be loaded (CASSANDRA-4400)
 * (cql3) Support ORDER BY when IN condition is given in WHERE clause (CASSANDRA-4327)
 * (cql3) delete "component_index" column on DROP TABLE call (CASSANDRA-4420)
 * change nanoTime() to currentTimeInMillis() in schema related code (CASSANDRA-4432)
 * add a token generation tool (CASSANDRA-3709)
 * Fix LCS bug with sstable containing only 1 row (CASSANDRA-4411)
 * fix "Can't Modify Index Name" problem on CF update (CASSANDRA-4439)
 * Fix assertion error in getOverlappingSSTables during repair (CASSANDRA-4456)
 * fix nodetool's setcompactionthreshold command (CASSANDRA-4455)
 * Ensure compacted files are never used, to avoid counter overcount (CASSANDRA-4436)
Merged from 1.0:
 * Push the validation of secondary index values to the SecondaryIndexManager (CASSANDRA-4240)
 * allow dropping columns shadowed by not-yet-expired supercolumn or row
   tombstones in PrecompactedRow (CASSANDRA-4396)


1.1.2
 * Fix cleanup not deleting index entries (CASSANDRA-4379)
 * Use correct partitioner when saving + loading caches (CASSANDRA-4331)
 * Check schema before trying to export sstable (CASSANDRA-2760)
 * Raise a meaningful exception instead of NPE when PFS encounters
   an unconfigured node + no default (CASSANDRA-4349)
 * fix bug in sstable blacklisting with LCS (CASSANDRA-4343)
 * LCS no longer promotes tiny sstables out of L0 (CASSANDRA-4341)
 * skip tombstones during hint replay (CASSANDRA-4320)
 * fix NPE in compactionstats (CASSANDRA-4318)
 * enforce 1m min keycache for auto (CASSANDRA-4306)
 * Have DeletedColumn.isMFD always return true (CASSANDRA-4307)
 * (cql3) exeption message for ORDER BY constraints said primary filter can be
    an IN clause, which is misleading (CASSANDRA-4319)
 * (cql3) Reject (not yet supported) creation of 2ndardy indexes on tables with
   composite primary keys (CASSANDRA-4328)
 * Set JVM stack size to 160k for java 7 (CASSANDRA-4275)
 * cqlsh: add COPY command to load data from CSV flat files (CASSANDRA-4012)
 * CFMetaData.fromThrift to throw ConfigurationException upon error (CASSANDRA-4353)
 * Use CF comparator to sort indexed columns in SecondaryIndexManager
   (CASSANDRA-4365)
 * add strategy_options to the KSMetaData.toString() output (CASSANDRA-4248)
 * (cql3) fix range queries containing unqueried results (CASSANDRA-4372)
 * (cql3) allow updating column_alias types (CASSANDRA-4041)
 * (cql3) Fix deletion bug (CASSANDRA-4193)
 * Fix computation of overlapping sstable for leveled compaction (CASSANDRA-4321)
 * Improve scrub and allow to run it offline (CASSANDRA-4321)
 * Fix assertionError in StorageService.bulkLoad (CASSANDRA-4368)
 * (cqlsh) add option to authenticate to a keyspace at startup (CASSANDRA-4108)
 * (cqlsh) fix ASSUME functionality (CASSANDRA-4352)
 * Fix ColumnFamilyRecordReader to not return progress > 100% (CASSANDRA-3942)
Merged from 1.0:
 * Set gc_grace on index CF to 0 (CASSANDRA-4314)


1.1.1
 * add populate_io_cache_on_flush option (CASSANDRA-2635)
 * allow larger cache capacities than 2GB (CASSANDRA-4150)
 * add getsstables command to nodetool (CASSANDRA-4199)
 * apply parent CF compaction settings to secondary index CFs (CASSANDRA-4280)
 * preserve commitlog size cap when recycling segments at startup
   (CASSANDRA-4201)
 * (Hadoop) fix split generation regression (CASSANDRA-4259)
 * ignore min/max compactions settings in LCS, while preserving
   behavior that min=max=0 disables autocompaction (CASSANDRA-4233)
 * log number of rows read from saved cache (CASSANDRA-4249)
 * calculate exact size required for cleanup operations (CASSANDRA-1404)
 * avoid blocking additional writes during flush when the commitlog
   gets behind temporarily (CASSANDRA-1991)
 * enable caching on index CFs based on data CF cache setting (CASSANDRA-4197)
 * warn on invalid replication strategy creation options (CASSANDRA-4046)
 * remove [Freeable]Memory finalizers (CASSANDRA-4222)
 * include tombstone size in ColumnFamily.size, which can prevent OOM
   during sudden mass delete operations by yielding a nonzero liveRatio
   (CASSANDRA-3741)
 * Open 1 sstableScanner per level for leveled compaction (CASSANDRA-4142)
 * Optimize reads when row deletion timestamps allow us to restrict
   the set of sstables we check (CASSANDRA-4116)
 * add support for commitlog archiving and point-in-time recovery
   (CASSANDRA-3690)
 * avoid generating redundant compaction tasks during streaming
   (CASSANDRA-4174)
 * add -cf option to nodetool snapshot, and takeColumnFamilySnapshot to
   StorageService mbean (CASSANDRA-556)
 * optimize cleanup to drop entire sstables where possible (CASSANDRA-4079)
 * optimize truncate when autosnapshot is disabled (CASSANDRA-4153)
 * update caches to use byte[] keys to reduce memory overhead (CASSANDRA-3966)
 * add column limit to cli (CASSANDRA-3012, 4098)
 * clean up and optimize DataOutputBuffer, used by CQL compression and
   CompositeType (CASSANDRA-4072)
 * optimize commitlog checksumming (CASSANDRA-3610)
 * identify and blacklist corrupted SSTables from future compactions 
   (CASSANDRA-2261)
 * Move CfDef and KsDef validation out of thrift (CASSANDRA-4037)
 * Expose API to repair a user provided range (CASSANDRA-3912)
 * Add way to force the cassandra-cli to refresh its schema (CASSANDRA-4052)
 * Avoid having replicate on write tasks stacking up at CL.ONE (CASSANDRA-2889)
 * (cql3) Backwards compatibility for composite comparators in non-cql3-aware
   clients (CASSANDRA-4093)
 * (cql3) Fix order by for reversed queries (CASSANDRA-4160)
 * (cql3) Add ReversedType support (CASSANDRA-4004)
 * (cql3) Add timeuuid type (CASSANDRA-4194)
 * (cql3) Minor fixes (CASSANDRA-4185)
 * (cql3) Fix prepared statement in BATCH (CASSANDRA-4202)
 * (cql3) Reduce the list of reserved keywords (CASSANDRA-4186)
 * (cql3) Move max/min compaction thresholds to compaction strategy options
   (CASSANDRA-4187)
 * Fix exception during move when localhost is the only source (CASSANDRA-4200)
 * (cql3) Allow paging through non-ordered partitioner results (CASSANDRA-3771)
 * (cql3) Fix drop index (CASSANDRA-4192)
 * (cql3) Don't return range ghosts anymore (CASSANDRA-3982)
 * fix re-creating Keyspaces/ColumnFamilies with the same name as dropped
   ones (CASSANDRA-4219)
 * fix SecondaryIndex LeveledManifest save upon snapshot (CASSANDRA-4230)
 * fix missing arrayOffset in FBUtilities.hash (CASSANDRA-4250)
 * (cql3) Add name of parameters in CqlResultSet (CASSANDRA-4242)
 * (cql3) Correctly validate order by queries (CASSANDRA-4246)
 * rename stress to cassandra-stress for saner packaging (CASSANDRA-4256)
 * Fix exception on colum metadata with non-string comparator (CASSANDRA-4269)
 * Check for unknown/invalid compression options (CASSANDRA-4266)
 * (cql3) Adds simple access to column timestamp and ttl (CASSANDRA-4217)
 * (cql3) Fix range queries with secondary indexes (CASSANDRA-4257)
 * Better error messages from improper input in cli (CASSANDRA-3865)
 * Try to stop all compaction upon Keyspace or ColumnFamily drop (CASSANDRA-4221)
 * (cql3) Allow keyspace properties to contain hyphens (CASSANDRA-4278)
 * (cql3) Correctly validate keyspace access in create table (CASSANDRA-4296)
 * Avoid deadlock in migration stage (CASSANDRA-3882)
 * Take supercolumn names and deletion info into account in memtable throughput
   (CASSANDRA-4264)
 * Add back backward compatibility for old style replication factor (CASSANDRA-4294)
 * Preserve compatibility with pre-1.1 index queries (CASSANDRA-4262)
Merged from 1.0:
 * Fix super columns bug where cache is not updated (CASSANDRA-4190)
 * fix maxTimestamp to include row tombstones (CASSANDRA-4116)
 * (CLI) properly handle quotes in create/update keyspace commands (CASSANDRA-4129)
 * Avoids possible deadlock during bootstrap (CASSANDRA-4159)
 * fix stress tool that hangs forever on timeout or error (CASSANDRA-4128)
 * stress tool to return appropriate exit code on failure (CASSANDRA-4188)
 * fix compaction NPE when out of disk space and assertions disabled
   (CASSANDRA-3985)
 * synchronize LCS getEstimatedTasks to avoid CME (CASSANDRA-4255)
 * ensure unique streaming session id's (CASSANDRA-4223)
 * kick off background compaction when min/max thresholds change 
   (CASSANDRA-4279)
 * improve ability of STCS.getBuckets to deal with 100s of 1000s of
   sstables, such as when convertinb back from LCS (CASSANDRA-4287)
 * Oversize integer in CQL throws NumberFormatException (CASSANDRA-4291)
 * fix 1.0.x node join to mixed version cluster, other nodes >= 1.1 (CASSANDRA-4195)
 * Fix LCS splitting sstable base on uncompressed size (CASSANDRA-4419)
 * Push the validation of secondary index values to the SecondaryIndexManager (CASSANDRA-4240)
 * Don't purge columns during upgradesstables (CASSANDRA-4462)
 * Make cqlsh work with piping (CASSANDRA-4113)
 * Validate arguments for nodetool decommission (CASSANDRA-4061)
 * Report thrift status in nodetool info (CASSANDRA-4010)


1.1.0-final
 * average a reduced liveRatio estimate with the previous one (CASSANDRA-4065)
 * Allow KS and CF names up to 48 characters (CASSANDRA-4157)
 * fix stress build (CASSANDRA-4140)
 * add time remaining estimate to nodetool compactionstats (CASSANDRA-4167)
 * (cql) fix NPE in cql3 ALTER TABLE (CASSANDRA-4163)
 * (cql) Add support for CL.TWO and CL.THREE in CQL (CASSANDRA-4156)
 * (cql) Fix type in CQL3 ALTER TABLE preventing update (CASSANDRA-4170)
 * (cql) Throw invalid exception from CQL3 on obsolete options (CASSANDRA-4171)
 * (cqlsh) fix recognizing uppercase SELECT keyword (CASSANDRA-4161)
 * Pig: wide row support (CASSANDRA-3909)
Merged from 1.0:
 * avoid streaming empty files with bulk loader if sstablewriter errors out
   (CASSANDRA-3946)


1.1-rc1
 * Include stress tool in binary builds (CASSANDRA-4103)
 * (Hadoop) fix wide row iteration when last row read was deleted
   (CASSANDRA-4154)
 * fix read_repair_chance to really default to 0.1 in the cli (CASSANDRA-4114)
 * Adds caching and bloomFilterFpChange to CQL options (CASSANDRA-4042)
 * Adds posibility to autoconfigure size of the KeyCache (CASSANDRA-4087)
 * fix KEYS index from skipping results (CASSANDRA-3996)
 * Remove sliced_buffer_size_in_kb dead option (CASSANDRA-4076)
 * make loadNewSStable preserve sstable version (CASSANDRA-4077)
 * Respect 1.0 cache settings as much as possible when upgrading 
   (CASSANDRA-4088)
 * relax path length requirement for sstable files when upgrading on 
   non-Windows platforms (CASSANDRA-4110)
 * fix terminination of the stress.java when errors were encountered
   (CASSANDRA-4128)
 * Move CfDef and KsDef validation out of thrift (CASSANDRA-4037)
 * Fix get_paged_slice (CASSANDRA-4136)
 * CQL3: Support slice with exclusive start and stop (CASSANDRA-3785)
Merged from 1.0:
 * support PropertyFileSnitch in bulk loader (CASSANDRA-4145)
 * add auto_snapshot option allowing disabling snapshot before drop/truncate
   (CASSANDRA-3710)
 * allow short snitch names (CASSANDRA-4130)


1.1-beta2
 * rename loaded sstables to avoid conflicts with local snapshots
   (CASSANDRA-3967)
 * start hint replay as soon as FD notifies that the target is back up
   (CASSANDRA-3958)
 * avoid unproductive deserializing of cached rows during compaction
   (CASSANDRA-3921)
 * fix concurrency issues with CQL keyspace creation (CASSANDRA-3903)
 * Show Effective Owership via Nodetool ring <keyspace> (CASSANDRA-3412)
 * Update ORDER BY syntax for CQL3 (CASSANDRA-3925)
 * Fix BulkRecordWriter to not throw NPE if reducer gets no map data from Hadoop (CASSANDRA-3944)
 * Fix bug with counters in super columns (CASSANDRA-3821)
 * Remove deprecated merge_shard_chance (CASSANDRA-3940)
 * add a convenient way to reset a node's schema (CASSANDRA-2963)
 * fix for intermittent SchemaDisagreementException (CASSANDRA-3884)
 * CLI `list <CF>` to limit number of columns and their order (CASSANDRA-3012)
 * ignore deprecated KsDef/CfDef/ColumnDef fields in native schema (CASSANDRA-3963)
 * CLI to report when unsupported column_metadata pair was given (CASSANDRA-3959)
 * reincarnate removed and deprecated KsDef/CfDef attributes (CASSANDRA-3953)
 * Fix race between writes and read for cache (CASSANDRA-3862)
 * perform static initialization of StorageProxy on start-up (CASSANDRA-3797)
 * support trickling fsync() on writes (CASSANDRA-3950)
 * expose counters for unavailable/timeout exceptions given to thrift clients (CASSANDRA-3671)
 * avoid quadratic startup time in LeveledManifest (CASSANDRA-3952)
 * Add type information to new schema_ columnfamilies and remove thrift
   serialization for schema (CASSANDRA-3792)
 * add missing column validator options to the CLI help (CASSANDRA-3926)
 * skip reading saved key cache if CF's caching strategy is NONE or ROWS_ONLY (CASSANDRA-3954)
 * Unify migration code (CASSANDRA-4017)
Merged from 1.0:
 * cqlsh: guess correct version of Python for Arch Linux (CASSANDRA-4090)
 * (CLI) properly handle quotes in create/update keyspace commands (CASSANDRA-4129)
 * Avoids possible deadlock during bootstrap (CASSANDRA-4159)
 * fix stress tool that hangs forever on timeout or error (CASSANDRA-4128)
 * Fix super columns bug where cache is not updated (CASSANDRA-4190)
 * stress tool to return appropriate exit code on failure (CASSANDRA-4188)


1.0.9
 * improve index sampling performance (CASSANDRA-4023)
 * always compact away deleted hints immediately after handoff (CASSANDRA-3955)
 * delete hints from dropped ColumnFamilies on handoff instead of
   erroring out (CASSANDRA-3975)
 * add CompositeType ref to the CLI doc for create/update column family (CASSANDRA-3980)
 * Pig: support Counter ColumnFamilies (CASSANDRA-3973)
 * Pig: Composite column support (CASSANDRA-3684)
 * Avoid NPE during repair when a keyspace has no CFs (CASSANDRA-3988)
 * Fix division-by-zero error on get_slice (CASSANDRA-4000)
 * don't change manifest level for cleanup, scrub, and upgradesstables
   operations under LeveledCompactionStrategy (CASSANDRA-3989, 4112)
 * fix race leading to super columns assertion failure (CASSANDRA-3957)
 * fix NPE on invalid CQL delete command (CASSANDRA-3755)
 * allow custom types in CLI's assume command (CASSANDRA-4081)
 * fix totalBytes count for parallel compactions (CASSANDRA-3758)
 * fix intermittent NPE in get_slice (CASSANDRA-4095)
 * remove unnecessary asserts in native code interfaces (CASSANDRA-4096)
 * Validate blank keys in CQL to avoid assertion errors (CASSANDRA-3612)
 * cqlsh: fix bad decoding of some column names (CASSANDRA-4003)
 * cqlsh: fix incorrect padding with unicode chars (CASSANDRA-4033)
 * Fix EC2 snitch incorrectly reporting region (CASSANDRA-4026)
 * Shut down thrift during decommission (CASSANDRA-4086)
 * Expose nodetool cfhistograms for 2ndary indexes (CASSANDRA-4063)
Merged from 0.8:
 * Fix ConcurrentModificationException in gossiper (CASSANDRA-4019)


1.1-beta1
 * (cqlsh)
   + add SOURCE and CAPTURE commands, and --file option (CASSANDRA-3479)
   + add ALTER COLUMNFAMILY WITH (CASSANDRA-3523)
   + bundle Python dependencies with Cassandra (CASSANDRA-3507)
   + added to Debian package (CASSANDRA-3458)
   + display byte data instead of erroring out on decode failure 
     (CASSANDRA-3874)
 * add nodetool rebuild_index (CASSANDRA-3583)
 * add nodetool rangekeysample (CASSANDRA-2917)
 * Fix streaming too much data during move operations (CASSANDRA-3639)
 * Nodetool and CLI connect to localhost by default (CASSANDRA-3568)
 * Reduce memory used by primary index sample (CASSANDRA-3743)
 * (Hadoop) separate input/output configurations (CASSANDRA-3197, 3765)
 * avoid returning internal Cassandra classes over JMX (CASSANDRA-2805)
 * add row-level isolation via SnapTree (CASSANDRA-2893)
 * Optimize key count estimation when opening sstable on startup
   (CASSANDRA-2988)
 * multi-dc replication optimization supporting CL > ONE (CASSANDRA-3577)
 * add command to stop compactions (CASSANDRA-1740, 3566, 3582)
 * multithreaded streaming (CASSANDRA-3494)
 * removed in-tree redhat spec (CASSANDRA-3567)
 * "defragment" rows for name-based queries under STCS, again (CASSANDRA-2503)
 * Recycle commitlog segments for improved performance 
   (CASSANDRA-3411, 3543, 3557, 3615)
 * update size-tiered compaction to prioritize small tiers (CASSANDRA-2407)
 * add message expiration logic to OutboundTcpConnection (CASSANDRA-3005)
 * off-heap cache to use sun.misc.Unsafe instead of JNA (CASSANDRA-3271)
 * EACH_QUORUM is only supported for writes (CASSANDRA-3272)
 * replace compactionlock use in schema migration by checking CFS.isValid
   (CASSANDRA-3116)
 * recognize that "SELECT first ... *" isn't really "SELECT *" (CASSANDRA-3445)
 * Use faster bytes comparison (CASSANDRA-3434)
 * Bulk loader is no longer a fat client, (HADOOP) bulk load output format
   (CASSANDRA-3045)
 * (Hadoop) add support for KeyRange.filter
 * remove assumption that keys and token are in bijection
   (CASSANDRA-1034, 3574, 3604)
 * always remove endpoints from delevery queue in HH (CASSANDRA-3546)
 * fix race between cf flush and its 2ndary indexes flush (CASSANDRA-3547)
 * fix potential race in AES when a repair fails (CASSANDRA-3548)
 * Remove columns shadowed by a deleted container even when we cannot purge
   (CASSANDRA-3538)
 * Improve memtable slice iteration performance (CASSANDRA-3545)
 * more efficient allocation of small bloom filters (CASSANDRA-3618)
 * Use separate writer thread in SSTableSimpleUnsortedWriter (CASSANDRA-3619)
 * fsync the directory after new sstable or commitlog segment are created (CASSANDRA-3250)
 * fix minor issues reported by FindBugs (CASSANDRA-3658)
 * global key/row caches (CASSANDRA-3143, 3849)
 * optimize memtable iteration during range scan (CASSANDRA-3638)
 * introduce 'crc_check_chance' in CompressionParameters to support
   a checksum percentage checking chance similarly to read-repair (CASSANDRA-3611)
 * a way to deactivate global key/row cache on per-CF basis (CASSANDRA-3667)
 * fix LeveledCompactionStrategy broken because of generation pre-allocation
   in LeveledManifest (CASSANDRA-3691)
 * finer-grained control over data directories (CASSANDRA-2749)
 * Fix ClassCastException during hinted handoff (CASSANDRA-3694)
 * Upgrade Thrift to 0.7 (CASSANDRA-3213)
 * Make stress.java insert operation to use microseconds (CASSANDRA-3725)
 * Allows (internally) doing a range query with a limit of columns instead of
   rows (CASSANDRA-3742)
 * Allow rangeSlice queries to be start/end inclusive/exclusive (CASSANDRA-3749)
 * Fix BulkLoader to support new SSTable layout and add stream
   throttling to prevent an NPE when there is no yaml config (CASSANDRA-3752)
 * Allow concurrent schema migrations (CASSANDRA-1391, 3832)
 * Add SnapshotCommand to trigger snapshot on remote node (CASSANDRA-3721)
 * Make CFMetaData conversions to/from thrift/native schema inverses
   (CASSANDRA_3559)
 * Add initial code for CQL 3.0-beta (CASSANDRA-2474, 3781, 3753)
 * Add wide row support for ColumnFamilyInputFormat (CASSANDRA-3264)
 * Allow extending CompositeType comparator (CASSANDRA-3657)
 * Avoids over-paging during get_count (CASSANDRA-3798)
 * Add new command to rebuild a node without (repair) merkle tree calculations
   (CASSANDRA-3483, 3922)
 * respect not only row cache capacity but caching mode when
   trying to read data (CASSANDRA-3812)
 * fix system tests (CASSANDRA-3827)
 * CQL support for altering row key type in ALTER TABLE (CASSANDRA-3781)
 * turn compression on by default (CASSANDRA-3871)
 * make hexToBytes refuse invalid input (CASSANDRA-2851)
 * Make secondary indexes CF inherit compression and compaction from their
   parent CF (CASSANDRA-3877)
 * Finish cleanup up tombstone purge code (CASSANDRA-3872)
 * Avoid NPE on aboarted stream-out sessions (CASSANDRA-3904)
 * BulkRecordWriter throws NPE for counter columns (CASSANDRA-3906)
 * Support compression using BulkWriter (CASSANDRA-3907)


1.0.8
 * fix race between cleanup and flush on secondary index CFSes (CASSANDRA-3712)
 * avoid including non-queried nodes in rangeslice read repair
   (CASSANDRA-3843)
 * Only snapshot CF being compacted for snapshot_before_compaction 
   (CASSANDRA-3803)
 * Log active compactions in StatusLogger (CASSANDRA-3703)
 * Compute more accurate compaction score per level (CASSANDRA-3790)
 * Return InvalidRequest when using a keyspace that doesn't exist
   (CASSANDRA-3764)
 * disallow user modification of System keyspace (CASSANDRA-3738)
 * allow using sstable2json on secondary index data (CASSANDRA-3738)
 * (cqlsh) add DESCRIBE COLUMNFAMILIES (CASSANDRA-3586)
 * (cqlsh) format blobs correctly and use colors to improve output
   readability (CASSANDRA-3726)
 * synchronize BiMap of bootstrapping tokens (CASSANDRA-3417)
 * show index options in CLI (CASSANDRA-3809)
 * add optional socket timeout for streaming (CASSANDRA-3838)
 * fix truncate not to leave behind non-CFS backed secondary indexes
   (CASSANDRA-3844)
 * make CLI `show schema` to use output stream directly instead
   of StringBuilder (CASSANDRA-3842)
 * remove the wait on hint future during write (CASSANDRA-3870)
 * (cqlsh) ignore missing CfDef opts (CASSANDRA-3933)
 * (cqlsh) look for cqlshlib relative to realpath (CASSANDRA-3767)
 * Fix short read protection (CASSANDRA-3934)
 * Make sure infered and actual schema match (CASSANDRA-3371)
 * Fix NPE during HH delivery (CASSANDRA-3677)
 * Don't put boostrapping node in 'hibernate' status (CASSANDRA-3737)
 * Fix double quotes in windows bat files (CASSANDRA-3744)
 * Fix bad validator lookup (CASSANDRA-3789)
 * Fix soft reset in EC2MultiRegionSnitch (CASSANDRA-3835)
 * Don't leave zombie connections with THSHA thrift server (CASSANDRA-3867)
 * (cqlsh) fix deserialization of data (CASSANDRA-3874)
 * Fix removetoken force causing an inconsistent state (CASSANDRA-3876)
 * Fix ahndling of some types with Pig (CASSANDRA-3886)
 * Don't allow to drop the system keyspace (CASSANDRA-3759)
 * Make Pig deletes disabled by default and configurable (CASSANDRA-3628)
Merged from 0.8:
 * (Pig) fix CassandraStorage to use correct comparator in Super ColumnFamily
   case (CASSANDRA-3251)
 * fix thread safety issues in commitlog replay, primarily affecting
   systems with many (100s) of CF definitions (CASSANDRA-3751)
 * Fix relevant tombstone ignored with super columns (CASSANDRA-3875)


1.0.7
 * fix regression in HH page size calculation (CASSANDRA-3624)
 * retry failed stream on IOException (CASSANDRA-3686)
 * allow configuring bloom_filter_fp_chance (CASSANDRA-3497)
 * attempt hint delivery every ten minutes, or when failure detector
   notifies us that a node is back up, whichever comes first.  hint
   handoff throttle delay default changed to 1ms, from 50 (CASSANDRA-3554)
 * add nodetool setstreamthroughput (CASSANDRA-3571)
 * fix assertion when dropping a columnfamily with no sstables (CASSANDRA-3614)
 * more efficient allocation of small bloom filters (CASSANDRA-3618)
 * CLibrary.createHardLinkWithExec() to check for errors (CASSANDRA-3101)
 * Avoid creating empty and non cleaned writer during compaction (CASSANDRA-3616)
 * stop thrift service in shutdown hook so we can quiesce MessagingService
   (CASSANDRA-3335)
 * (CQL) compaction_strategy_options and compression_parameters for
   CREATE COLUMNFAMILY statement (CASSANDRA-3374)
 * Reset min/max compaction threshold when creating size tiered compaction
   strategy (CASSANDRA-3666)
 * Don't ignore IOException during compaction (CASSANDRA-3655)
 * Fix assertion error for CF with gc_grace=0 (CASSANDRA-3579)
 * Shutdown ParallelCompaction reducer executor after use (CASSANDRA-3711)
 * Avoid < 0 value for pending tasks in leveled compaction (CASSANDRA-3693)
 * (Hadoop) Support TimeUUID in Pig CassandraStorage (CASSANDRA-3327)
 * Check schema is ready before continuing boostrapping (CASSANDRA-3629)
 * Catch overflows during parsing of chunk_length_kb (CASSANDRA-3644)
 * Improve stream protocol mismatch errors (CASSANDRA-3652)
 * Avoid multiple thread doing HH to the same target (CASSANDRA-3681)
 * Add JMX property for rp_timeout_in_ms (CASSANDRA-2940)
 * Allow DynamicCompositeType to compare component of different types
   (CASSANDRA-3625)
 * Flush non-cfs backed secondary indexes (CASSANDRA-3659)
 * Secondary Indexes should report memory consumption (CASSANDRA-3155)
 * fix for SelectStatement start/end key are not set correctly
   when a key alias is involved (CASSANDRA-3700)
 * fix CLI `show schema` command insert of an extra comma in
   column_metadata (CASSANDRA-3714)
Merged from 0.8:
 * avoid logging (harmless) exception when GC takes < 1ms (CASSANDRA-3656)
 * prevent new nodes from thinking down nodes are up forever (CASSANDRA-3626)
 * use correct list of replicas for LOCAL_QUORUM reads when read repair
   is disabled (CASSANDRA-3696)
 * block on flush before compacting hints (may prevent OOM) (CASSANDRA-3733)


1.0.6
 * (CQL) fix cqlsh support for replicate_on_write (CASSANDRA-3596)
 * fix adding to leveled manifest after streaming (CASSANDRA-3536)
 * filter out unavailable cipher suites when using encryption (CASSANDRA-3178)
 * (HADOOP) add old-style api support for CFIF and CFRR (CASSANDRA-2799)
 * Support TimeUUIDType column names in Stress.java tool (CASSANDRA-3541)
 * (CQL) INSERT/UPDATE/DELETE/TRUNCATE commands should allow CF names to
   be qualified by keyspace (CASSANDRA-3419)
 * always remove endpoints from delevery queue in HH (CASSANDRA-3546)
 * fix race between cf flush and its 2ndary indexes flush (CASSANDRA-3547)
 * fix potential race in AES when a repair fails (CASSANDRA-3548)
 * fix default value validation usage in CLI SET command (CASSANDRA-3553)
 * Optimize componentsFor method for compaction and startup time
   (CASSANDRA-3532)
 * (CQL) Proper ColumnFamily metadata validation on CREATE COLUMNFAMILY 
   (CASSANDRA-3565)
 * fix compression "chunk_length_kb" option to set correct kb value for 
   thrift/avro (CASSANDRA-3558)
 * fix missing response during range slice repair (CASSANDRA-3551)
 * 'describe ring' moved from CLI to nodetool and available through JMX (CASSANDRA-3220)
 * add back partitioner to sstable metadata (CASSANDRA-3540)
 * fix NPE in get_count for counters (CASSANDRA-3601)
Merged from 0.8:
 * remove invalid assertion that table was opened before dropping it
   (CASSANDRA-3580)
 * range and index scans now only send requests to enough replicas to
   satisfy requested CL + RR (CASSANDRA-3598)
 * use cannonical host for local node in nodetool info (CASSANDRA-3556)
 * remove nonlocal DC write optimization since it only worked with
   CL.ONE or CL.LOCAL_QUORUM (CASSANDRA-3577, 3585)
 * detect misuses of CounterColumnType (CASSANDRA-3422)
 * turn off string interning in json2sstable, take 2 (CASSANDRA-2189)
 * validate compression parameters on add/update of the ColumnFamily 
   (CASSANDRA-3573)
 * Check for 0.0.0.0 is incorrect in CFIF (CASSANDRA-3584)
 * Increase vm.max_map_count in debian packaging (CASSANDRA-3563)
 * gossiper will never add itself to saved endpoints (CASSANDRA-3485)


1.0.5
 * revert CASSANDRA-3407 (see CASSANDRA-3540)
 * fix assertion error while forwarding writes to local nodes (CASSANDRA-3539)


1.0.4
 * fix self-hinting of timed out read repair updates and make hinted handoff
   less prone to OOMing a coordinator (CASSANDRA-3440)
 * expose bloom filter sizes via JMX (CASSANDRA-3495)
 * enforce RP tokens 0..2**127 (CASSANDRA-3501)
 * canonicalize paths exposed through JMX (CASSANDRA-3504)
 * fix "liveSize" stat when sstables are removed (CASSANDRA-3496)
 * add bloom filter FP rates to nodetool cfstats (CASSANDRA-3347)
 * record partitioner in sstable metadata component (CASSANDRA-3407)
 * add new upgradesstables nodetool command (CASSANDRA-3406)
 * skip --debug requirement to see common exceptions in CLI (CASSANDRA-3508)
 * fix incorrect query results due to invalid max timestamp (CASSANDRA-3510)
 * make sstableloader recognize compressed sstables (CASSANDRA-3521)
 * avoids race in OutboundTcpConnection in multi-DC setups (CASSANDRA-3530)
 * use SETLOCAL in cassandra.bat (CASSANDRA-3506)
 * fix ConcurrentModificationException in Table.all() (CASSANDRA-3529)
Merged from 0.8:
 * fix concurrence issue in the FailureDetector (CASSANDRA-3519)
 * fix array out of bounds error in counter shard removal (CASSANDRA-3514)
 * avoid dropping tombstones when they might still be needed to shadow
   data in a different sstable (CASSANDRA-2786)


1.0.3
 * revert name-based query defragmentation aka CASSANDRA-2503 (CASSANDRA-3491)
 * fix invalidate-related test failures (CASSANDRA-3437)
 * add next-gen cqlsh to bin/ (CASSANDRA-3188, 3131, 3493)
 * (CQL) fix handling of rows with no columns (CASSANDRA-3424, 3473)
 * fix querying supercolumns by name returning only a subset of
   subcolumns or old subcolumn versions (CASSANDRA-3446)
 * automatically compute sha1 sum for uncompressed data files (CASSANDRA-3456)
 * fix reading metadata/statistics component for version < h (CASSANDRA-3474)
 * add sstable forward-compatibility (CASSANDRA-3478)
 * report compression ratio in CFSMBean (CASSANDRA-3393)
 * fix incorrect size exception during streaming of counters (CASSANDRA-3481)
 * (CQL) fix for counter decrement syntax (CASSANDRA-3418)
 * Fix race introduced by CASSANDRA-2503 (CASSANDRA-3482)
 * Fix incomplete deletion of delivered hints (CASSANDRA-3466)
 * Avoid rescheduling compactions when no compaction was executed 
   (CASSANDRA-3484)
 * fix handling of the chunk_length_kb compression options (CASSANDRA-3492)
Merged from 0.8:
 * fix updating CF row_cache_provider (CASSANDRA-3414)
 * CFMetaData.convertToThrift method to set RowCacheProvider (CASSANDRA-3405)
 * acquire compactionlock during truncate (CASSANDRA-3399)
 * fix displaying cfdef entries for super columnfamilies (CASSANDRA-3415)
 * Make counter shard merging thread safe (CASSANDRA-3178)
 * Revert CASSANDRA-2855
 * Fix bug preventing the use of efficient cross-DC writes (CASSANDRA-3472)
 * `describe ring` command for CLI (CASSANDRA-3220)
 * (Hadoop) skip empty rows when entire row is requested, redux (CASSANDRA-2855)


1.0.2
 * "defragment" rows for name-based queries under STCS (CASSANDRA-2503)
 * Add timing information to cassandra-cli GET/SET/LIST queries (CASSANDRA-3326)
 * Only create one CompressionMetadata object per sstable (CASSANDRA-3427)
 * cleanup usage of StorageService.setMode() (CASSANDRA-3388)
 * Avoid large array allocation for compressed chunk offsets (CASSANDRA-3432)
 * fix DecimalType bytebuffer marshalling (CASSANDRA-3421)
 * fix bug that caused first column in per row indexes to be ignored 
   (CASSANDRA-3441)
 * add JMX call to clean (failed) repair sessions (CASSANDRA-3316)
 * fix sstableloader reference acquisition bug (CASSANDRA-3438)
 * fix estimated row size regression (CASSANDRA-3451)
 * make sure we don't return more columns than asked (CASSANDRA-3303, 3395)
Merged from 0.8:
 * acquire compactionlock during truncate (CASSANDRA-3399)
 * fix displaying cfdef entries for super columnfamilies (CASSANDRA-3415)


1.0.1
 * acquire references during index build to prevent delete problems
   on Windows (CASSANDRA-3314)
 * describe_ring should include datacenter/topology information (CASSANDRA-2882)
 * Thrift sockets are not properly buffered (CASSANDRA-3261)
 * performance improvement for bytebufferutil compare function (CASSANDRA-3286)
 * add system.versions ColumnFamily (CASSANDRA-3140)
 * reduce network copies (CASSANDRA-3333, 3373)
 * limit nodetool to 32MB of heap (CASSANDRA-3124)
 * (CQL) update parser to accept "timestamp" instead of "date" (CASSANDRA-3149)
 * Fix CLI `show schema` to include "compression_options" (CASSANDRA-3368)
 * Snapshot to include manifest under LeveledCompactionStrategy (CASSANDRA-3359)
 * (CQL) SELECT query should allow CF name to be qualified by keyspace (CASSANDRA-3130)
 * (CQL) Fix internal application error specifying 'using consistency ...'
   in lower case (CASSANDRA-3366)
 * fix Deflate compression when compression actually makes the data bigger
   (CASSANDRA-3370)
 * optimize UUIDGen to avoid lock contention on InetAddress.getLocalHost 
   (CASSANDRA-3387)
 * tolerate index being dropped mid-mutation (CASSANDRA-3334, 3313)
 * CompactionManager is now responsible for checking for new candidates
   post-task execution, enabling more consistent leveled compaction 
   (CASSANDRA-3391)
 * Cache HSHA threads (CASSANDRA-3372)
 * use CF/KS names as snapshot prefix for drop + truncate operations
   (CASSANDRA-2997)
 * Break bloom filters up to avoid heap fragmentation (CASSANDRA-2466)
 * fix cassandra hanging on jsvc stop (CASSANDRA-3302)
 * Avoid leveled compaction getting blocked on errors (CASSANDRA-3408)
 * Make reloading the compaction strategy safe (CASSANDRA-3409)
 * ignore 0.8 hints even if compaction begins before we try to purge
   them (CASSANDRA-3385)
 * remove procrun (bin\daemon) from Cassandra source tree and 
   artifacts (CASSANDRA-3331)
 * make cassandra compile under JDK7 (CASSANDRA-3275)
 * remove dependency of clientutil.jar to FBUtilities (CASSANDRA-3299)
 * avoid truncation errors by using long math on long values (CASSANDRA-3364)
 * avoid clock drift on some Windows machine (CASSANDRA-3375)
 * display cache provider in cli 'describe keyspace' command (CASSANDRA-3384)
 * fix incomplete topology information in describe_ring (CASSANDRA-3403)
 * expire dead gossip states based on time (CASSANDRA-2961)
 * improve CompactionTask extensibility (CASSANDRA-3330)
 * Allow one leveled compaction task to kick off another (CASSANDRA-3363)
 * allow encryption only between datacenters (CASSANDRA-2802)
Merged from 0.8:
 * fix truncate allowing data to be replayed post-restart (CASSANDRA-3297)
 * make iwriter final in IndexWriter to avoid NPE (CASSANDRA-2863)
 * (CQL) update grammar to require key clause in DELETE statement
   (CASSANDRA-3349)
 * (CQL) allow numeric keyspace names in USE statement (CASSANDRA-3350)
 * (Hadoop) skip empty rows when slicing the entire row (CASSANDRA-2855)
 * Fix handling of tombstone by SSTableExport/Import (CASSANDRA-3357)
 * fix ColumnIndexer to use long offsets (CASSANDRA-3358)
 * Improved CLI exceptions (CASSANDRA-3312)
 * Fix handling of tombstone by SSTableExport/Import (CASSANDRA-3357)
 * Only count compaction as active (for throttling) when they have
   successfully acquired the compaction lock (CASSANDRA-3344)
 * Display CLI version string on startup (CASSANDRA-3196)
 * (Hadoop) make CFIF try rpc_address or fallback to listen_address
   (CASSANDRA-3214)
 * (Hadoop) accept comma delimited lists of initial thrift connections
   (CASSANDRA-3185)
 * ColumnFamily min_compaction_threshold should be >= 2 (CASSANDRA-3342)
 * (Pig) add 0.8+ types and key validation type in schema (CASSANDRA-3280)
 * Fix completely removing column metadata using CLI (CASSANDRA-3126)
 * CLI `describe cluster;` output should be on separate lines for separate versions
   (CASSANDRA-3170)
 * fix changing durable_writes keyspace option during CF creation
   (CASSANDRA-3292)
 * avoid locking on update when no indexes are involved (CASSANDRA-3386)
 * fix assertionError during repair with ordered partitioners (CASSANDRA-3369)
 * correctly serialize key_validation_class for avro (CASSANDRA-3391)
 * don't expire counter tombstone after streaming (CASSANDRA-3394)
 * prevent nodes that failed to join from hanging around forever 
   (CASSANDRA-3351)
 * remove incorrect optimization from slice read path (CASSANDRA-3390)
 * Fix race in AntiEntropyService (CASSANDRA-3400)


1.0.0-final
 * close scrubbed sstable fd before deleting it (CASSANDRA-3318)
 * fix bug preventing obsolete commitlog segments from being removed
   (CASSANDRA-3269)
 * tolerate whitespace in seed CDL (CASSANDRA-3263)
 * Change default heap thresholds to max(min(1/2 ram, 1G), min(1/4 ram, 8GB))
   (CASSANDRA-3295)
 * Fix broken CompressedRandomAccessReaderTest (CASSANDRA-3298)
 * (CQL) fix type information returned for wildcard queries (CASSANDRA-3311)
 * add estimated tasks to LeveledCompactionStrategy (CASSANDRA-3322)
 * avoid including compaction cache-warming in keycache stats (CASSANDRA-3325)
 * run compaction and hinted handoff threads at MIN_PRIORITY (CASSANDRA-3308)
 * default hsha thrift server to cpu core count in rpc pool (CASSANDRA-3329)
 * add bin\daemon to binary tarball for Windows service (CASSANDRA-3331)
 * Fix places where uncompressed size of sstables was use in place of the
   compressed one (CASSANDRA-3338)
 * Fix hsha thrift server (CASSANDRA-3346)
 * Make sure repair only stream needed sstables (CASSANDRA-3345)


1.0.0-rc2
 * Log a meaningful warning when a node receives a message for a repair session
   that doesn't exist anymore (CASSANDRA-3256)
 * test for NUMA policy support as well as numactl presence (CASSANDRA-3245)
 * Fix FD leak when internode encryption is enabled (CASSANDRA-3257)
 * Remove incorrect assertion in mergeIterator (CASSANDRA-3260)
 * FBUtilities.hexToBytes(String) to throw NumberFormatException when string
   contains non-hex characters (CASSANDRA-3231)
 * Keep SimpleSnitch proximity ordering unchanged from what the Strategy
   generates, as intended (CASSANDRA-3262)
 * remove Scrub from compactionstats when finished (CASSANDRA-3255)
 * fix counter entry in jdbc TypesMap (CASSANDRA-3268)
 * fix full queue scenario for ParallelCompactionIterator (CASSANDRA-3270)
 * fix bootstrap process (CASSANDRA-3285)
 * don't try delivering hints if when there isn't any (CASSANDRA-3176)
 * CLI documentation change for ColumnFamily `compression_options` (CASSANDRA-3282)
 * ignore any CF ids sent by client for adding CF/KS (CASSANDRA-3288)
 * remove obsolete hints on first startup (CASSANDRA-3291)
 * use correct ISortedColumns for time-optimized reads (CASSANDRA-3289)
 * Evict gossip state immediately when a token is taken over by a new IP 
   (CASSANDRA-3259)


1.0.0-rc1
 * Update CQL to generate microsecond timestamps by default (CASSANDRA-3227)
 * Fix counting CFMetadata towards Memtable liveRatio (CASSANDRA-3023)
 * Kill server on wrapped OOME such as from FileChannel.map (CASSANDRA-3201)
 * remove unnecessary copy when adding to row cache (CASSANDRA-3223)
 * Log message when a full repair operation completes (CASSANDRA-3207)
 * Fix streamOutSession keeping sstables references forever if the remote end
   dies (CASSANDRA-3216)
 * Remove dynamic_snitch boolean from example configuration (defaulting to 
   true) and set default badness threshold to 0.1 (CASSANDRA-3229)
 * Base choice of random or "balanced" token on bootstrap on whether
   schema definitions were found (CASSANDRA-3219)
 * Fixes for LeveledCompactionStrategy score computation, prioritization,
   scheduling, and performance (CASSANDRA-3224, 3234)
 * parallelize sstable open at server startup (CASSANDRA-2988)
 * fix handling of exceptions writing to OutboundTcpConnection (CASSANDRA-3235)
 * Allow using quotes in "USE <keyspace>;" CLI command (CASSANDRA-3208)
 * Don't allow any cache loading exceptions to halt startup (CASSANDRA-3218)
 * Fix sstableloader --ignores option (CASSANDRA-3247)
 * File descriptor limit increased in packaging (CASSANDRA-3206)
 * Fix deadlock in commit log during flush (CASSANDRA-3253) 


1.0.0-beta1
 * removed binarymemtable (CASSANDRA-2692)
 * add commitlog_total_space_in_mb to prevent fragmented logs (CASSANDRA-2427)
 * removed commitlog_rotation_threshold_in_mb configuration (CASSANDRA-2771)
 * make AbstractBounds.normalize de-overlapp overlapping ranges (CASSANDRA-2641)
 * replace CollatingIterator, ReducingIterator with MergeIterator 
   (CASSANDRA-2062)
 * Fixed the ability to set compaction strategy in cli using create column 
   family command (CASSANDRA-2778)
 * clean up tmp files after failed compaction (CASSANDRA-2468)
 * restrict repair streaming to specific columnfamilies (CASSANDRA-2280)
 * don't bother persisting columns shadowed by a row tombstone (CASSANDRA-2589)
 * reset CF and SC deletion times after gc_grace (CASSANDRA-2317)
 * optimize away seek when compacting wide rows (CASSANDRA-2879)
 * single-pass streaming (CASSANDRA-2677, 2906, 2916, 3003)
 * use reference counting for deleting sstables instead of relying on GC
   (CASSANDRA-2521, 3179)
 * store hints as serialized mutations instead of pointers to data row
   (CASSANDRA-2045)
 * store hints in the coordinator node instead of in the closest replica 
   (CASSANDRA-2914)
 * add row_cache_keys_to_save CF option (CASSANDRA-1966)
 * check column family validity in nodetool repair (CASSANDRA-2933)
 * use lazy initialization instead of class initialization in NodeId
   (CASSANDRA-2953)
 * add paging to get_count (CASSANDRA-2894)
 * fix "short reads" in [multi]get (CASSANDRA-2643, 3157, 3192)
 * add optional compression for sstables (CASSANDRA-47, 2994, 3001, 3128)
 * add scheduler JMX metrics (CASSANDRA-2962)
 * add block level checksum for compressed data (CASSANDRA-1717)
 * make column family backed column map pluggable and introduce unsynchronized
   ArrayList backed one to speedup reads (CASSANDRA-2843, 3165, 3205)
 * refactoring of the secondary index api (CASSANDRA-2982)
 * make CL > ONE reads wait for digest reconciliation before returning
   (CASSANDRA-2494)
 * fix missing logging for some exceptions (CASSANDRA-2061)
 * refactor and optimize ColumnFamilyStore.files(...) and Descriptor.fromFilename(String)
   and few other places responsible for work with SSTable files (CASSANDRA-3040)
 * Stop reading from sstables once we know we have the most recent columns,
   for query-by-name requests (CASSANDRA-2498)
 * Add query-by-column mode to stress.java (CASSANDRA-3064)
 * Add "install" command to cassandra.bat (CASSANDRA-292)
 * clean up KSMetadata, CFMetadata from unnecessary
   Thrift<->Avro conversion methods (CASSANDRA-3032)
 * Add timeouts to client request schedulers (CASSANDRA-3079, 3096)
 * Cli to use hashes rather than array of hashes for strategy options (CASSANDRA-3081)
 * LeveledCompactionStrategy (CASSANDRA-1608, 3085, 3110, 3087, 3145, 3154, 3182)
 * Improvements of the CLI `describe` command (CASSANDRA-2630)
 * reduce window where dropped CF sstables may not be deleted (CASSANDRA-2942)
 * Expose gossip/FD info to JMX (CASSANDRA-2806)
 * Fix streaming over SSL when compressed SSTable involved (CASSANDRA-3051)
 * Add support for pluggable secondary index implementations (CASSANDRA-3078)
 * remove compaction_thread_priority setting (CASSANDRA-3104)
 * generate hints for replicas that timeout, not just replicas that are known
   to be down before starting (CASSANDRA-2034)
 * Add throttling for internode streaming (CASSANDRA-3080)
 * make the repair of a range repair all replica (CASSANDRA-2610, 3194)
 * expose the ability to repair the first range (as returned by the
   partitioner) of a node (CASSANDRA-2606)
 * Streams Compression (CASSANDRA-3015)
 * add ability to use multiple threads during a single compaction
   (CASSANDRA-2901)
 * make AbstractBounds.normalize support overlapping ranges (CASSANDRA-2641)
 * fix of the CQL count() behavior (CASSANDRA-3068)
 * use TreeMap backed column families for the SSTable simple writers
   (CASSANDRA-3148)
 * fix inconsistency of the CLI syntax when {} should be used instead of [{}]
   (CASSANDRA-3119)
 * rename CQL type names to match expected SQL behavior (CASSANDRA-3149, 3031)
 * Arena-based allocation for memtables (CASSANDRA-2252, 3162, 3163, 3168)
 * Default RR chance to 0.1 (CASSANDRA-3169)
 * Add RowLevel support to secondary index API (CASSANDRA-3147)
 * Make SerializingCacheProvider the default if JNA is available (CASSANDRA-3183)
 * Fix backwards compatibilty for CQL memtable properties (CASSANDRA-3190)
 * Add five-minute delay before starting compactions on a restarted server
   (CASSANDRA-3181)
 * Reduce copies done for intra-host messages (CASSANDRA-1788, 3144)
 * support of compaction strategy option for stress.java (CASSANDRA-3204)
 * make memtable throughput and column count thresholds no-ops (CASSANDRA-2449)
 * Return schema information along with the resultSet in CQL (CASSANDRA-2734)
 * Add new DecimalType (CASSANDRA-2883)
 * Fix assertion error in RowRepairResolver (CASSANDRA-3156)
 * Reduce unnecessary high buffer sizes (CASSANDRA-3171)
 * Pluggable compaction strategy (CASSANDRA-1610)
 * Add new broadcast_address config option (CASSANDRA-2491)


0.8.7
 * Kill server on wrapped OOME such as from FileChannel.map (CASSANDRA-3201)
 * Allow using quotes in "USE <keyspace>;" CLI command (CASSANDRA-3208)
 * Log message when a full repair operation completes (CASSANDRA-3207)
 * Don't allow any cache loading exceptions to halt startup (CASSANDRA-3218)
 * Fix sstableloader --ignores option (CASSANDRA-3247)
 * File descriptor limit increased in packaging (CASSANDRA-3206)
 * Log a meaningfull warning when a node receive a message for a repair session
   that doesn't exist anymore (CASSANDRA-3256)
 * Fix FD leak when internode encryption is enabled (CASSANDRA-3257)
 * FBUtilities.hexToBytes(String) to throw NumberFormatException when string
   contains non-hex characters (CASSANDRA-3231)
 * Keep SimpleSnitch proximity ordering unchanged from what the Strategy
   generates, as intended (CASSANDRA-3262)
 * remove Scrub from compactionstats when finished (CASSANDRA-3255)
 * Fix tool .bat files when CASSANDRA_HOME contains spaces (CASSANDRA-3258)
 * Force flush of status table when removing/updating token (CASSANDRA-3243)
 * Evict gossip state immediately when a token is taken over by a new IP (CASSANDRA-3259)
 * Fix bug where the failure detector can take too long to mark a host
   down (CASSANDRA-3273)
 * (Hadoop) allow wrapping ranges in queries (CASSANDRA-3137)
 * (Hadoop) check all interfaces for a match with split location
   before falling back to random replica (CASSANDRA-3211)
 * (Hadoop) Make Pig storage handle implements LoadMetadata (CASSANDRA-2777)
 * (Hadoop) Fix exception during PIG 'dump' (CASSANDRA-2810)
 * Fix stress COUNTER_GET option (CASSANDRA-3301)
 * Fix missing fields in CLI `show schema` output (CASSANDRA-3304)
 * Nodetool no longer leaks threads and closes JMX connections (CASSANDRA-3309)
 * fix truncate allowing data to be replayed post-restart (CASSANDRA-3297)
 * Move SimpleAuthority and SimpleAuthenticator to examples (CASSANDRA-2922)
 * Fix handling of tombstone by SSTableExport/Import (CASSANDRA-3357)
 * Fix transposition in cfHistograms (CASSANDRA-3222)
 * Allow using number as DC name when creating keyspace in CQL (CASSANDRA-3239)
 * Force flush of system table after updating/removing a token (CASSANDRA-3243)


0.8.6
 * revert CASSANDRA-2388
 * change TokenRange.endpoints back to listen/broadcast address to match
   pre-1777 behavior, and add TokenRange.rpc_endpoints instead (CASSANDRA-3187)
 * avoid trying to watch cassandra-topology.properties when loaded from jar
   (CASSANDRA-3138)
 * prevent users from creating keyspaces with LocalStrategy replication
   (CASSANDRA-3139)
 * fix CLI `show schema;` to output correct keyspace definition statement
   (CASSANDRA-3129)
 * CustomTThreadPoolServer to log TTransportException at DEBUG level
   (CASSANDRA-3142)
 * allow topology sort to work with non-unique rack names between 
   datacenters (CASSANDRA-3152)
 * Improve caching of same-version Messages on digest and repair paths
   (CASSANDRA-3158)
 * Randomize choice of first replica for counter increment (CASSANDRA-2890)
 * Fix using read_repair_chance instead of merge_shard_change (CASSANDRA-3202)
 * Avoid streaming data to nodes that already have it, on move as well as
   decommission (CASSANDRA-3041)
 * Fix divide by zero error in GCInspector (CASSANDRA-3164)
 * allow quoting of the ColumnFamily name in CLI `create column family`
   statement (CASSANDRA-3195)
 * Fix rolling upgrade from 0.7 to 0.8 problem (CASSANDRA-3166)
 * Accomodate missing encryption_options in IncomingTcpConnection.stream
   (CASSANDRA-3212)


0.8.5
 * fix NPE when encryption_options is unspecified (CASSANDRA-3007)
 * include column name in validation failure exceptions (CASSANDRA-2849)
 * make sure truncate clears out the commitlog so replay won't re-
   populate with truncated data (CASSANDRA-2950)
 * fix NPE when debug logging is enabled and dropped CF is present
   in a commitlog segment (CASSANDRA-3021)
 * fix cassandra.bat when CASSANDRA_HOME contains spaces (CASSANDRA-2952)
 * fix to SSTableSimpleUnsortedWriter bufferSize calculation (CASSANDRA-3027)
 * make cleanup and normal compaction able to skip empty rows
   (rows containing nothing but expired tombstones) (CASSANDRA-3039)
 * work around native memory leak in com.sun.management.GarbageCollectorMXBean
   (CASSANDRA-2868)
 * validate that column names in column_metadata are not equal to key_alias
   on create/update of the ColumnFamily and CQL 'ALTER' statement (CASSANDRA-3036)
 * return an InvalidRequestException if an indexed column is assigned
   a value larger than 64KB (CASSANDRA-3057)
 * fix of numeric-only and string column names handling in CLI "drop index" 
   (CASSANDRA-3054)
 * prune index scan resultset back to original request for lazy
   resultset expansion case (CASSANDRA-2964)
 * (Hadoop) fail jobs when Cassandra node has failed but TaskTracker
   has not (CASSANDRA-2388)
 * fix dynamic snitch ignoring nodes when read_repair_chance is zero
   (CASSANDRA-2662)
 * avoid retaining references to dropped CFS objects in 
   CompactionManager.estimatedCompactions (CASSANDRA-2708)
 * expose rpc timeouts per host in MessagingServiceMBean (CASSANDRA-2941)
 * avoid including cwd in classpath for deb and rpm packages (CASSANDRA-2881)
 * remove gossip state when a new IP takes over a token (CASSANDRA-3071)
 * allow sstable2json to work on index sstable files (CASSANDRA-3059)
 * always hint counters (CASSANDRA-3099)
 * fix log4j initialization in EmbeddedCassandraService (CASSANDRA-2857)
 * remove gossip state when a new IP takes over a token (CASSANDRA-3071)
 * work around native memory leak in com.sun.management.GarbageCollectorMXBean
    (CASSANDRA-2868)
 * fix UnavailableException with writes at CL.EACH_QUORM (CASSANDRA-3084)
 * fix parsing of the Keyspace and ColumnFamily names in numeric
   and string representations in CLI (CASSANDRA-3075)
 * fix corner cases in Range.differenceToFetch (CASSANDRA-3084)
 * fix ip address String representation in the ring cache (CASSANDRA-3044)
 * fix ring cache compatibility when mixing pre-0.8.4 nodes with post-
   in the same cluster (CASSANDRA-3023)
 * make repair report failure when a node participating dies (instead of
   hanging forever) (CASSANDRA-2433)
 * fix handling of the empty byte buffer by ReversedType (CASSANDRA-3111)
 * Add validation that Keyspace names are case-insensitively unique (CASSANDRA-3066)
 * catch invalid key_validation_class before instantiating UpdateColumnFamily (CASSANDRA-3102)
 * make Range and Bounds objects client-safe (CASSANDRA-3108)
 * optionally skip log4j configuration (CASSANDRA-3061)
 * bundle sstableloader with the debian package (CASSANDRA-3113)
 * don't try to build secondary indexes when there is none (CASSANDRA-3123)
 * improve SSTableSimpleUnsortedWriter speed for large rows (CASSANDRA-3122)
 * handle keyspace arguments correctly in nodetool snapshot (CASSANDRA-3038)
 * Fix SSTableImportTest on windows (CASSANDRA-3043)
 * expose compactionThroughputMbPerSec through JMX (CASSANDRA-3117)
 * log keyspace and CF of large rows being compacted


0.8.4
 * change TokenRing.endpoints to be a list of rpc addresses instead of 
   listen/broadcast addresses (CASSANDRA-1777)
 * include files-to-be-streamed in StreamInSession.getSources (CASSANDRA-2972)
 * use JAVA env var in cassandra-env.sh (CASSANDRA-2785, 2992)
 * avoid doing read for no-op replicate-on-write at CL=1 (CASSANDRA-2892)
 * refuse counter write for CL.ANY (CASSANDRA-2990)
 * switch back to only logging recent dropped messages (CASSANDRA-3004)
 * always deserialize RowMutation for counters (CASSANDRA-3006)
 * ignore saved replication_factor strategy_option for NTS (CASSANDRA-3011)
 * make sure pre-truncate CL segments are discarded (CASSANDRA-2950)


0.8.3
 * add ability to drop local reads/writes that are going to timeout
   (CASSANDRA-2943)
 * revamp token removal process, keep gossip states for 3 days (CASSANDRA-2496)
 * don't accept extra args for 0-arg nodetool commands (CASSANDRA-2740)
 * log unavailableexception details at debug level (CASSANDRA-2856)
 * expose data_dir though jmx (CASSANDRA-2770)
 * don't include tmp files as sstable when create cfs (CASSANDRA-2929)
 * log Java classpath on startup (CASSANDRA-2895)
 * keep gossipped version in sync with actual on migration coordinator 
   (CASSANDRA-2946)
 * use lazy initialization instead of class initialization in NodeId
   (CASSANDRA-2953)
 * check column family validity in nodetool repair (CASSANDRA-2933)
 * speedup bytes to hex conversions dramatically (CASSANDRA-2850)
 * Flush memtables on shutdown when durable writes are disabled 
   (CASSANDRA-2958)
 * improved POSIX compatibility of start scripts (CASsANDRA-2965)
 * add counter support to Hadoop InputFormat (CASSANDRA-2981)
 * fix bug where dirty commitlog segments were removed (and avoid keeping 
   segments with no post-flush activity permanently dirty) (CASSANDRA-2829)
 * fix throwing exception with batch mutation of counter super columns
   (CASSANDRA-2949)
 * ignore system tables during repair (CASSANDRA-2979)
 * throw exception when NTS is given replication_factor as an option
   (CASSANDRA-2960)
 * fix assertion error during compaction of counter CFs (CASSANDRA-2968)
 * avoid trying to create index names, when no index exists (CASSANDRA-2867)
 * don't sample the system table when choosing a bootstrap token
   (CASSANDRA-2825)
 * gossiper notifies of local state changes (CASSANDRA-2948)
 * add asynchronous and half-sync/half-async (hsha) thrift servers 
   (CASSANDRA-1405)
 * fix potential use of free'd native memory in SerializingCache 
   (CASSANDRA-2951)
 * prune index scan resultset back to original request for lazy
   resultset expansion case (CASSANDRA-2964)
 * (Hadoop) fail jobs when Cassandra node has failed but TaskTracker
    has not (CASSANDRA-2388)


0.8.2
 * CQL: 
   - include only one row per unique key for IN queries (CASSANDRA-2717)
   - respect client timestamp on full row deletions (CASSANDRA-2912)
 * improve thread-safety in StreamOutSession (CASSANDRA-2792)
 * allow deleting a row and updating indexed columns in it in the
   same mutation (CASSANDRA-2773)
 * Expose number of threads blocked on submitting memtable to flush
   in JMX (CASSANDRA-2817)
 * add ability to return "endpoints" to nodetool (CASSANDRA-2776)
 * Add support for multiple (comma-delimited) coordinator addresses
   to ColumnFamilyInputFormat (CASSANDRA-2807)
 * fix potential NPE while scheduling read repair for range slice
   (CASSANDRA-2823)
 * Fix race in SystemTable.getCurrentLocalNodeId (CASSANDRA-2824)
 * Correctly set default for replicate_on_write (CASSANDRA-2835)
 * improve nodetool compactionstats formatting (CASSANDRA-2844)
 * fix index-building status display (CASSANDRA-2853)
 * fix CLI perpetuating obsolete KsDef.replication_factor (CASSANDRA-2846)
 * improve cli treatment of multiline comments (CASSANDRA-2852)
 * handle row tombstones correctly in EchoedRow (CASSANDRA-2786)
 * add MessagingService.get[Recently]DroppedMessages and
   StorageService.getExceptionCount (CASSANDRA-2804)
 * fix possibility of spurious UnavailableException for LOCAL_QUORUM
   reads with dynamic snitch + read repair disabled (CASSANDRA-2870)
 * add ant-optional as dependence for the debian package (CASSANDRA-2164)
 * add option to specify limit for get_slice in the CLI (CASSANDRA-2646)
 * decrease HH page size (CASSANDRA-2832)
 * reset cli keyspace after dropping the current one (CASSANDRA-2763)
 * add KeyRange option to Hadoop inputformat (CASSANDRA-1125)
 * fix protocol versioning (CASSANDRA-2818, 2860)
 * support spaces in path to log4j configuration (CASSANDRA-2383)
 * avoid including inferred types in CF update (CASSANDRA-2809)
 * fix JMX bulkload call (CASSANDRA-2908)
 * fix updating KS with durable_writes=false (CASSANDRA-2907)
 * add simplified facade to SSTableWriter for bulk loading use
   (CASSANDRA-2911)
 * fix re-using index CF sstable names after drop/recreate (CASSANDRA-2872)
 * prepend CF to default index names (CASSANDRA-2903)
 * fix hint replay (CASSANDRA-2928)
 * Properly synchronize repair's merkle tree computation (CASSANDRA-2816)


0.8.1
 * CQL:
   - support for insert, delete in BATCH (CASSANDRA-2537)
   - support for IN to SELECT, UPDATE (CASSANDRA-2553)
   - timestamp support for INSERT, UPDATE, and BATCH (CASSANDRA-2555)
   - TTL support (CASSANDRA-2476)
   - counter support (CASSANDRA-2473)
   - ALTER COLUMNFAMILY (CASSANDRA-1709)
   - DROP INDEX (CASSANDRA-2617)
   - add SCHEMA/TABLE as aliases for KS/CF (CASSANDRA-2743)
   - server handles wait-for-schema-agreement (CASSANDRA-2756)
   - key alias support (CASSANDRA-2480)
 * add support for comparator parameters and a generic ReverseType
   (CASSANDRA-2355)
 * add CompositeType and DynamicCompositeType (CASSANDRA-2231)
 * optimize batches containing multiple updates to the same row
   (CASSANDRA-2583)
 * adjust hinted handoff page size to avoid OOM with large columns 
   (CASSANDRA-2652)
 * mark BRAF buffer invalid post-flush so we don't re-flush partial
   buffers again, especially on CL writes (CASSANDRA-2660)
 * add DROP INDEX support to CLI (CASSANDRA-2616)
 * don't perform HH to client-mode [storageproxy] nodes (CASSANDRA-2668)
 * Improve forceDeserialize/getCompactedRow encapsulation (CASSANDRA-2659)
 * Don't write CounterUpdateColumn to disk in tests (CASSANDRA-2650)
 * Add sstable bulk loading utility (CASSANDRA-1278)
 * avoid replaying hints to dropped columnfamilies (CASSANDRA-2685)
 * add placeholders for missing rows in range query pseudo-RR (CASSANDRA-2680)
 * remove no-op HHOM.renameHints (CASSANDRA-2693)
 * clone super columns to avoid modifying them during flush (CASSANDRA-2675)
 * allow writes to bypass the commitlog for certain keyspaces (CASSANDRA-2683)
 * avoid NPE when bypassing commitlog during memtable flush (CASSANDRA-2781)
 * Added support for making bootstrap retry if nodes flap (CASSANDRA-2644)
 * Added statusthrift to nodetool to report if thrift server is running (CASSANDRA-2722)
 * Fixed rows being cached if they do not exist (CASSANDRA-2723)
 * Support passing tableName and cfName to RowCacheProviders (CASSANDRA-2702)
 * close scrub file handles (CASSANDRA-2669)
 * throttle migration replay (CASSANDRA-2714)
 * optimize column serializer creation (CASSANDRA-2716)
 * Added support for making bootstrap retry if nodes flap (CASSANDRA-2644)
 * Added statusthrift to nodetool to report if thrift server is running
   (CASSANDRA-2722)
 * Fixed rows being cached if they do not exist (CASSANDRA-2723)
 * fix truncate/compaction race (CASSANDRA-2673)
 * workaround large resultsets causing large allocation retention
   by nio sockets (CASSANDRA-2654)
 * fix nodetool ring use with Ec2Snitch (CASSANDRA-2733)
 * fix removing columns and subcolumns that are supressed by a row or
   supercolumn tombstone during replica resolution (CASSANDRA-2590)
 * support sstable2json against snapshot sstables (CASSANDRA-2386)
 * remove active-pull schema requests (CASSANDRA-2715)
 * avoid marking entire list of sstables as actively being compacted
   in multithreaded compaction (CASSANDRA-2765)
 * seek back after deserializing a row to update cache with (CASSANDRA-2752)
 * avoid skipping rows in scrub for counter column family (CASSANDRA-2759)
 * fix ConcurrentModificationException in repair when dealing with 0.7 node
   (CASSANDRA-2767)
 * use threadsafe collections for StreamInSession (CASSANDRA-2766)
 * avoid infinite loop when creating merkle tree (CASSANDRA-2758)
 * avoids unmarking compacting sstable prematurely in cleanup (CASSANDRA-2769)
 * fix NPE when the commit log is bypassed (CASSANDRA-2718)
 * don't throw an exception in SS.isRPCServerRunning (CASSANDRA-2721)
 * make stress.jar executable (CASSANDRA-2744)
 * add daemon mode to java stress (CASSANDRA-2267)
 * expose the DC and rack of a node through JMX and nodetool ring (CASSANDRA-2531)
 * fix cache mbean getSize (CASSANDRA-2781)
 * Add Date, Float, Double, and Boolean types (CASSANDRA-2530)
 * Add startup flag to renew counter node id (CASSANDRA-2788)
 * add jamm agent to cassandra.bat (CASSANDRA-2787)
 * fix repair hanging if a neighbor has nothing to send (CASSANDRA-2797)
 * purge tombstone even if row is in only one sstable (CASSANDRA-2801)
 * Fix wrong purge of deleted cf during compaction (CASSANDRA-2786)
 * fix race that could result in Hadoop writer failing to throw an
   exception encountered after close() (CASSANDRA-2755)
 * fix scan wrongly throwing assertion error (CASSANDRA-2653)
 * Always use even distribution for merkle tree with RandomPartitionner
   (CASSANDRA-2841)
 * fix describeOwnership for OPP (CASSANDRA-2800)
 * ensure that string tokens do not contain commas (CASSANDRA-2762)


0.8.0-final
 * fix CQL grammar warning and cqlsh regression from CASSANDRA-2622
 * add ant generate-cql-html target (CASSANDRA-2526)
 * update CQL consistency levels (CASSANDRA-2566)
 * debian packaging fixes (CASSANDRA-2481, 2647)
 * fix UUIDType, IntegerType for direct buffers (CASSANDRA-2682, 2684)
 * switch to native Thrift for Hadoop map/reduce (CASSANDRA-2667)
 * fix StackOverflowError when building from eclipse (CASSANDRA-2687)
 * only provide replication_factor to strategy_options "help" for
   SimpleStrategy, OldNetworkTopologyStrategy (CASSANDRA-2678, 2713)
 * fix exception adding validators to non-string columns (CASSANDRA-2696)
 * avoid instantiating DatabaseDescriptor in JDBC (CASSANDRA-2694)
 * fix potential stack overflow during compaction (CASSANDRA-2626)
 * clone super columns to avoid modifying them during flush (CASSANDRA-2675)
 * reset underlying iterator in EchoedRow constructor (CASSANDRA-2653)


0.8.0-rc1
 * faster flushes and compaction from fixing excessively pessimistic 
   rebuffering in BRAF (CASSANDRA-2581)
 * fix returning null column values in the python cql driver (CASSANDRA-2593)
 * fix merkle tree splitting exiting early (CASSANDRA-2605)
 * snapshot_before_compaction directory name fix (CASSANDRA-2598)
 * Disable compaction throttling during bootstrap (CASSANDRA-2612) 
 * fix CQL treatment of > and < operators in range slices (CASSANDRA-2592)
 * fix potential double-application of counter updates on commitlog replay
   by moving replay position from header to sstable metadata (CASSANDRA-2419)
 * JDBC CQL driver exposes getColumn for access to timestamp
 * JDBC ResultSetMetadata properties added to AbstractType
 * r/m clustertool (CASSANDRA-2607)
 * add support for presenting row key as a column in CQL result sets 
   (CASSANDRA-2622)
 * Don't allow {LOCAL|EACH}_QUORUM unless strategy is NTS (CASSANDRA-2627)
 * validate keyspace strategy_options during CQL create (CASSANDRA-2624)
 * fix empty Result with secondary index when limit=1 (CASSANDRA-2628)
 * Fix regression where bootstrapping a node with no schema fails
   (CASSANDRA-2625)
 * Allow removing LocationInfo sstables (CASSANDRA-2632)
 * avoid attempting to replay mutations from dropped keyspaces (CASSANDRA-2631)
 * avoid using cached position of a key when GT is requested (CASSANDRA-2633)
 * fix counting bloom filter true positives (CASSANDRA-2637)
 * initialize local ep state prior to gossip startup if needed (CASSANDRA-2638)
 * fix counter increment lost after restart (CASSANDRA-2642)
 * add quote-escaping via backslash to CLI (CASSANDRA-2623)
 * fix pig example script (CASSANDRA-2487)
 * fix dynamic snitch race in adding latencies (CASSANDRA-2618)
 * Start/stop cassandra after more important services such as mdadm in
   debian packaging (CASSANDRA-2481)


0.8.0-beta2
 * fix NPE compacting index CFs (CASSANDRA-2528)
 * Remove checking all column families on startup for compaction candidates 
   (CASSANDRA-2444)
 * validate CQL create keyspace options (CASSANDRA-2525)
 * fix nodetool setcompactionthroughput (CASSANDRA-2550)
 * move	gossip heartbeat back to its own thread (CASSANDRA-2554)
 * validate cql TRUNCATE columnfamily before truncating (CASSANDRA-2570)
 * fix batch_mutate for mixed standard-counter mutations (CASSANDRA-2457)
 * disallow making schema changes to system keyspace (CASSANDRA-2563)
 * fix sending mutation messages multiple times (CASSANDRA-2557)
 * fix incorrect use of NBHM.size in ReadCallback that could cause
   reads to time out even when responses were received (CASSANDRA-2552)
 * trigger read repair correctly for LOCAL_QUORUM reads (CASSANDRA-2556)
 * Allow configuring the number of compaction thread (CASSANDRA-2558)
 * forceUserDefinedCompaction will attempt to compact what it is given
   even if the pessimistic estimate is that there is not enough disk space;
   automatic compactions will only compact 2 or more sstables (CASSANDRA-2575)
 * refuse to apply migrations with older timestamps than the current 
   schema (CASSANDRA-2536)
 * remove unframed Thrift transport option
 * include indexes in snapshots (CASSANDRA-2596)
 * improve ignoring of obsolete mutations in index maintenance (CASSANDRA-2401)
 * recognize attempt to drop just the index while leaving the column
   definition alone (CASSANDRA-2619)
  

0.8.0-beta1
 * remove Avro RPC support (CASSANDRA-926)
 * support for columns that act as incr/decr counters 
   (CASSANDRA-1072, 1937, 1944, 1936, 2101, 2093, 2288, 2105, 2384, 2236, 2342,
   2454)
 * CQL (CASSANDRA-1703, 1704, 1705, 1706, 1707, 1708, 1710, 1711, 1940, 
   2124, 2302, 2277, 2493)
 * avoid double RowMutation serialization on write path (CASSANDRA-1800)
 * make NetworkTopologyStrategy the default (CASSANDRA-1960)
 * configurable internode encryption (CASSANDRA-1567, 2152)
 * human readable column names in sstable2json output (CASSANDRA-1933)
 * change default JMX port to 7199 (CASSANDRA-2027)
 * backwards compatible internal messaging (CASSANDRA-1015)
 * atomic switch of memtables and sstables (CASSANDRA-2284)
 * add pluggable SeedProvider (CASSANDRA-1669)
 * Fix clustertool to not throw exception when calling get_endpoints (CASSANDRA-2437)
 * upgrade to thrift 0.6 (CASSANDRA-2412) 
 * repair works on a token range instead of full ring (CASSANDRA-2324)
 * purge tombstones from row cache (CASSANDRA-2305)
 * push replication_factor into strategy_options (CASSANDRA-1263)
 * give snapshots the same name on each node (CASSANDRA-1791)
 * remove "nodetool loadbalance" (CASSANDRA-2448)
 * multithreaded compaction (CASSANDRA-2191)
 * compaction throttling (CASSANDRA-2156)
 * add key type information and alias (CASSANDRA-2311, 2396)
 * cli no longer divides read_repair_chance by 100 (CASSANDRA-2458)
 * made CompactionInfo.getTaskType return an enum (CASSANDRA-2482)
 * add a server-wide cap on measured memtable memory usage and aggressively
   flush to keep under that threshold (CASSANDRA-2006)
 * add unified UUIDType (CASSANDRA-2233)
 * add off-heap row cache support (CASSANDRA-1969)


0.7.5
 * improvements/fixes to PIG driver (CASSANDRA-1618, CASSANDRA-2387,
   CASSANDRA-2465, CASSANDRA-2484)
 * validate index names (CASSANDRA-1761)
 * reduce contention on Table.flusherLock (CASSANDRA-1954)
 * try harder to detect failures during streaming, cleaning up temporary
   files more reliably (CASSANDRA-2088)
 * shut down server for OOM on a Thrift thread (CASSANDRA-2269)
 * fix tombstone handling in repair and sstable2json (CASSANDRA-2279)
 * preserve version when streaming data from old sstables (CASSANDRA-2283)
 * don't start repair if a neighboring node is marked as dead (CASSANDRA-2290)
 * purge tombstones from row cache (CASSANDRA-2305)
 * Avoid seeking when sstable2json exports the entire file (CASSANDRA-2318)
 * clear Built flag in system table when dropping an index (CASSANDRA-2320)
 * don't allow arbitrary argument for stress.java (CASSANDRA-2323)
 * validate values for index predicates in get_indexed_slice (CASSANDRA-2328)
 * queue secondary indexes for flush before the parent (CASSANDRA-2330)
 * allow job configuration to set the CL used in Hadoop jobs (CASSANDRA-2331)
 * add memtable_flush_queue_size defaulting to 4 (CASSANDRA-2333)
 * Allow overriding of initial_token, storage_port and rpc_port from system
   properties (CASSANDRA-2343)
 * fix comparator used for non-indexed secondary expressions in index scan
   (CASSANDRA-2347)
 * ensure size calculation and write phase of large-row compaction use
   the same threshold for TTL expiration (CASSANDRA-2349)
 * fix race when iterating CFs during add/drop (CASSANDRA-2350)
 * add ConsistencyLevel command to CLI (CASSANDRA-2354)
 * allow negative numbers in the cli (CASSANDRA-2358)
 * hard code serialVersionUID for tokens class (CASSANDRA-2361)
 * fix potential infinite loop in ByteBufferUtil.inputStream (CASSANDRA-2365)
 * fix encoding bugs in HintedHandoffManager, SystemTable when default
   charset is not UTF8 (CASSANDRA-2367)
 * avoids having removed node reappearing in Gossip (CASSANDRA-2371)
 * fix incorrect truncation of long to int when reading columns via block
   index (CASSANDRA-2376)
 * fix NPE during stream session (CASSANDRA-2377)
 * fix race condition that could leave orphaned data files when dropping CF or
   KS (CASSANDRA-2381)
 * fsync statistics component on write (CASSANDRA-2382)
 * fix duplicate results from CFS.scan (CASSANDRA-2406)
 * add IntegerType to CLI help (CASSANDRA-2414)
 * avoid caching token-only decoratedkeys (CASSANDRA-2416)
 * convert mmap assertion to if/throw so scrub can catch it (CASSANDRA-2417)
 * don't overwrite gc log (CASSANDR-2418)
 * invalidate row cache for streamed row to avoid inconsitencies
   (CASSANDRA-2420)
 * avoid copies in range/index scans (CASSANDRA-2425)
 * make sure we don't wipe data during cleanup if the node has not join
   the ring (CASSANDRA-2428)
 * Try harder to close files after compaction (CASSANDRA-2431)
 * re-set bootstrapped flag after move finishes (CASSANDRA-2435)
 * display validation_class in CLI 'describe keyspace' (CASSANDRA-2442)
 * make cleanup compactions cleanup the row cache (CASSANDRA-2451)
 * add column fields validation to scrub (CASSANDRA-2460)
 * use 64KB flush buffer instead of in_memory_compaction_limit (CASSANDRA-2463)
 * fix backslash substitutions in CLI (CASSANDRA-2492)
 * disable cache saving for system CFS (CASSANDRA-2502)
 * fixes for verifying destination availability under hinted conditions
   so UE can be thrown intead of timing out (CASSANDRA-2514)
 * fix update of validation class in column metadata (CASSANDRA-2512)
 * support LOCAL_QUORUM, EACH_QUORUM CLs outside of NTS (CASSANDRA-2516)
 * preserve version when streaming data from old sstables (CASSANDRA-2283)
 * fix backslash substitutions in CLI (CASSANDRA-2492)
 * count a row deletion as one operation towards memtable threshold 
   (CASSANDRA-2519)
 * support LOCAL_QUORUM, EACH_QUORUM CLs outside of NTS (CASSANDRA-2516)


0.7.4
 * add nodetool join command (CASSANDRA-2160)
 * fix secondary indexes on pre-existing or streamed data (CASSANDRA-2244)
 * initialize endpoint in gossiper earlier (CASSANDRA-2228)
 * add ability to write to Cassandra from Pig (CASSANDRA-1828)
 * add rpc_[min|max]_threads (CASSANDRA-2176)
 * add CL.TWO, CL.THREE (CASSANDRA-2013)
 * avoid exporting an un-requested row in sstable2json, when exporting 
   a key that does not exist (CASSANDRA-2168)
 * add incremental_backups option (CASSANDRA-1872)
 * add configurable row limit to Pig loadfunc (CASSANDRA-2276)
 * validate column values in batches as well as single-Column inserts
   (CASSANDRA-2259)
 * move sample schema from cassandra.yaml to schema-sample.txt,
   a cli scripts (CASSANDRA-2007)
 * avoid writing empty rows when scrubbing tombstoned rows (CASSANDRA-2296)
 * fix assertion error in range and index scans for CL < ALL
   (CASSANDRA-2282)
 * fix commitlog replay when flush position refers to data that didn't
   get synced before server died (CASSANDRA-2285)
 * fix fd leak in sstable2json with non-mmap'd i/o (CASSANDRA-2304)
 * reduce memory use during streaming of multiple sstables (CASSANDRA-2301)
 * purge tombstoned rows from cache after GCGraceSeconds (CASSANDRA-2305)
 * allow zero replicas in a NTS datacenter (CASSANDRA-1924)
 * make range queries respect snitch for local replicas (CASSANDRA-2286)
 * fix HH delivery when column index is larger than 2GB (CASSANDRA-2297)
 * make 2ary indexes use parent CF flush thresholds during initial build
   (CASSANDRA-2294)
 * update memtable_throughput to be a long (CASSANDRA-2158)


0.7.3
 * Keep endpoint state until aVeryLongTime (CASSANDRA-2115)
 * lower-latency read repair (CASSANDRA-2069)
 * add hinted_handoff_throttle_delay_in_ms option (CASSANDRA-2161)
 * fixes for cache save/load (CASSANDRA-2172, -2174)
 * Handle whole-row deletions in CFOutputFormat (CASSANDRA-2014)
 * Make memtable_flush_writers flush in parallel (CASSANDRA-2178)
 * Add compaction_preheat_key_cache option (CASSANDRA-2175)
 * refactor stress.py to have only one copy of the format string 
   used for creating row keys (CASSANDRA-2108)
 * validate index names for \w+ (CASSANDRA-2196)
 * Fix Cassandra cli to respect timeout if schema does not settle 
   (CASSANDRA-2187)
 * fix for compaction and cleanup writing old-format data into new-version 
   sstable (CASSANDRA-2211, -2216)
 * add nodetool scrub (CASSANDRA-2217, -2240)
 * fix sstable2json large-row pagination (CASSANDRA-2188)
 * fix EOFing on requests for the last bytes in a file (CASSANDRA-2213)
 * fix BufferedRandomAccessFile bugs (CASSANDRA-2218, -2241)
 * check for memtable flush_after_mins exceeded every 10s (CASSANDRA-2183)
 * fix cache saving on Windows (CASSANDRA-2207)
 * add validateSchemaAgreement call + synchronization to schema
   modification operations (CASSANDRA-2222)
 * fix for reversed slice queries on large rows (CASSANDRA-2212)
 * fat clients were writing local data (CASSANDRA-2223)
 * set DEFAULT_MEMTABLE_LIFETIME_IN_MINS to 24h
 * improve detection and cleanup of partially-written sstables 
   (CASSANDRA-2206)
 * fix supercolumn de/serialization when subcolumn comparator is different
   from supercolumn's (CASSANDRA-2104)
 * fix starting up on Windows when CASSANDRA_HOME contains whitespace
   (CASSANDRA-2237)
 * add [get|set][row|key]cacheSavePeriod to JMX (CASSANDRA-2100)
 * fix Hadoop ColumnFamilyOutputFormat dropping of mutations
   when batch fills up (CASSANDRA-2255)
 * move file deletions off of scheduledtasks executor (CASSANDRA-2253)


0.7.2
 * copy DecoratedKey.key when inserting into caches to avoid retaining
   a reference to the underlying buffer (CASSANDRA-2102)
 * format subcolumn names with subcomparator (CASSANDRA-2136)
 * fix column bloom filter deserialization (CASSANDRA-2165)


0.7.1
 * refactor MessageDigest creation code. (CASSANDRA-2107)
 * buffer network stack to avoid inefficient small TCP messages while avoiding
   the nagle/delayed ack problem (CASSANDRA-1896)
 * check log4j configuration for changes every 10s (CASSANDRA-1525, 1907)
 * more-efficient cross-DC replication (CASSANDRA-1530, -2051, -2138)
 * avoid polluting page cache with commitlog or sstable writes
   and seq scan operations (CASSANDRA-1470)
 * add RMI authentication options to nodetool (CASSANDRA-1921)
 * make snitches configurable at runtime (CASSANDRA-1374)
 * retry hadoop split requests on connection failure (CASSANDRA-1927)
 * implement describeOwnership for BOP, COPP (CASSANDRA-1928)
 * make read repair behave as expected for ConsistencyLevel > ONE
   (CASSANDRA-982, 2038)
 * distributed test harness (CASSANDRA-1859, 1964)
 * reduce flush lock contention (CASSANDRA-1930)
 * optimize supercolumn deserialization (CASSANDRA-1891)
 * fix CFMetaData.apply to only compare objects of the same class 
   (CASSANDRA-1962)
 * allow specifying specific SSTables to compact from JMX (CASSANDRA-1963)
 * fix race condition in MessagingService.targets (CASSANDRA-1959, 2094, 2081)
 * refuse to open sstables from a future version (CASSANDRA-1935)
 * zero-copy reads (CASSANDRA-1714)
 * fix copy bounds for word Text in wordcount demo (CASSANDRA-1993)
 * fixes for contrib/javautils (CASSANDRA-1979)
 * check more frequently for memtable expiration (CASSANDRA-2000)
 * fix writing SSTable column count statistics (CASSANDRA-1976)
 * fix streaming of multiple CFs during bootstrap (CASSANDRA-1992)
 * explicitly set JVM GC new generation size with -Xmn (CASSANDRA-1968)
 * add short options for CLI flags (CASSANDRA-1565)
 * make keyspace argument to "describe keyspace" in CLI optional
   when authenticated to keyspace already (CASSANDRA-2029)
 * added option to specify -Dcassandra.join_ring=false on startup
   to allow "warm spare" nodes or performing JMX maintenance before
   joining the ring (CASSANDRA-526)
 * log migrations at INFO (CASSANDRA-2028)
 * add CLI verbose option in file mode (CASSANDRA-2030)
 * add single-line "--" comments to CLI (CASSANDRA-2032)
 * message serialization tests (CASSANDRA-1923)
 * switch from ivy to maven-ant-tasks (CASSANDRA-2017)
 * CLI attempts to block for new schema to propagate (CASSANDRA-2044)
 * fix potential overflow in nodetool cfstats (CASSANDRA-2057)
 * add JVM shutdownhook to sync commitlog (CASSANDRA-1919)
 * allow nodes to be up without being part of  normal traffic (CASSANDRA-1951)
 * fix CLI "show keyspaces" with null options on NTS (CASSANDRA-2049)
 * fix possible ByteBuffer race conditions (CASSANDRA-2066)
 * reduce garbage generated by MessagingService to prevent load spikes
   (CASSANDRA-2058)
 * fix math in RandomPartitioner.describeOwnership (CASSANDRA-2071)
 * fix deletion of sstable non-data components (CASSANDRA-2059)
 * avoid blocking gossip while deleting handoff hints (CASSANDRA-2073)
 * ignore messages from newer versions, keep track of nodes in gossip 
   regardless of version (CASSANDRA-1970)
 * cache writing moved to CompactionManager to reduce i/o contention and
   updated to use non-cache-polluting writes (CASSANDRA-2053)
 * page through large rows when exporting to JSON (CASSANDRA-2041)
 * add flush_largest_memtables_at and reduce_cache_sizes_at options
   (CASSANDRA-2142)
 * add cli 'describe cluster' command (CASSANDRA-2127)
 * add cli support for setting username/password at 'connect' command 
   (CASSANDRA-2111)
 * add -D option to Stress.java to allow reading hosts from a file 
   (CASSANDRA-2149)
 * bound hints CF throughput between 32M and 256M (CASSANDRA-2148)
 * continue starting when invalid saved cache entries are encountered
   (CASSANDRA-2076)
 * add max_hint_window_in_ms option (CASSANDRA-1459)


0.7.0-final
 * fix offsets to ByteBuffer.get (CASSANDRA-1939)


0.7.0-rc4
 * fix cli crash after backgrounding (CASSANDRA-1875)
 * count timeouts in storageproxy latencies, and include latency 
   histograms in StorageProxyMBean (CASSANDRA-1893)
 * fix CLI get recognition of supercolumns (CASSANDRA-1899)
 * enable keepalive on intra-cluster sockets (CASSANDRA-1766)
 * count timeouts towards dynamicsnitch latencies (CASSANDRA-1905)
 * Expose index-building status in JMX + cli schema description
   (CASSANDRA-1871)
 * allow [LOCAL|EACH]_QUORUM to be used with non-NetworkTopology 
   replication Strategies
 * increased amount of index locks for faster commitlog replay
 * collect secondary index tombstones immediately (CASSANDRA-1914)
 * revert commitlog changes from #1780 (CASSANDRA-1917)
 * change RandomPartitioner min token to -1 to avoid collision w/
   tokens on actual nodes (CASSANDRA-1901)
 * examine the right nibble when validating TimeUUID (CASSANDRA-1910)
 * include secondary indexes in cleanup (CASSANDRA-1916)
 * CFS.scrubDataDirectories should also cleanup invalid secondary indexes
   (CASSANDRA-1904)
 * ability to disable/enable gossip on nodes to force them down
   (CASSANDRA-1108)


0.7.0-rc3
 * expose getNaturalEndpoints in StorageServiceMBean taking byte[]
   key; RMI cannot serialize ByteBuffer (CASSANDRA-1833)
 * infer org.apache.cassandra.locator for replication strategy classes
   when not otherwise specified
 * validation that generates less garbage (CASSANDRA-1814)
 * add TTL support to CLI (CASSANDRA-1838)
 * cli defaults to bytestype for subcomparator when creating
   column families (CASSANDRA-1835)
 * unregister index MBeans when index is dropped (CASSANDRA-1843)
 * make ByteBufferUtil.clone thread-safe (CASSANDRA-1847)
 * change exception for read requests during bootstrap from 
   InvalidRequest to Unavailable (CASSANDRA-1862)
 * respect row-level tombstones post-flush in range scans
   (CASSANDRA-1837)
 * ReadResponseResolver check digests against each other (CASSANDRA-1830)
 * return InvalidRequest when remove of subcolumn without supercolumn
   is requested (CASSANDRA-1866)
 * flush before repair (CASSANDRA-1748)
 * SSTableExport validates key order (CASSANDRA-1884)
 * large row support for SSTableExport (CASSANDRA-1867)
 * Re-cache hot keys post-compaction without hitting disk (CASSANDRA-1878)
 * manage read repair in coordinator instead of data source, to
   provide latency information to dynamic snitch (CASSANDRA-1873)


0.7.0-rc2
 * fix live-column-count of slice ranges including tombstoned supercolumn 
   with live subcolumn (CASSANDRA-1591)
 * rename o.a.c.internal.AntientropyStage -> AntiEntropyStage,
   o.a.c.request.Request_responseStage -> RequestResponseStage,
   o.a.c.internal.Internal_responseStage -> InternalResponseStage
 * add AbstractType.fromString (CASSANDRA-1767)
 * require index_type to be present when specifying index_name
   on ColumnDef (CASSANDRA-1759)
 * fix add/remove index bugs in CFMetadata (CASSANDRA-1768)
 * rebuild Strategy during system_update_keyspace (CASSANDRA-1762)
 * cli updates prompt to ... in continuation lines (CASSANDRA-1770)
 * support multiple Mutations per key in hadoop ColumnFamilyOutputFormat
   (CASSANDRA-1774)
 * improvements to Debian init script (CASSANDRA-1772)
 * use local classloader to check for version.properties (CASSANDRA-1778)
 * Validate that column names in column_metadata are valid for the
   defined comparator, and decode properly in cli (CASSANDRA-1773)
 * use cross-platform newlines in cli (CASSANDRA-1786)
 * add ExpiringColumn support to sstable import/export (CASSANDRA-1754)
 * add flush for each append to periodic commitlog mode; added
   periodic_without_flush option to disable this (CASSANDRA-1780)
 * close file handle used for post-flush truncate (CASSANDRA-1790)
 * various code cleanup (CASSANDRA-1793, -1794, -1795)
 * fix range queries against wrapped range (CASSANDRA-1781)
 * fix consistencylevel calculations for NetworkTopologyStrategy
   (CASSANDRA-1804)
 * cli support index type enum names (CASSANDRA-1810)
 * improved validation of column_metadata (CASSANDRA-1813)
 * reads at ConsistencyLevel > 1 throw UnavailableException
   immediately if insufficient live nodes exist (CASSANDRA-1803)
 * copy bytebuffers for local writes to avoid retaining the entire
   Thrift frame (CASSANDRA-1801)
 * fix NPE adding index to column w/o prior metadata (CASSANDRA-1764)
 * reduce fat client timeout (CASSANDRA-1730)
 * fix botched merge of CASSANDRA-1316


0.7.0-rc1
 * fix compaction and flush races with schema updates (CASSANDRA-1715)
 * add clustertool, config-converter, sstablekeys, and schematool 
   Windows .bat files (CASSANDRA-1723)
 * reject range queries received during bootstrap (CASSANDRA-1739)
 * fix wrapping-range queries on non-minimum token (CASSANDRA-1700)
 * add nodetool cfhistogram (CASSANDRA-1698)
 * limit repaired ranges to what the nodes have in common (CASSANDRA-1674)
 * index scan treats missing columns as not matching secondary
   expressions (CASSANDRA-1745)
 * Fix misuse of DataOutputBuffer.getData in AntiEntropyService
   (CASSANDRA-1729)
 * detect and warn when obsolete version of JNA is present (CASSANDRA-1760)
 * reduce fat client timeout (CASSANDRA-1730)
 * cleanup smallest CFs first to increase free temp space for larger ones
   (CASSANDRA-1811)
 * Update windows .bat files to work outside of main Cassandra
   directory (CASSANDRA-1713)
 * fix read repair regression from 0.6.7 (CASSANDRA-1727)
 * more-efficient read repair (CASSANDRA-1719)
 * fix hinted handoff replay (CASSANDRA-1656)
 * log type of dropped messages (CASSANDRA-1677)
 * upgrade to SLF4J 1.6.1
 * fix ByteBuffer bug in ExpiringColumn.updateDigest (CASSANDRA-1679)
 * fix IntegerType.getString (CASSANDRA-1681)
 * make -Djava.net.preferIPv4Stack=true the default (CASSANDRA-628)
 * add INTERNAL_RESPONSE verb to differentiate from responses related
   to client requests (CASSANDRA-1685)
 * log tpstats when dropping messages (CASSANDRA-1660)
 * include unreachable nodes in describeSchemaVersions (CASSANDRA-1678)
 * Avoid dropping messages off the client request path (CASSANDRA-1676)
 * fix jna errno reporting (CASSANDRA-1694)
 * add friendlier error for UnknownHostException on startup (CASSANDRA-1697)
 * include jna dependency in RPM package (CASSANDRA-1690)
 * add --skip-keys option to stress.py (CASSANDRA-1696)
 * improve cli handling of non-string keys and column names 
   (CASSANDRA-1701, -1693)
 * r/m extra subcomparator line in cli keyspaces output (CASSANDRA-1712)
 * add read repair chance to cli "show keyspaces"
 * upgrade to ConcurrentLinkedHashMap 1.1 (CASSANDRA-975)
 * fix index scan routing (CASSANDRA-1722)
 * fix tombstoning of supercolumns in range queries (CASSANDRA-1734)
 * clear endpoint cache after updating keyspace metadata (CASSANDRA-1741)
 * fix wrapping-range queries on non-minimum token (CASSANDRA-1700)
 * truncate includes secondary indexes (CASSANDRA-1747)
 * retain reference to PendingFile sstables (CASSANDRA-1749)
 * fix sstableimport regression (CASSANDRA-1753)
 * fix for bootstrap when no non-system tables are defined (CASSANDRA-1732)
 * handle replica unavailability in index scan (CASSANDRA-1755)
 * fix service initialization order deadlock (CASSANDRA-1756)
 * multi-line cli commands (CASSANDRA-1742)
 * fix race between snapshot and compaction (CASSANDRA-1736)
 * add listEndpointsPendingHints, deleteHintsForEndpoint JMX methods 
   (CASSANDRA-1551)


0.7.0-beta3
 * add strategy options to describe_keyspace output (CASSANDRA-1560)
 * log warning when using randomly generated token (CASSANDRA-1552)
 * re-organize JMX into .db, .net, .internal, .request (CASSANDRA-1217)
 * allow nodes to change IPs between restarts (CASSANDRA-1518)
 * remember ring state between restarts by default (CASSANDRA-1518)
 * flush index built flag so we can read it before log replay (CASSANDRA-1541)
 * lock row cache updates to prevent race condition (CASSANDRA-1293)
 * remove assertion causing rare (and harmless) error messages in
   commitlog (CASSANDRA-1330)
 * fix moving nodes with no keyspaces defined (CASSANDRA-1574)
 * fix unbootstrap when no data is present in a transfer range (CASSANDRA-1573)
 * take advantage of AVRO-495 to simplify our avro IDL (CASSANDRA-1436)
 * extend authorization hierarchy to column family (CASSANDRA-1554)
 * deletion support in secondary indexes (CASSANDRA-1571)
 * meaningful error message for invalid replication strategy class 
   (CASSANDRA-1566)
 * allow keyspace creation with RF > N (CASSANDRA-1428)
 * improve cli error handling (CASSANDRA-1580)
 * add cache save/load ability (CASSANDRA-1417, 1606, 1647)
 * add StorageService.getDrainProgress (CASSANDRA-1588)
 * Disallow bootstrap to an in-use token (CASSANDRA-1561)
 * Allow dynamic secondary index creation and destruction (CASSANDRA-1532)
 * log auto-guessed memtable thresholds (CASSANDRA-1595)
 * add ColumnDef support to cli (CASSANDRA-1583)
 * reduce index sample time by 75% (CASSANDRA-1572)
 * add cli support for column, strategy metadata (CASSANDRA-1578, 1612)
 * add cli support for schema modification (CASSANDRA-1584)
 * delete temp files on failed compactions (CASSANDRA-1596)
 * avoid blocking for dead nodes during removetoken (CASSANDRA-1605)
 * remove ConsistencyLevel.ZERO (CASSANDRA-1607)
 * expose in-progress compaction type in jmx (CASSANDRA-1586)
 * removed IClock & related classes from internals (CASSANDRA-1502)
 * fix removing tokens from SystemTable on decommission and removetoken
   (CASSANDRA-1609)
 * include CF metadata in cli 'show keyspaces' (CASSANDRA-1613)
 * switch from Properties to HashMap in PropertyFileSnitch to
   avoid synchronization bottleneck (CASSANDRA-1481)
 * PropertyFileSnitch configuration file renamed to 
   cassandra-topology.properties
 * add cli support for get_range_slices (CASSANDRA-1088, CASSANDRA-1619)
 * Make memtable flush thresholds per-CF instead of global 
   (CASSANDRA-1007, 1637)
 * add cli support for binary data without CfDef hints (CASSANDRA-1603)
 * fix building SSTable statistics post-stream (CASSANDRA-1620)
 * fix potential infinite loop in 2ary index queries (CASSANDRA-1623)
 * allow creating NTS keyspaces with no replicas configured (CASSANDRA-1626)
 * add jmx histogram of sstables accessed per read (CASSANDRA-1624)
 * remove system_rename_column_family and system_rename_keyspace from the
   client API until races can be fixed (CASSANDRA-1630, CASSANDRA-1585)
 * add cli sanity tests (CASSANDRA-1582)
 * update GC settings in cassandra.bat (CASSANDRA-1636)
 * cli support for index queries (CASSANDRA-1635)
 * cli support for updating schema memtable settings (CASSANDRA-1634)
 * cli --file option (CASSANDRA-1616)
 * reduce automatically chosen memtable sizes by 50% (CASSANDRA-1641)
 * move endpoint cache from snitch to strategy (CASSANDRA-1643)
 * fix commitlog recovery deleting the newly-created segment as well as
   the old ones (CASSANDRA-1644)
 * upgrade to Thrift 0.5 (CASSANDRA-1367)
 * renamed CL.DCQUORUM to LOCAL_QUORUM and DCQUORUMSYNC to EACH_QUORUM
 * cli truncate support (CASSANDRA-1653)
 * update GC settings in cassandra.bat (CASSANDRA-1636)
 * avoid logging when a node's ip/token is gossipped back to it (CASSANDRA-1666)


0.7-beta2
 * always use UTF-8 for hint keys (CASSANDRA-1439)
 * remove cassandra.yaml dependency from Hadoop and Pig (CASSADRA-1322)
 * expose CfDef metadata in describe_keyspaces (CASSANDRA-1363)
 * restore use of mmap_index_only option (CASSANDRA-1241)
 * dropping a keyspace with no column families generated an error 
   (CASSANDRA-1378)
 * rename RackAwareStrategy to OldNetworkTopologyStrategy, RackUnawareStrategy 
   to SimpleStrategy, DatacenterShardStrategy to NetworkTopologyStrategy,
   AbstractRackAwareSnitch to AbstractNetworkTopologySnitch (CASSANDRA-1392)
 * merge StorageProxy.mutate, mutateBlocking (CASSANDRA-1396)
 * faster UUIDType, LongType comparisons (CASSANDRA-1386, 1393)
 * fix setting read_repair_chance from CLI addColumnFamily (CASSANDRA-1399)
 * fix updates to indexed columns (CASSANDRA-1373)
 * fix race condition leaving to FileNotFoundException (CASSANDRA-1382)
 * fix sharded lock hash on index write path (CASSANDRA-1402)
 * add support for GT/E, LT/E in subordinate index clauses (CASSANDRA-1401)
 * cfId counter got out of sync when CFs were added (CASSANDRA-1403)
 * less chatty schema updates (CASSANDRA-1389)
 * rename column family mbeans. 'type' will now include either 
   'IndexColumnFamilies' or 'ColumnFamilies' depending on the CFS type.
   (CASSANDRA-1385)
 * disallow invalid keyspace and column family names. This includes name that
   matches a '^\w+' regex. (CASSANDRA-1377)
 * use JNA, if present, to take snapshots (CASSANDRA-1371)
 * truncate hints if starting 0.7 for the first time (CASSANDRA-1414)
 * fix FD leak in single-row slicepredicate queries (CASSANDRA-1416)
 * allow index expressions against columns that are not part of the 
   SlicePredicate (CASSANDRA-1410)
 * config-converter properly handles snitches and framed support 
   (CASSANDRA-1420)
 * remove keyspace argument from multiget_count (CASSANDRA-1422)
 * allow specifying cassandra.yaml location as (local or remote) URL
   (CASSANDRA-1126)
 * fix using DynamicEndpointSnitch with NetworkTopologyStrategy
   (CASSANDRA-1429)
 * Add CfDef.default_validation_class (CASSANDRA-891)
 * fix EstimatedHistogram.max (CASSANDRA-1413)
 * quorum read optimization (CASSANDRA-1622)
 * handle zero-length (or missing) rows during HH paging (CASSANDRA-1432)
 * include secondary indexes during schema migrations (CASSANDRA-1406)
 * fix commitlog header race during schema change (CASSANDRA-1435)
 * fix ColumnFamilyStoreMBeanIterator to use new type name (CASSANDRA-1433)
 * correct filename generated by xml->yaml converter (CASSANDRA-1419)
 * add CMSInitiatingOccupancyFraction=75 and UseCMSInitiatingOccupancyOnly
   to default JVM options
 * decrease jvm heap for cassandra-cli (CASSANDRA-1446)
 * ability to modify keyspaces and column family definitions on a live cluster
   (CASSANDRA-1285)
 * support for Hadoop Streaming [non-jvm map/reduce via stdin/out]
   (CASSANDRA-1368)
 * Move persistent sstable stats from the system table to an sstable component
   (CASSANDRA-1430)
 * remove failed bootstrap attempt from pending ranges when gossip times
   it out after 1h (CASSANDRA-1463)
 * eager-create tcp connections to other cluster members (CASSANDRA-1465)
 * enumerate stages and derive stage from message type instead of 
   transmitting separately (CASSANDRA-1465)
 * apply reversed flag during collation from different data sources
   (CASSANDRA-1450)
 * make failure to remove commitlog segment non-fatal (CASSANDRA-1348)
 * correct ordering of drain operations so CL.recover is no longer 
   necessary (CASSANDRA-1408)
 * removed keyspace from describe_splits method (CASSANDRA-1425)
 * rename check_schema_agreement to describe_schema_versions
   (CASSANDRA-1478)
 * fix QUORUM calculation for RF > 3 (CASSANDRA-1487)
 * remove tombstones during non-major compactions when bloom filter
   verifies that row does not exist in other sstables (CASSANDRA-1074)
 * nodes that coordinated a loadbalance in the past could not be seen by
   newly added nodes (CASSANDRA-1467)
 * exposed endpoint states (gossip details) via jmx (CASSANDRA-1467)
 * ensure that compacted sstables are not included when new readers are
   instantiated (CASSANDRA-1477)
 * by default, calculate heap size and memtable thresholds at runtime (CASSANDRA-1469)
 * fix races dealing with adding/dropping keyspaces and column families in
   rapid succession (CASSANDRA-1477)
 * clean up of Streaming system (CASSANDRA-1503, 1504, 1506)
 * add options to configure Thrift socket keepalive and buffer sizes (CASSANDRA-1426)
 * make contrib CassandraServiceDataCleaner recursive (CASSANDRA-1509)
 * min, max compaction threshold are configurable and persistent 
   per-ColumnFamily (CASSANDRA-1468)
 * fix replaying the last mutation in a commitlog unnecessarily 
   (CASSANDRA-1512)
 * invoke getDefaultUncaughtExceptionHandler from DTPE with the original
   exception rather than the ExecutionException wrapper (CASSANDRA-1226)
 * remove Clock from the Thrift (and Avro) API (CASSANDRA-1501)
 * Close intra-node sockets when connection is broken (CASSANDRA-1528)
 * RPM packaging spec file (CASSANDRA-786)
 * weighted request scheduler (CASSANDRA-1485)
 * treat expired columns as deleted (CASSANDRA-1539)
 * make IndexInterval configurable (CASSANDRA-1488)
 * add describe_snitch to Thrift API (CASSANDRA-1490)
 * MD5 authenticator compares plain text submitted password with MD5'd
   saved property, instead of vice versa (CASSANDRA-1447)
 * JMX MessagingService pending and completed counts (CASSANDRA-1533)
 * fix race condition processing repair responses (CASSANDRA-1511)
 * make repair blocking (CASSANDRA-1511)
 * create EndpointSnitchInfo and MBean to expose rack and DC (CASSANDRA-1491)
 * added option to contrib/word_count to output results back to Cassandra
   (CASSANDRA-1342)
 * rewrite Hadoop ColumnFamilyRecordWriter to pool connections, retry to
   multiple Cassandra nodes, and smooth impact on the Cassandra cluster
   by using smaller batch sizes (CASSANDRA-1434)
 * fix setting gc_grace_seconds via CLI (CASSANDRA-1549)
 * support TTL'd index values (CASSANDRA-1536)
 * make removetoken work like decommission (CASSANDRA-1216)
 * make cli comparator-aware and improve quote rules (CASSANDRA-1523,-1524)
 * make nodetool compact and cleanup blocking (CASSANDRA-1449)
 * add memtable, cache information to GCInspector logs (CASSANDRA-1558)
 * enable/disable HintedHandoff via JMX (CASSANDRA-1550)
 * Ignore stray files in the commit log directory (CASSANDRA-1547)
 * Disallow bootstrap to an in-use token (CASSANDRA-1561)


0.7-beta1
 * sstable versioning (CASSANDRA-389)
 * switched to slf4j logging (CASSANDRA-625)
 * add (optional) expiration time for column (CASSANDRA-699)
 * access levels for authentication/authorization (CASSANDRA-900)
 * add ReadRepairChance to CF definition (CASSANDRA-930)
 * fix heisenbug in system tests, especially common on OS X (CASSANDRA-944)
 * convert to byte[] keys internally and all public APIs (CASSANDRA-767)
 * ability to alter schema definitions on a live cluster (CASSANDRA-44)
 * renamed configuration file to cassandra.xml, and log4j.properties to
   log4j-server.properties, which must now be loaded from
   the classpath (which is how our scripts in bin/ have always done it)
   (CASSANDRA-971)
 * change get_count to require a SlicePredicate. create multi_get_count
   (CASSANDRA-744)
 * re-organized endpointsnitch implementations and added SimpleSnitch
   (CASSANDRA-994)
 * Added preload_row_cache option (CASSANDRA-946)
 * add CRC to commitlog header (CASSANDRA-999)
 * removed deprecated batch_insert and get_range_slice methods (CASSANDRA-1065)
 * add truncate thrift method (CASSANDRA-531)
 * http mini-interface using mx4j (CASSANDRA-1068)
 * optimize away copy of sliced row on memtable read path (CASSANDRA-1046)
 * replace constant-size 2GB mmaped segments and special casing for index 
   entries spanning segment boundaries, with SegmentedFile that computes 
   segments that always contain entire entries/rows (CASSANDRA-1117)
 * avoid reading large rows into memory during compaction (CASSANDRA-16)
 * added hadoop OutputFormat (CASSANDRA-1101)
 * efficient Streaming (no more anticompaction) (CASSANDRA-579)
 * split commitlog header into separate file and add size checksum to
   mutations (CASSANDRA-1179)
 * avoid allocating a new byte[] for each mutation on replay (CASSANDRA-1219)
 * revise HH schema to be per-endpoint (CASSANDRA-1142)
 * add joining/leaving status to nodetool ring (CASSANDRA-1115)
 * allow multiple repair sessions per node (CASSANDRA-1190)
 * optimize away MessagingService for local range queries (CASSANDRA-1261)
 * make framed transport the default so malformed requests can't OOM the 
   server (CASSANDRA-475)
 * significantly faster reads from row cache (CASSANDRA-1267)
 * take advantage of row cache during range queries (CASSANDRA-1302)
 * make GCGraceSeconds a per-ColumnFamily value (CASSANDRA-1276)
 * keep persistent row size and column count statistics (CASSANDRA-1155)
 * add IntegerType (CASSANDRA-1282)
 * page within a single row during hinted handoff (CASSANDRA-1327)
 * push DatacenterShardStrategy configuration into keyspace definition,
   eliminating datacenter.properties. (CASSANDRA-1066)
 * optimize forward slices starting with '' and single-index-block name 
   queries by skipping the column index (CASSANDRA-1338)
 * streaming refactor (CASSANDRA-1189)
 * faster comparison for UUID types (CASSANDRA-1043)
 * secondary index support (CASSANDRA-749 and subtasks)
 * make compaction buckets deterministic (CASSANDRA-1265)


0.6.6
 * Allow using DynamicEndpointSnitch with RackAwareStrategy (CASSANDRA-1429)
 * remove the remaining vestiges of the unfinished DatacenterShardStrategy 
   (replaced by NetworkTopologyStrategy in 0.7)
   

0.6.5
 * fix key ordering in range query results with RandomPartitioner
   and ConsistencyLevel > ONE (CASSANDRA-1145)
 * fix for range query starting with the wrong token range (CASSANDRA-1042)
 * page within a single row during hinted handoff (CASSANDRA-1327)
 * fix compilation on non-sun JDKs (CASSANDRA-1061)
 * remove String.trim() call on row keys in batch mutations (CASSANDRA-1235)
 * Log summary of dropped messages instead of spamming log (CASSANDRA-1284)
 * add dynamic endpoint snitch (CASSANDRA-981)
 * fix streaming for keyspaces with hyphens in their name (CASSANDRA-1377)
 * fix errors in hard-coded bloom filter optKPerBucket by computing it
   algorithmically (CASSANDRA-1220
 * remove message deserialization stage, and uncap read/write stages
   so slow reads/writes don't block gossip processing (CASSANDRA-1358)
 * add jmx port configuration to Debian package (CASSANDRA-1202)
 * use mlockall via JNA, if present, to prevent Linux from swapping
   out parts of the JVM (CASSANDRA-1214)


0.6.4
 * avoid queuing multiple hint deliveries for the same endpoint
   (CASSANDRA-1229)
 * better performance for and stricter checking of UTF8 column names
   (CASSANDRA-1232)
 * extend option to lower compaction priority to hinted handoff
   as well (CASSANDRA-1260)
 * log errors in gossip instead of re-throwing (CASSANDRA-1289)
 * avoid aborting commitlog replay prematurely if a flushed-but-
   not-removed commitlog segment is encountered (CASSANDRA-1297)
 * fix duplicate rows being read during mapreduce (CASSANDRA-1142)
 * failure detection wasn't closing command sockets (CASSANDRA-1221)
 * cassandra-cli.bat works on windows (CASSANDRA-1236)
 * pre-emptively drop requests that cannot be processed within RPCTimeout
   (CASSANDRA-685)
 * add ack to Binary write verb and update CassandraBulkLoader
   to wait for acks for each row (CASSANDRA-1093)
 * added describe_partitioner Thrift method (CASSANDRA-1047)
 * Hadoop jobs no longer require the Cassandra storage-conf.xml
   (CASSANDRA-1280, CASSANDRA-1047)
 * log thread pool stats when GC is excessive (CASSANDRA-1275)
 * remove gossip message size limit (CASSANDRA-1138)
 * parallelize local and remote reads during multiget, and respect snitch 
   when determining whether to do local read for CL.ONE (CASSANDRA-1317)
 * fix read repair to use requested consistency level on digest mismatch,
   rather than assuming QUORUM (CASSANDRA-1316)
 * process digest mismatch re-reads in parallel (CASSANDRA-1323)
 * switch hints CF comparator to BytesType (CASSANDRA-1274)


0.6.3
 * retry to make streaming connections up to 8 times. (CASSANDRA-1019)
 * reject describe_ring() calls on invalid keyspaces (CASSANDRA-1111)
 * fix cache size calculation for size of 100% (CASSANDRA-1129)
 * fix cache capacity only being recalculated once (CASSANDRA-1129)
 * remove hourly scan of all hints on the off chance that the gossiper
   missed a status change; instead, expose deliverHintsToEndpoint to JMX
   so it can be done manually, if necessary (CASSANDRA-1141)
 * don't reject reads at CL.ALL (CASSANDRA-1152)
 * reject deletions to supercolumns in CFs containing only standard
   columns (CASSANDRA-1139)
 * avoid preserving login information after client disconnects
   (CASSANDRA-1057)
 * prefer sun jdk to openjdk in debian init script (CASSANDRA-1174)
 * detect partioner config changes between restarts and fail fast 
   (CASSANDRA-1146)
 * use generation time to resolve node token reassignment disagreements
   (CASSANDRA-1118)
 * restructure the startup ordering of Gossiper and MessageService to avoid
   timing anomalies (CASSANDRA-1160)
 * detect incomplete commit log hearders (CASSANDRA-1119)
 * force anti-entropy service to stream files on the stream stage to avoid
   sending streams out of order (CASSANDRA-1169)
 * remove inactive stream managers after AES streams files (CASSANDRA-1169)
 * allow removing entire row through batch_mutate Deletion (CASSANDRA-1027)
 * add JMX metrics for row-level bloom filter false positives (CASSANDRA-1212)
 * added a redhat init script to contrib (CASSANDRA-1201)
 * use midpoint when bootstrapping a new machine into range with not
   much data yet instead of random token (CASSANDRA-1112)
 * kill server on OOM in executor stage as well as Thrift (CASSANDRA-1226)
 * remove opportunistic repairs, when two machines with overlapping replica
   responsibilities happen to finish major compactions of the same CF near
   the same time.  repairs are now fully manual (CASSANDRA-1190)
 * add ability to lower compaction priority (default is no change from 0.6.2)
   (CASSANDRA-1181)


0.6.2
 * fix contrib/word_count build. (CASSANDRA-992)
 * split CommitLogExecutorService into BatchCommitLogExecutorService and 
   PeriodicCommitLogExecutorService (CASSANDRA-1014)
 * add latency histograms to CFSMBean (CASSANDRA-1024)
 * make resolving timestamp ties deterministic by using value bytes
   as a tiebreaker (CASSANDRA-1039)
 * Add option to turn off Hinted Handoff (CASSANDRA-894)
 * fix windows startup (CASSANDRA-948)
 * make concurrent_reads, concurrent_writes configurable at runtime via JMX
   (CASSANDRA-1060)
 * disable GCInspector on non-Sun JVMs (CASSANDRA-1061)
 * fix tombstone handling in sstable rows with no other data (CASSANDRA-1063)
 * fix size of row in spanned index entries (CASSANDRA-1056)
 * install json2sstable, sstable2json, and sstablekeys to Debian package
 * StreamingService.StreamDestinations wouldn't empty itself after streaming
   finished (CASSANDRA-1076)
 * added Collections.shuffle(splits) before returning the splits in 
   ColumnFamilyInputFormat (CASSANDRA-1096)
 * do not recalculate cache capacity post-compaction if it's been manually 
   modified (CASSANDRA-1079)
 * better defaults for flush sorter + writer executor queue sizes
   (CASSANDRA-1100)
 * windows scripts for SSTableImport/Export (CASSANDRA-1051)
 * windows script for nodetool (CASSANDRA-1113)
 * expose PhiConvictThreshold (CASSANDRA-1053)
 * make repair of RF==1 a no-op (CASSANDRA-1090)
 * improve default JVM GC options (CASSANDRA-1014)
 * fix SlicePredicate serialization inside Hadoop jobs (CASSANDRA-1049)
 * close Thrift sockets in Hadoop ColumnFamilyRecordReader (CASSANDRA-1081)


0.6.1
 * fix NPE in sstable2json when no excluded keys are given (CASSANDRA-934)
 * keep the replica set constant throughout the read repair process
   (CASSANDRA-937)
 * allow querying getAllRanges with empty token list (CASSANDRA-933)
 * fix command line arguments inversion in clustertool (CASSANDRA-942)
 * fix race condition that could trigger a false-positive assertion
   during post-flush discard of old commitlog segments (CASSANDRA-936)
 * fix neighbor calculation for anti-entropy repair (CASSANDRA-924)
 * perform repair even for small entropy differences (CASSANDRA-924)
 * Use hostnames in CFInputFormat to allow Hadoop's naive string-based
   locality comparisons to work (CASSANDRA-955)
 * cache read-only BufferedRandomAccessFile length to avoid
   3 system calls per invocation (CASSANDRA-950)
 * nodes with IPv6 (and no IPv4) addresses could not join cluster
   (CASSANDRA-969)
 * Retrieve the correct number of undeleted columns, if any, from
   a supercolumn in a row that had been deleted previously (CASSANDRA-920)
 * fix index scans that cross the 2GB mmap boundaries for both mmap
   and standard i/o modes (CASSANDRA-866)
 * expose drain via nodetool (CASSANDRA-978)


0.6.0-RC1
 * JMX drain to flush memtables and run through commit log (CASSANDRA-880)
 * Bootstrapping can skip ranges under the right conditions (CASSANDRA-902)
 * fix merging row versions in range_slice for CL > ONE (CASSANDRA-884)
 * default write ConsistencyLeven chaned from ZERO to ONE
 * fix for index entries spanning mmap buffer boundaries (CASSANDRA-857)
 * use lexical comparison if time part of TimeUUIDs are the same 
   (CASSANDRA-907)
 * bound read, mutation, and response stages to fix possible OOM
   during log replay (CASSANDRA-885)
 * Use microseconds-since-epoch (UTC) in cli, instead of milliseconds
 * Treat batch_mutate Deletion with null supercolumn as "apply this predicate 
   to top level supercolumns" (CASSANDRA-834)
 * Streaming destination nodes do not update their JMX status (CASSANDRA-916)
 * Fix internal RPC timeout calculation (CASSANDRA-911)
 * Added Pig loadfunc to contrib/pig (CASSANDRA-910)


0.6.0-beta3
 * fix compaction bucketing bug (CASSANDRA-814)
 * update windows batch file (CASSANDRA-824)
 * deprecate KeysCachedFraction configuration directive in favor
   of KeysCached; move to unified-per-CF key cache (CASSANDRA-801)
 * add invalidateRowCache to ColumnFamilyStoreMBean (CASSANDRA-761)
 * send Handoff hints to natural locations to reduce load on
   remaining nodes in a failure scenario (CASSANDRA-822)
 * Add RowWarningThresholdInMB configuration option to warn before very 
   large rows get big enough to threaten node stability, and -x option to
   be able to remove them with sstable2json if the warning is unheeded
   until it's too late (CASSANDRA-843)
 * Add logging of GC activity (CASSANDRA-813)
 * fix ConcurrentModificationException in commitlog discard (CASSANDRA-853)
 * Fix hardcoded row count in Hadoop RecordReader (CASSANDRA-837)
 * Add a jmx status to the streaming service and change several DEBUG
   messages to INFO (CASSANDRA-845)
 * fix classpath in cassandra-cli.bat for Windows (CASSANDRA-858)
 * allow re-specifying host, port to cassandra-cli if invalid ones
   are first tried (CASSANDRA-867)
 * fix race condition handling rpc timeout in the coordinator
   (CASSANDRA-864)
 * Remove CalloutLocation and StagingFileDirectory from storage-conf files 
   since those settings are no longer used (CASSANDRA-878)
 * Parse a long from RowWarningThresholdInMB instead of an int (CASSANDRA-882)
 * Remove obsolete ControlPort code from DatabaseDescriptor (CASSANDRA-886)
 * move skipBytes side effect out of assert (CASSANDRA-899)
 * add "double getLoad" to StorageServiceMBean (CASSANDRA-898)
 * track row stats per CF at compaction time (CASSANDRA-870)
 * disallow CommitLogDirectory matching a DataFileDirectory (CASSANDRA-888)
 * default key cache size is 200k entries, changed from 10% (CASSANDRA-863)
 * add -Dcassandra-foreground=yes to cassandra.bat
 * exit if cluster name is changed unexpectedly (CASSANDRA-769)


0.6.0-beta1/beta2
 * add batch_mutate thrift command, deprecating batch_insert (CASSANDRA-336)
 * remove get_key_range Thrift API, deprecated in 0.5 (CASSANDRA-710)
 * add optional login() Thrift call for authentication (CASSANDRA-547)
 * support fat clients using gossiper and StorageProxy to perform
   replication in-process [jvm-only] (CASSANDRA-535)
 * support mmapped I/O for reads, on by default on 64bit JVMs 
   (CASSANDRA-408, CASSANDRA-669)
 * improve insert concurrency, particularly during Hinted Handoff
   (CASSANDRA-658)
 * faster network code (CASSANDRA-675)
 * stress.py moved to contrib (CASSANDRA-635)
 * row caching [must be explicitly enabled per-CF in config] (CASSANDRA-678)
 * present a useful measure of compaction progress in JMX (CASSANDRA-599)
 * add bin/sstablekeys (CASSNADRA-679)
 * add ConsistencyLevel.ANY (CASSANDRA-687)
 * make removetoken remove nodes from gossip entirely (CASSANDRA-644)
 * add ability to set cache sizes at runtime (CASSANDRA-708)
 * report latency and cache hit rate statistics with lifetime totals
   instead of average over the last minute (CASSANDRA-702)
 * support get_range_slice for RandomPartitioner (CASSANDRA-745)
 * per-keyspace replication factory and replication strategy (CASSANDRA-620)
 * track latency in microseconds (CASSANDRA-733)
 * add describe_ Thrift methods, deprecating get_string_property and 
   get_string_list_property
 * jmx interface for tracking operation mode and streams in general.
   (CASSANDRA-709)
 * keep memtables in sorted order to improve range query performance
   (CASSANDRA-799)
 * use while loop instead of recursion when trimming sstables compaction list 
   to avoid blowing stack in pathological cases (CASSANDRA-804)
 * basic Hadoop map/reduce support (CASSANDRA-342)


0.5.1
 * ensure all files for an sstable are streamed to the same directory.
   (CASSANDRA-716)
 * more accurate load estimate for bootstrapping (CASSANDRA-762)
 * tolerate dead or unavailable bootstrap target on write (CASSANDRA-731)
 * allow larger numbers of keys (> 140M) in a sstable bloom filter
   (CASSANDRA-790)
 * include jvm argument improvements from CASSANDRA-504 in debian package
 * change streaming chunk size to 32MB to accomodate Windows XP limitations
   (was 64MB) (CASSANDRA-795)
 * fix get_range_slice returning results in the wrong order (CASSANDRA-781)
 

0.5.0 final
 * avoid attempting to delete temporary bootstrap files twice (CASSANDRA-681)
 * fix bogus NaN in nodeprobe cfstats output (CASSANDRA-646)
 * provide a policy for dealing with single thread executors w/ a full queue
   (CASSANDRA-694)
 * optimize inner read in MessagingService, vastly improving multiple-node
   performance (CASSANDRA-675)
 * wait for table flush before streaming data back to a bootstrapping node.
   (CASSANDRA-696)
 * keep track of bootstrapping sources by table so that bootstrapping doesn't 
   give the indication of finishing early (CASSANDRA-673)


0.5.0 RC3
 * commit the correct version of the patch for CASSANDRA-663


0.5.0 RC2 (unreleased)
 * fix bugs in converting get_range_slice results to Thrift 
   (CASSANDRA-647, CASSANDRA-649)
 * expose java.util.concurrent.TimeoutException in StorageProxy methods
   (CASSANDRA-600)
 * TcpConnectionManager was holding on to disconnected connections, 
   giving the false indication they were being used. (CASSANDRA-651)
 * Remove duplicated write. (CASSANDRA-662)
 * Abort bootstrap if IP is already in the token ring (CASSANDRA-663)
 * increase default commitlog sync period, and wait for last sync to 
   finish before submitting another (CASSANDRA-668)


0.5.0 RC1
 * Fix potential NPE in get_range_slice (CASSANDRA-623)
 * add CRC32 to commitlog entries (CASSANDRA-605)
 * fix data streaming on windows (CASSANDRA-630)
 * GC compacted sstables after cleanup and compaction (CASSANDRA-621)
 * Speed up anti-entropy validation (CASSANDRA-629)
 * Fix anti-entropy assertion error (CASSANDRA-639)
 * Fix pending range conflicts when bootstapping or moving
   multiple nodes at once (CASSANDRA-603)
 * Handle obsolete gossip related to node movement in the case where
   one or more nodes is down when the movement occurs (CASSANDRA-572)
 * Include dead nodes in gossip to avoid a variety of problems
   and fix HH to removed nodes (CASSANDRA-634)
 * return an InvalidRequestException for mal-formed SlicePredicates
   (CASSANDRA-643)
 * fix bug determining closest neighbor for use in multiple datacenters
   (CASSANDRA-648)
 * Vast improvements in anticompaction speed (CASSANDRA-607)
 * Speed up log replay and writes by avoiding redundant serializations
   (CASSANDRA-652)


0.5.0 beta 2
 * Bootstrap improvements (several tickets)
 * add nodeprobe repair anti-entropy feature (CASSANDRA-193, CASSANDRA-520)
 * fix possibility of partition when many nodes restart at once
   in clusters with multiple seeds (CASSANDRA-150)
 * fix NPE in get_range_slice when no data is found (CASSANDRA-578)
 * fix potential NPE in hinted handoff (CASSANDRA-585)
 * fix cleanup of local "system" keyspace (CASSANDRA-576)
 * improve computation of cluster load balance (CASSANDRA-554)
 * added super column read/write, column count, and column/row delete to
   cassandra-cli (CASSANDRA-567, CASSANDRA-594)
 * fix returning live subcolumns of deleted supercolumns (CASSANDRA-583)
 * respect JAVA_HOME in bin/ scripts (several tickets)
 * add StorageService.initClient for fat clients on the JVM (CASSANDRA-535)
   (see contrib/client_only for an example of use)
 * make consistency_level functional in get_range_slice (CASSANDRA-568)
 * optimize key deserialization for RandomPartitioner (CASSANDRA-581)
 * avoid GCing tombstones except on major compaction (CASSANDRA-604)
 * increase failure conviction threshold, resulting in less nodes
   incorrectly (and temporarily) marked as down (CASSANDRA-610)
 * respect memtable thresholds during log replay (CASSANDRA-609)
 * support ConsistencyLevel.ALL on read (CASSANDRA-584)
 * add nodeprobe removetoken command (CASSANDRA-564)


0.5.0 beta
 * Allow multiple simultaneous flushes, improving flush throughput 
   on multicore systems (CASSANDRA-401)
 * Split up locks to improve write and read throughput on multicore systems
   (CASSANDRA-444, CASSANDRA-414)
 * More efficient use of memory during compaction (CASSANDRA-436)
 * autobootstrap option: when enabled, all non-seed nodes will attempt
   to bootstrap when started, until bootstrap successfully
   completes. -b option is removed.  (CASSANDRA-438)
 * Unless a token is manually specified in the configuration xml,
   a bootstraping node will use a token that gives it half the
   keys from the most-heavily-loaded node in the cluster,
   instead of generating a random token. 
   (CASSANDRA-385, CASSANDRA-517)
 * Miscellaneous bootstrap fixes (several tickets)
 * Ability to change a node's token even after it has data on it
   (CASSANDRA-541)
 * Ability to decommission a live node from the ring (CASSANDRA-435)
 * Semi-automatic loadbalancing via nodeprobe (CASSANDRA-192)
 * Add ability to set compaction thresholds at runtime via
   JMX / nodeprobe.  (CASSANDRA-465)
 * Add "comment" field to ColumnFamily definition. (CASSANDRA-481)
 * Additional JMX metrics (CASSANDRA-482)
 * JSON based export and import tools (several tickets)
 * Hinted Handoff fixes (several tickets)
 * Add key cache to improve read performance (CASSANDRA-423)
 * Simplified construction of custom ReplicationStrategy classes
   (CASSANDRA-497)
 * Graphical application (Swing) for ring integrity verification and 
   visualization was added to contrib (CASSANDRA-252)
 * Add DCQUORUM, DCQUORUMSYNC consistency levels and corresponding
   ReplicationStrategy / EndpointSnitch classes.  Experimental.
   (CASSANDRA-492)
 * Web client interface added to contrib (CASSANDRA-457)
 * More-efficient flush for Random, CollatedOPP partitioners 
   for normal writes (CASSANDRA-446) and bulk load (CASSANDRA-420)
 * Add MemtableFlushAfterMinutes, a global replacement for the old 
   per-CF FlushPeriodInMinutes setting (CASSANDRA-463)
 * optimizations to slice reading (CASSANDRA-350) and supercolumn
   queries (CASSANDRA-510)
 * force binding to given listenaddress for nodes with multiple
   interfaces (CASSANDRA-546)
 * stress.py benchmarking tool improvements (several tickets)
 * optimized replica placement code (CASSANDRA-525)
 * faster log replay on restart (CASSANDRA-539, CASSANDRA-540)
 * optimized local-node writes (CASSANDRA-558)
 * added get_range_slice, deprecating get_key_range (CASSANDRA-344)
 * expose TimedOutException to thrift (CASSANDRA-563)
 

0.4.2
 * Add validation disallowing null keys (CASSANDRA-486)
 * Fix race conditions in TCPConnectionManager (CASSANDRA-487)
 * Fix using non-utf8-aware comparison as a sanity check.
   (CASSANDRA-493)
 * Improve default garbage collector options (CASSANDRA-504)
 * Add "nodeprobe flush" (CASSANDRA-505)
 * remove NotFoundException from get_slice throws list (CASSANDRA-518)
 * fix get (not get_slice) of entire supercolumn (CASSANDRA-508)
 * fix null token during bootstrap (CASSANDRA-501)


0.4.1
 * Fix FlushPeriod columnfamily configuration regression
   (CASSANDRA-455)
 * Fix long column name support (CASSANDRA-460)
 * Fix for serializing a row that only contains tombstones
   (CASSANDRA-458)
 * Fix for discarding unneeded commitlog segments (CASSANDRA-459)
 * Add SnapshotBeforeCompaction configuration option (CASSANDRA-426)
 * Fix compaction abort under insufficient disk space (CASSANDRA-473)
 * Fix reading subcolumn slice from tombstoned CF (CASSANDRA-484)
 * Fix race condition in RVH causing occasional NPE (CASSANDRA-478)


0.4.0
 * fix get_key_range problems when a node is down (CASSANDRA-440)
   and add UnavailableException to more Thrift methods
 * Add example EndPointSnitch contrib code (several tickets)


0.4.0 RC2
 * fix SSTable generation clash during compaction (CASSANDRA-418)
 * reject method calls with null parameters (CASSANDRA-308)
 * properly order ranges in nodeprobe output (CASSANDRA-421)
 * fix logging of certain errors on executor threads (CASSANDRA-425)


0.4.0 RC1
 * Bootstrap feature is live; use -b on startup (several tickets)
 * Added multiget api (CASSANDRA-70)
 * fix Deadlock with SelectorManager.doProcess and TcpConnection.write
   (CASSANDRA-392)
 * remove key cache b/c of concurrency bugs in third-party
   CLHM library (CASSANDRA-405)
 * update non-major compaction logic to use two threshold values
   (CASSANDRA-407)
 * add periodic / batch commitlog sync modes (several tickets)
 * inline BatchMutation into batch_insert params (CASSANDRA-403)
 * allow setting the logging level at runtime via mbean (CASSANDRA-402)
 * change default comparator to BytesType (CASSANDRA-400)
 * add forwards-compatible ConsistencyLevel parameter to get_key_range
   (CASSANDRA-322)
 * r/m special case of blocking for local destination when writing with 
   ConsistencyLevel.ZERO (CASSANDRA-399)
 * Fixes to make BinaryMemtable [bulk load interface] useful (CASSANDRA-337);
   see contrib/bmt_example for an example of using it.
 * More JMX properties added (several tickets)
 * Thrift changes (several tickets)
    - Merged _super get methods with the normal ones; return values
      are now of ColumnOrSuperColumn.
    - Similarly, merged batch_insert_super into batch_insert.



0.4.0 beta
 * On-disk data format has changed to allow billions of keys/rows per
   node instead of only millions
 * Multi-keyspace support
 * Scan all sstables for all queries to avoid situations where
   different types of operation on the same ColumnFamily could
   disagree on what data was present
 * Snapshot support via JMX
 * Thrift API has changed a _lot_:
    - removed time-sorted CFs; instead, user-defined comparators
      may be defined on the column names, which are now byte arrays.
      Default comparators are provided for UTF8, Bytes, Ascii, Long (i64),
      and UUID types.
    - removed colon-delimited strings in thrift api in favor of explicit
      structs such as ColumnPath, ColumnParent, etc.  Also normalized
      thrift struct and argument naming.
    - Added columnFamily argument to get_key_range.
    - Change signature of get_slice to accept starting and ending
      columns as well as an offset.  (This allows use of indexes.)
      Added "ascending" flag to allow reasonably-efficient reverse
      scans as well.  Removed get_slice_by_range as redundant.
    - get_key_range operates on one CF at a time
    - changed `block` boolean on insert methods to ConsistencyLevel enum,
      with options of NONE, ONE, QUORUM, and ALL.
    - added similar consistency_level parameter to read methods
    - column-name-set slice with no names given now returns zero columns
      instead of all of them.  ("all" can run your server out of memory.
      use a range-based slice with a high max column count instead.)
 * Removed the web interface. Node information can now be obtained by 
   using the newly introduced nodeprobe utility.
 * More JMX stats
 * Remove magic values from internals (e.g. special key to indicate
   when to flush memtables)
 * Rename configuration "table" to "keyspace"
 * Moved to crash-only design; no more shutdown (just kill the process)
 * Lots of bug fixes

Full list of issues resolved in 0.4 is at https://issues.apache.org/jira/secure/IssueNavigator.jspa?reset=true&&pid=12310865&fixfor=12313862&resolution=1&sorter/field=issuekey&sorter/order=DESC


0.3.0 RC3
 * Fix potential deadlock under load in TCPConnection.
   (CASSANDRA-220)


0.3.0 RC2
 * Fix possible data loss when server is stopped after replaying
   log but before new inserts force memtable flush.
   (CASSANDRA-204)
 * Added BUGS file


0.3.0 RC1
 * Range queries on keys, including user-defined key collation
 * Remove support
 * Workarounds for a weird bug in JDK select/register that seems
   particularly common on VM environments. Cassandra should deploy
   fine on EC2 now
 * Much improved infrastructure: the beginnings of a decent test suite
   ("ant test" for unit tests; "nosetests" for system tests), code
   coverage reporting, etc.
 * Expanded node status reporting via JMX
 * Improved error reporting/logging on both server and client
 * Reduced memory footprint in default configuration
 * Combined blocking and non-blocking versions of insert APIs
 * Added FlushPeriodInMinutes configuration parameter to force
   flushing of infrequently-updated ColumnFamilies<|MERGE_RESOLUTION|>--- conflicted
+++ resolved
@@ -30,13 +30,7 @@
  * Clone SliceQueryFilter in AbstractReadCommand implementations (CASSANDRA-8940)
  * Push correct protocol notification for DROP INDEX (CASSANDRA-9310)
  * token-generator - generated tokens too long (CASSANDRA-9300)
-<<<<<<< HEAD
-=======
  * Add option not to validate atoms during scrub (CASSANDRA-9406)
-
-
-2.0.15:
->>>>>>> be9eff57
  * Fix counting of tombstones for TombstoneOverwhelmingException (CASSANDRA-9299)
  * Fix ReconnectableSnitch reconnecting to peers during upgrade (CASSANDRA-6702)
  * Include keyspace and table name in error log for collections over the size
