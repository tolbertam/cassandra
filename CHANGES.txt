--- conflicted
+++ resolved
@@ -1,4 +1,3 @@
-<<<<<<< HEAD
 3.0
  * Only include modified cell data in indexing deltas (CASSANDRA-10438)
  * Do not load keyspace when creating sstable writer (CASSANDRA-10443)
@@ -7,15 +6,7 @@
  * Provide additional metrics for materialized views (CASSANDRA-10323)
  * Flush system schema tables after local schema changes (CASSANDRA-10429)
 Merged from 2.2:
-=======
-2.2.3
  * cqlsh pg-style-strings broken (CASSANDRA-10484)
- * Make Hadoop CF splits more polite to custom orderered partitioners (CASSANDRA-10400)
-Merged from 2.1:
- * Update internal python driver used by cqlsh (CASSANDRA-10161)
-
-2.2.2
->>>>>>> 87fa9be4
  * cqlsh prompt includes name of keyspace after failed `use` statement (CASSANDRA-10369)
 
 
