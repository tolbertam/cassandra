--- conflicted
+++ resolved
@@ -1,11 +1,7 @@
-<<<<<<< HEAD
 3.11.18
 Merged from 3.0:
-=======
-3.0.31
  * Tighten up permissions on system keyspaces (CASSANDRA-20090)
  * Fix incorrect column identifier bytes problem when renaming a column (CASSANDRA-18956)
->>>>>>> f33267c8
  * Upgrade OWASP to 10.0.0 (CASSANDRA-19738)
 Merged from 2.2:
  * Add termin-8-jdk as a valid jdk8 candidate in the debian package (CASSANDRA-19752)
