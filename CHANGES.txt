<<<<<<< HEAD
2.1.6
 * Consistent error message when a table mixes counter and non-counter
   columns (CASSANDRA-9492)
 * Avoid getting unreadable keys during anticompaction (CASSANDRA-9508)
 * (cqlsh) Better float precision by default (CASSANDRA-9224)
 * Improve estimated row count (CASSANDRA-9107)
 * Optimize range tombstone memory footprint (CASSANDRA-8603)
 * Use configured gcgs in anticompaction (CASSANDRA-9397)
 * Warn on misuse of unlogged batches (CASSANDRA-9282)
 * Failure detector detects and ignores local pauses (CASSANDRA-9183)
 * Add utility class to support for rate limiting a given log statement (CASSANDRA-9029)
 * Add missing consistency levels to cassandra-stess (CASSANDRA-9361)
 * Fix commitlog getCompletedTasks to not increment (CASSANDRA-9339)
 * Fix for harmless exceptions logged as ERROR (CASSANDRA-8564)
 * Delete processed sstables in sstablesplit/sstableupgrade (CASSANDRA-8606)
 * Improve sstable exclusion from partition tombstones (CASSANDRA-9298)
 * Validate the indexed column rather than the cell's contents for 2i (CASSANDRA-9057)
 * Add support for top-k custom 2i queries (CASSANDRA-8717)
 * Fix error when dropping table during compaction (CASSANDRA-9251)
 * cassandra-stress supports validation operations over user profiles (CASSANDRA-8773)
 * Add support for rate limiting log messages (CASSANDRA-9029)
 * Log the partition key with tombstone warnings (CASSANDRA-8561)
 * Reduce runWithCompactionsDisabled poll interval to 1ms (CASSANDRA-9271)
 * Fix PITR commitlog replay (CASSANDRA-9195)
 * GCInspector logs very different times (CASSANDRA-9124)
 * Fix deleting from an empty list (CASSANDRA-9198)
 * Update tuple and collection types that use a user-defined type when that UDT
   is modified (CASSANDRA-9148, CASSANDRA-9192)
 * Use higher timeout for prepair and snapshot in repair (CASSANDRA-9261)
 * Fix anticompaction blocking ANTI_ENTROPY stage (CASSANDRA-9151)
 * Repair waits for anticompaction to finish (CASSANDRA-9097)
 * Fix streaming not holding ref when stream error (CASSANDRA-9295)
 * Fix canonical view returning early opened SSTables (CASSANDRA-9396)
Merged from 2.0:
=======
2.0.16:
 * Always mark sstable suspect when corrupted (CASSANDRA-9478)
>>>>>>> 9b10928c
 * Add database users and permissions to CQL3 documentation (CASSANDRA-7558)
 * Allow JVM_OPTS to be passed to standalone tools (CASSANDRA-5969)
 * Fix bad condition in RangeTombstoneList (CASSANDRA-9485)
 * Fix potential StackOverflow when setting CrcCheckChance over JMX (CASSANDRA-9488)
 * Fix null static columns in pages after the first, paged reversed
   queries (CASSANDRA-8502)
 * Fix counting cache serialization in request metrics (CASSANDRA-9466)
 * (cqlsh) Add LOGIN command to switch users (CASSANDRA-7212)
 * Clone SliceQueryFilter in AbstractReadCommand implementations (CASSANDRA-8940)
 * Push correct protocol notification for DROP INDEX (CASSANDRA-9310)
 * token-generator - generated tokens too long (CASSANDRA-9300)
 * Add option not to validate atoms during scrub (CASSANDRA-9406)
 * Fix counting of tombstones for TombstoneOverwhelmingException (CASSANDRA-9299)
 * Fix ReconnectableSnitch reconnecting to peers during upgrade (CASSANDRA-6702)
 * Include keyspace and table name in error log for collections over the size
   limit (CASSANDRA-9286)
 * Avoid potential overlap in LCS with single-partition sstables (CASSANDRA-9322)
 * Log warning message when a table is queried before the schema has fully
   propagated (CASSANDRA-9136)
 * Overload SecondaryIndex#indexes to accept the column definition (CASSANDRA-9314)
 * (cqlsh) Add SERIAL and LOCAL_SERIAL consistency levels (CASSANDRA-8051)
 * Fix index selection during rebuild with certain table layouts (CASSANDRA-9281)
 * Fix partition-level-delete-only workload accounting (CASSANDRA-9194)
 * Allow scrub to handle corrupted compressed chunks (CASSANDRA-9140)
 * Fix assertion error when resetlocalschema is run during repair (CASSANDRA-9249)
 * Disable single sstable tombstone compactions for DTCS by default (CASSANDRA-9234)
 * IncomingTcpConnection thread is not named (CASSANDRA-9262)
 * Close incoming connections when MessagingService is stopped (CASSANDRA-9238)
 * Fix streaming hang when retrying (CASSANDRA-9132)


2.1.5
 * Re-add deprecated cold_reads_to_omit param for backwards compat (CASSANDRA-9203)
 * Make anticompaction visible in compactionstats (CASSANDRA-9098)
 * Improve nodetool getendpoints documentation about the partition
   key parameter (CASSANDRA-6458)
 * Don't check other keyspaces for schema changes when an user-defined
   type is altered (CASSANDRA-9187)
 * Allow takeColumnFamilySnapshot to take a list of tables (CASSANDRA-8348)
 * Limit major sstable operations to their canonical representation (CASSANDRA-8669)
 * cqlsh: Add tests for INSERT and UPDATE tab completion (CASSANDRA-9125)
 * cqlsh: quote column names when needed in COPY FROM inserts (CASSANDRA-9080)
 * Add generate-idea-files target to build.xml (CASSANDRA-9123)
 * Do not load read meter for offline operations (CASSANDRA-9082)
 * cqlsh: Make CompositeType data readable (CASSANDRA-8919)
 * cqlsh: Fix display of triggers (CASSANDRA-9081)
 * Fix NullPointerException when deleting or setting an element by index on
   a null list collection (CASSANDRA-9077)
 * Buffer bloom filter serialization (CASSANDRA-9066)
 * Fix anti-compaction target bloom filter size (CASSANDRA-9060)
 * Make FROZEN and TUPLE unreserved keywords in CQL (CASSANDRA-9047)
 * Prevent AssertionError from SizeEstimatesRecorder (CASSANDRA-9034)
 * Avoid overwriting index summaries for sstables with an older format that
   does not support downsampling; rebuild summaries on startup when this
   is detected (CASSANDRA-8993)
 * Fix potential data loss in CompressedSequentialWriter (CASSANDRA-8949)
 * Make PasswordAuthenticator number of hashing rounds configurable (CASSANDRA-8085)
 * Fix AssertionError when binding nested collections in DELETE (CASSANDRA-8900)
 * Check for overlap with non-early sstables in LCS (CASSANDRA-8739)
 * Only calculate max purgable timestamp if we have to (CASSANDRA-8914)
 * (cqlsh) Greatly improve performance of COPY FROM (CASSANDRA-8225)
 * IndexSummary effectiveIndexInterval is now a guideline, not a rule (CASSANDRA-8993)
 * Use correct bounds for page cache eviction of compressed files (CASSANDRA-8746)
 * SSTableScanner enforces its bounds (CASSANDRA-8946)
 * Cleanup cell equality (CASSANDRA-8947)
 * Introduce intra-cluster message coalescing (CASSANDRA-8692)
 * DatabaseDescriptor throws NPE when rpc_interface is used (CASSANDRA-8839)
 * Don't check if an sstable is live for offline compactions (CASSANDRA-8841)
 * Don't set clientMode in SSTableLoader (CASSANDRA-8238)
 * Fix SSTableRewriter with disabled early open (CASSANDRA-8535)
 * Allow invalidating permissions and cache time (CASSANDRA-8722)
 * Log warning when queries that will require ALLOW FILTERING in Cassandra 3.0
   are executed (CASSANDRA-8418)
 * Fix cassandra-stress so it respects the CL passed in user mode (CASSANDRA-8948)
 * Fix rare NPE in ColumnDefinition#hasIndexOption() (CASSANDRA-8786)
 * cassandra-stress reports per-operation statistics, plus misc (CASSANDRA-8769)
 * Use long for key count in cfstats (CASSANDRA-8913)
 * Make SSTableRewriter.abort() more robust to failure (CASSANDRA-8832)
 * Remove cold_reads_to_omit from STCS (CASSANDRA-8860)
 * Make EstimatedHistogram#percentile() use ceil instead of floor (CASSANDRA-8883)
 * Fix top partitions reporting wrong cardinality (CASSANDRA-8834)
 * Fix rare NPE in KeyCacheSerializer (CASSANDRA-8067)
 * Pick sstables for validation as late as possible inc repairs (CASSANDRA-8366)
 * Fix commitlog getPendingTasks to not increment (CASSANDRA-8862)
 * Fix parallelism adjustment in range and secondary index queries
   when the first fetch does not satisfy the limit (CASSANDRA-8856)
 * Check if the filtered sstables is non-empty in STCS (CASSANDRA-8843)
 * Upgrade java-driver used for cassandra-stress (CASSANDRA-8842)
 * Fix CommitLog.forceRecycleAllSegments() memory access error (CASSANDRA-8812)
 * Improve assertions in Memory (CASSANDRA-8792)
 * Fix SSTableRewriter cleanup (CASSANDRA-8802)
 * Introduce SafeMemory for CompressionMetadata.Writer (CASSANDRA-8758)
 * 'nodetool info' prints exception against older node (CASSANDRA-8796)
 * Ensure SSTableReader.last corresponds exactly with the file end (CASSANDRA-8750)
 * Make SSTableWriter.openEarly more robust and obvious (CASSANDRA-8747)
 * Enforce SSTableReader.first/last (CASSANDRA-8744)
 * Cleanup SegmentedFile API (CASSANDRA-8749)
 * Avoid overlap with early compaction replacement (CASSANDRA-8683)
 * Safer Resource Management++ (CASSANDRA-8707)
 * Write partition size estimates into a system table (CASSANDRA-7688)
 * cqlsh: Fix keys() and full() collection indexes in DESCRIBE output
   (CASSANDRA-8154)
 * Show progress of streaming in nodetool netstats (CASSANDRA-8886)
 * IndexSummaryBuilder utilises offheap memory, and shares data between
   each IndexSummary opened from it (CASSANDRA-8757)
 * markCompacting only succeeds if the exact SSTableReader instances being 
   marked are in the live set (CASSANDRA-8689)
 * cassandra-stress support for varint (CASSANDRA-8882)
 * Fix Adler32 digest for compressed sstables (CASSANDRA-8778)
 * Add nodetool statushandoff/statusbackup (CASSANDRA-8912)
 * Use stdout for progress and stats in sstableloader (CASSANDRA-8982)
 * Correctly identify 2i datadir from older versions (CASSANDRA-9116)
Merged from 2.0:
 * Ignore gossip SYNs after shutdown (CASSANDRA-9238)
 * Avoid overflow when calculating max sstable size in LCS (CASSANDRA-9235)
 * Make sstable blacklisting work with compression (CASSANDRA-9138)
 * Do not attempt to rebuild indexes if no index accepts any column (CASSANDRA-9196)
 * Don't initiate snitch reconnection for dead states (CASSANDRA-7292)
 * Fix ArrayIndexOutOfBoundsException in CQLSSTableWriter (CASSANDRA-8978)
 * Add shutdown gossip state to prevent timeouts during rolling restarts (CASSANDRA-8336)
 * Fix running with java.net.preferIPv6Addresses=true (CASSANDRA-9137)
 * Fix failed bootstrap/replace attempts being persisted in system.peers (CASSANDRA-9180)
 * Flush system.IndexInfo after marking index built (CASSANDRA-9128)
 * Fix updates to min/max_compaction_threshold through cassandra-cli
   (CASSANDRA-8102)
 * Don't include tmp files when doing offline relevel (CASSANDRA-9088)
 * Use the proper CAS WriteType when finishing a previous round during Paxos
   preparation (CASSANDRA-8672)
 * Avoid race in cancelling compactions (CASSANDRA-9070)
 * More aggressive check for expired sstables in DTCS (CASSANDRA-8359)
 * Fix ignored index_interval change in ALTER TABLE statements (CASSANDRA-7976)
 * Do more aggressive compaction in old time windows in DTCS (CASSANDRA-8360)
 * java.lang.AssertionError when reading saved cache (CASSANDRA-8740)
 * "disk full" when running cleanup (CASSANDRA-9036)
 * Lower logging level from ERROR to DEBUG when a scheduled schema pull
   cannot be completed due to a node being down (CASSANDRA-9032)
 * Fix MOVED_NODE client event (CASSANDRA-8516)
 * Allow overriding MAX_OUTSTANDING_REPLAY_COUNT (CASSANDRA-7533)
 * Fix malformed JMX ObjectName containing IPv6 addresses (CASSANDRA-9027)
 * (cqlsh) Allow increasing CSV field size limit through
   cqlshrc config option (CASSANDRA-8934)
 * Stop logging range tombstones when exceeding the threshold
   (CASSANDRA-8559)
 * Fix NullPointerException when nodetool getendpoints is run
   against invalid keyspaces or tables (CASSANDRA-8950)
 * Allow specifying the tmp dir (CASSANDRA-7712)
 * Improve compaction estimated tasks estimation (CASSANDRA-8904)
 * Fix duplicate up/down messages sent to native clients (CASSANDRA-7816)
 * Expose commit log archive status via JMX (CASSANDRA-8734)
 * Provide better exceptions for invalid replication strategy parameters
   (CASSANDRA-8909)
 * Fix regression in mixed single and multi-column relation support for
   SELECT statements (CASSANDRA-8613)
 * Add ability to limit number of native connections (CASSANDRA-8086)
 * Fix CQLSSTableWriter throwing exception and spawning threads
   (CASSANDRA-8808)
 * Fix MT mismatch between empty and GC-able data (CASSANDRA-8979)
 * Fix incorrect validation when snapshotting single table (CASSANDRA-8056)
 * Add offline tool to relevel sstables (CASSANDRA-8301)
 * Preserve stream ID for more protocol errors (CASSANDRA-8848)
 * Fix combining token() function with multi-column relations on
   clustering columns (CASSANDRA-8797)
 * Make CFS.markReferenced() resistant to bad refcounting (CASSANDRA-8829)
 * Fix StreamTransferTask abort/complete bad refcounting (CASSANDRA-8815)
 * Fix AssertionError when querying a DESC clustering ordered
   table with ASC ordering and paging (CASSANDRA-8767)
 * AssertionError: "Memory was freed" when running cleanup (CASSANDRA-8716)
 * Make it possible to set max_sstable_age to fractional days (CASSANDRA-8406)
 * Fix some multi-column relations with indexes on some clustering
   columns (CASSANDRA-8275)
 * Fix memory leak in SSTableSimple*Writer and SSTableReader.validate()
   (CASSANDRA-8748)
 * Throw OOM if allocating memory fails to return a valid pointer (CASSANDRA-8726)
 * Fix SSTableSimpleUnsortedWriter ConcurrentModificationException (CASSANDRA-8619)
 * 'nodetool info' prints exception against older node (CASSANDRA-8796)
 * Ensure SSTableSimpleUnsortedWriter.close() terminates if
   disk writer has crashed (CASSANDRA-8807)


2.1.4
 * Bind JMX to localhost unless explicitly configured otherwise (CASSANDRA-9085)


2.1.3
 * Fix HSHA/offheap_objects corruption (CASSANDRA-8719)
 * Upgrade libthrift to 0.9.2 (CASSANDRA-8685)
 * Don't use the shared ref in sstableloader (CASSANDRA-8704)
 * Purge internal prepared statements if related tables or
   keyspaces are dropped (CASSANDRA-8693)
 * (cqlsh) Handle unicode BOM at start of files (CASSANDRA-8638)
 * Stop compactions before exiting offline tools (CASSANDRA-8623)
 * Update tools/stress/README.txt to match current behaviour (CASSANDRA-7933)
 * Fix schema from Thrift conversion with empty metadata (CASSANDRA-8695)
 * Safer Resource Management (CASSANDRA-7705)
 * Make sure we compact highly overlapping cold sstables with
   STCS (CASSANDRA-8635)
 * rpc_interface and listen_interface generate NPE on startup when specified
   interface doesn't exist (CASSANDRA-8677)
 * Fix ArrayIndexOutOfBoundsException in nodetool cfhistograms (CASSANDRA-8514)
 * Switch from yammer metrics for nodetool cf/proxy histograms (CASSANDRA-8662)
 * Make sure we don't add tmplink files to the compaction
   strategy (CASSANDRA-8580)
 * (cqlsh) Handle maps with blob keys (CASSANDRA-8372)
 * (cqlsh) Handle DynamicCompositeType schemas correctly (CASSANDRA-8563)
 * Duplicate rows returned when in clause has repeated values (CASSANDRA-6706)
 * Add tooling to detect hot partitions (CASSANDRA-7974)
 * Fix cassandra-stress user-mode truncation of partition generation (CASSANDRA-8608)
 * Only stream from unrepaired sstables during inc repair (CASSANDRA-8267)
 * Don't allow starting multiple inc repairs on the same sstables (CASSANDRA-8316)
 * Invalidate prepared BATCH statements when related tables
   or keyspaces are dropped (CASSANDRA-8652)
 * Fix missing results in secondary index queries on collections
   with ALLOW FILTERING (CASSANDRA-8421)
 * Expose EstimatedHistogram metrics for range slices (CASSANDRA-8627)
 * (cqlsh) Escape clqshrc passwords properly (CASSANDRA-8618)
 * Fix NPE when passing wrong argument in ALTER TABLE statement (CASSANDRA-8355)
 * Pig: Refactor and deprecate CqlStorage (CASSANDRA-8599)
 * Don't reuse the same cleanup strategy for all sstables (CASSANDRA-8537)
 * Fix case-sensitivity of index name on CREATE and DROP INDEX
   statements (CASSANDRA-8365)
 * Better detection/logging for corruption in compressed sstables (CASSANDRA-8192)
 * Use the correct repairedAt value when closing writer (CASSANDRA-8570)
 * (cqlsh) Handle a schema mismatch being detected on startup (CASSANDRA-8512)
 * Properly calculate expected write size during compaction (CASSANDRA-8532)
 * Invalidate affected prepared statements when a table's columns
   are altered (CASSANDRA-7910)
 * Stress - user defined writes should populate sequentally (CASSANDRA-8524)
 * Fix regression in SSTableRewriter causing some rows to become unreadable 
   during compaction (CASSANDRA-8429)
 * Run major compactions for repaired/unrepaired in parallel (CASSANDRA-8510)
 * (cqlsh) Fix compression options in DESCRIBE TABLE output when compression
   is disabled (CASSANDRA-8288)
 * (cqlsh) Fix DESCRIBE output after keyspaces are altered (CASSANDRA-7623)
 * Make sure we set lastCompactedKey correctly (CASSANDRA-8463)
 * (cqlsh) Fix output of CONSISTENCY command (CASSANDRA-8507)
 * (cqlsh) Fixed the handling of LIST statements (CASSANDRA-8370)
 * Make sstablescrub check leveled manifest again (CASSANDRA-8432)
 * Check first/last keys in sstable when giving out positions (CASSANDRA-8458)
 * Disable mmap on Windows (CASSANDRA-6993)
 * Add missing ConsistencyLevels to cassandra-stress (CASSANDRA-8253)
 * Add auth support to cassandra-stress (CASSANDRA-7985)
 * Fix ArrayIndexOutOfBoundsException when generating error message
   for some CQL syntax errors (CASSANDRA-8455)
 * Scale memtable slab allocation logarithmically (CASSANDRA-7882)
 * cassandra-stress simultaneous inserts over same seed (CASSANDRA-7964)
 * Reduce cassandra-stress sampling memory requirements (CASSANDRA-7926)
 * Ensure memtable flush cannot expire commit log entries from its future (CASSANDRA-8383)
 * Make read "defrag" async to reclaim memtables (CASSANDRA-8459)
 * Remove tmplink files for offline compactions (CASSANDRA-8321)
 * Reduce maxHintsInProgress (CASSANDRA-8415)
 * BTree updates may call provided update function twice (CASSANDRA-8018)
 * Release sstable references after anticompaction (CASSANDRA-8386)
 * Handle abort() in SSTableRewriter properly (CASSANDRA-8320)
 * Fix high size calculations for prepared statements (CASSANDRA-8231)
 * Centralize shared executors (CASSANDRA-8055)
 * Fix filtering for CONTAINS (KEY) relations on frozen collection
   clustering columns when the query is restricted to a single
   partition (CASSANDRA-8203)
 * Do more aggressive entire-sstable TTL expiry checks (CASSANDRA-8243)
 * Add more log info if readMeter is null (CASSANDRA-8238)
 * add check of the system wall clock time at startup (CASSANDRA-8305)
 * Support for frozen collections (CASSANDRA-7859)
 * Fix overflow on histogram computation (CASSANDRA-8028)
 * Have paxos reuse the timestamp generation of normal queries (CASSANDRA-7801)
 * Fix incremental repair not remove parent session on remote (CASSANDRA-8291)
 * Improve JBOD disk utilization (CASSANDRA-7386)
 * Log failed host when preparing incremental repair (CASSANDRA-8228)
 * Force config client mode in CQLSSTableWriter (CASSANDRA-8281)
 * Fix sstableupgrade throws exception (CASSANDRA-8688)
 * Fix hang when repairing empty keyspace (CASSANDRA-8694)
Merged from 2.0:
 * Fix IllegalArgumentException in dynamic snitch (CASSANDRA-8448)
 * Add support for UPDATE ... IF EXISTS (CASSANDRA-8610)
 * Fix reversal of list prepends (CASSANDRA-8733)
 * Prevent non-zero default_time_to_live on tables with counters
   (CASSANDRA-8678)
 * Fix SSTableSimpleUnsortedWriter ConcurrentModificationException
   (CASSANDRA-8619)
 * Round up time deltas lower than 1ms in BulkLoader (CASSANDRA-8645)
 * Add batch remove iterator to ABSC (CASSANDRA-8414, 8666)
 * Fix isClientMode check in Keyspace (CASSANDRA-8687)
 * Use more efficient slice size for querying internal secondary
   index tables (CASSANDRA-8550)
 * Fix potentially returning deleted rows with range tombstone (CASSANDRA-8558)
 * Check for available disk space before starting a compaction (CASSANDRA-8562)
 * Fix DISTINCT queries with LIMITs or paging when some partitions
   contain only tombstones (CASSANDRA-8490)
 * Introduce background cache refreshing to permissions cache
   (CASSANDRA-8194)
 * Fix race condition in StreamTransferTask that could lead to
   infinite loops and premature sstable deletion (CASSANDRA-7704)
 * Add an extra version check to MigrationTask (CASSANDRA-8462)
 * Ensure SSTableWriter cleans up properly after failure (CASSANDRA-8499)
 * Increase bf true positive count on key cache hit (CASSANDRA-8525)
 * Move MeteredFlusher to its own thread (CASSANDRA-8485)
 * Fix non-distinct results in DISTNCT queries on static columns when
   paging is enabled (CASSANDRA-8087)
 * Move all hints related tasks to hints internal executor (CASSANDRA-8285)
 * Fix paging for multi-partition IN queries (CASSANDRA-8408)
 * Fix MOVED_NODE topology event never being emitted when a node
   moves its token (CASSANDRA-8373)
 * Fix validation of indexes in COMPACT tables (CASSANDRA-8156)
 * Avoid StackOverflowError when a large list of IN values
   is used for a clustering column (CASSANDRA-8410)
 * Fix NPE when writetime() or ttl() calls are wrapped by
   another function call (CASSANDRA-8451)
 * Fix NPE after dropping a keyspace (CASSANDRA-8332)
 * Fix error message on read repair timeouts (CASSANDRA-7947)
 * Default DTCS base_time_seconds changed to 60 (CASSANDRA-8417)
 * Refuse Paxos operation with more than one pending endpoint (CASSANDRA-8346, 8640)
 * Throw correct exception when trying to bind a keyspace or table
   name (CASSANDRA-6952)
 * Make HHOM.compact synchronized (CASSANDRA-8416)
 * cancel latency-sampling task when CF is dropped (CASSANDRA-8401)
 * don't block SocketThread for MessagingService (CASSANDRA-8188)
 * Increase quarantine delay on replacement (CASSANDRA-8260)
 * Expose off-heap memory usage stats (CASSANDRA-7897)
 * Ignore Paxos commits for truncated tables (CASSANDRA-7538)
 * Validate size of indexed column values (CASSANDRA-8280)
 * Make LCS split compaction results over all data directories (CASSANDRA-8329)
 * Fix some failing queries that use multi-column relations
   on COMPACT STORAGE tables (CASSANDRA-8264)
 * Fix InvalidRequestException with ORDER BY (CASSANDRA-8286)
 * Disable SSLv3 for POODLE (CASSANDRA-8265)
 * Fix millisecond timestamps in Tracing (CASSANDRA-8297)
 * Include keyspace name in error message when there are insufficient
   live nodes to stream from (CASSANDRA-8221)
 * Avoid overlap in L1 when L0 contains many nonoverlapping
   sstables (CASSANDRA-8211)
 * Improve PropertyFileSnitch logging (CASSANDRA-8183)
 * Add DC-aware sequential repair (CASSANDRA-8193)
 * Use live sstables in snapshot repair if possible (CASSANDRA-8312)
 * Fix hints serialized size calculation (CASSANDRA-8587)


2.1.2
 * (cqlsh) parse_for_table_meta errors out on queries with undefined
   grammars (CASSANDRA-8262)
 * (cqlsh) Fix SELECT ... TOKEN() function broken in C* 2.1.1 (CASSANDRA-8258)
 * Fix Cassandra crash when running on JDK8 update 40 (CASSANDRA-8209)
 * Optimize partitioner tokens (CASSANDRA-8230)
 * Improve compaction of repaired/unrepaired sstables (CASSANDRA-8004)
 * Make cache serializers pluggable (CASSANDRA-8096)
 * Fix issues with CONTAINS (KEY) queries on secondary indexes
   (CASSANDRA-8147)
 * Fix read-rate tracking of sstables for some queries (CASSANDRA-8239)
 * Fix default timestamp in QueryOptions (CASSANDRA-8246)
 * Set socket timeout when reading remote version (CASSANDRA-8188)
 * Refactor how we track live size (CASSANDRA-7852)
 * Make sure unfinished compaction files are removed (CASSANDRA-8124)
 * Fix shutdown when run as Windows service (CASSANDRA-8136)
 * Fix DESCRIBE TABLE with custom indexes (CASSANDRA-8031)
 * Fix race in RecoveryManagerTest (CASSANDRA-8176)
 * Avoid IllegalArgumentException while sorting sstables in
   IndexSummaryManager (CASSANDRA-8182)
 * Shutdown JVM on file descriptor exhaustion (CASSANDRA-7579)
 * Add 'die' policy for commit log and disk failure (CASSANDRA-7927)
 * Fix installing as service on Windows (CASSANDRA-8115)
 * Fix CREATE TABLE for CQL2 (CASSANDRA-8144)
 * Avoid boxing in ColumnStats min/max trackers (CASSANDRA-8109)
Merged from 2.0:
 * Correctly handle non-text column names in cql3 (CASSANDRA-8178)
 * Fix deletion for indexes on primary key columns (CASSANDRA-8206)
 * Add 'nodetool statusgossip' (CASSANDRA-8125)
 * Improve client notification that nodes are ready for requests (CASSANDRA-7510)
 * Handle negative timestamp in writetime method (CASSANDRA-8139)
 * Pig: Remove errant LIMIT clause in CqlNativeStorage (CASSANDRA-8166)
 * Throw ConfigurationException when hsha is used with the default
   rpc_max_threads setting of 'unlimited' (CASSANDRA-8116)
 * Allow concurrent writing of the same table in the same JVM using
   CQLSSTableWriter (CASSANDRA-7463)
 * Fix totalDiskSpaceUsed calculation (CASSANDRA-8205)


2.1.1
 * Fix spin loop in AtomicSortedColumns (CASSANDRA-7546)
 * Dont notify when replacing tmplink files (CASSANDRA-8157)
 * Fix validation with multiple CONTAINS clause (CASSANDRA-8131)
 * Fix validation of collections in TriggerExecutor (CASSANDRA-8146)
 * Fix IllegalArgumentException when a list of IN values containing tuples
   is passed as a single arg to a prepared statement with the v1 or v2
   protocol (CASSANDRA-8062)
 * Fix ClassCastException in DISTINCT query on static columns with
   query paging (CASSANDRA-8108)
 * Fix NPE on null nested UDT inside a set (CASSANDRA-8105)
 * Fix exception when querying secondary index on set items or map keys
   when some clustering columns are specified (CASSANDRA-8073)
 * Send proper error response when there is an error during native
   protocol message decode (CASSANDRA-8118)
 * Gossip should ignore generation numbers too far in the future (CASSANDRA-8113)
 * Fix NPE when creating a table with frozen sets, lists (CASSANDRA-8104)
 * Fix high memory use due to tracking reads on incrementally opened sstable
   readers (CASSANDRA-8066)
 * Fix EXECUTE request with skipMetadata=false returning no metadata
   (CASSANDRA-8054)
 * Allow concurrent use of CQLBulkOutputFormat (CASSANDRA-7776)
 * Shutdown JVM on OOM (CASSANDRA-7507)
 * Upgrade netty version and enable epoll event loop (CASSANDRA-7761)
 * Don't duplicate sstables smaller than split size when using
   the sstablesplitter tool (CASSANDRA-7616)
 * Avoid re-parsing already prepared statements (CASSANDRA-7923)
 * Fix some Thrift slice deletions and updates of COMPACT STORAGE
   tables with some clustering columns omitted (CASSANDRA-7990)
 * Fix filtering for CONTAINS on sets (CASSANDRA-8033)
 * Properly track added size (CASSANDRA-7239)
 * Allow compilation in java 8 (CASSANDRA-7208)
 * Fix Assertion error on RangeTombstoneList diff (CASSANDRA-8013)
 * Release references to overlapping sstables during compaction (CASSANDRA-7819)
 * Send notification when opening compaction results early (CASSANDRA-8034)
 * Make native server start block until properly bound (CASSANDRA-7885)
 * (cqlsh) Fix IPv6 support (CASSANDRA-7988)
 * Ignore fat clients when checking for endpoint collision (CASSANDRA-7939)
 * Make sstablerepairedset take a list of files (CASSANDRA-7995)
 * (cqlsh) Tab completeion for indexes on map keys (CASSANDRA-7972)
 * (cqlsh) Fix UDT field selection in select clause (CASSANDRA-7891)
 * Fix resource leak in event of corrupt sstable
 * (cqlsh) Add command line option for cqlshrc file path (CASSANDRA-7131)
 * Provide visibility into prepared statements churn (CASSANDRA-7921, CASSANDRA-7930)
 * Invalidate prepared statements when their keyspace or table is
   dropped (CASSANDRA-7566)
 * cassandra-stress: fix support for NetworkTopologyStrategy (CASSANDRA-7945)
 * Fix saving caches when a table is dropped (CASSANDRA-7784)
 * Add better error checking of new stress profile (CASSANDRA-7716)
 * Use ThreadLocalRandom and remove FBUtilities.threadLocalRandom (CASSANDRA-7934)
 * Prevent operator mistakes due to simultaneous bootstrap (CASSANDRA-7069)
 * cassandra-stress supports whitelist mode for node config (CASSANDRA-7658)
 * GCInspector more closely tracks GC; cassandra-stress and nodetool report it (CASSANDRA-7916)
 * nodetool won't output bogus ownership info without a keyspace (CASSANDRA-7173)
 * Add human readable option to nodetool commands (CASSANDRA-5433)
 * Don't try to set repairedAt on old sstables (CASSANDRA-7913)
 * Add metrics for tracking PreparedStatement use (CASSANDRA-7719)
 * (cqlsh) tab-completion for triggers (CASSANDRA-7824)
 * (cqlsh) Support for query paging (CASSANDRA-7514)
 * (cqlsh) Show progress of COPY operations (CASSANDRA-7789)
 * Add syntax to remove multiple elements from a map (CASSANDRA-6599)
 * Support non-equals conditions in lightweight transactions (CASSANDRA-6839)
 * Add IF [NOT] EXISTS to create/drop triggers (CASSANDRA-7606)
 * (cqlsh) Display the current logged-in user (CASSANDRA-7785)
 * (cqlsh) Don't ignore CTRL-C during COPY FROM execution (CASSANDRA-7815)
 * (cqlsh) Order UDTs according to cross-type dependencies in DESCRIBE
   output (CASSANDRA-7659)
 * (cqlsh) Fix handling of CAS statement results (CASSANDRA-7671)
 * (cqlsh) COPY TO/FROM improvements (CASSANDRA-7405)
 * Support list index operations with conditions (CASSANDRA-7499)
 * Add max live/tombstoned cells to nodetool cfstats output (CASSANDRA-7731)
 * Validate IPv6 wildcard addresses properly (CASSANDRA-7680)
 * (cqlsh) Error when tracing query (CASSANDRA-7613)
 * Avoid IOOBE when building SyntaxError message snippet (CASSANDRA-7569)
 * SSTableExport uses correct validator to create string representation of partition
   keys (CASSANDRA-7498)
 * Avoid NPEs when receiving type changes for an unknown keyspace (CASSANDRA-7689)
 * Add support for custom 2i validation (CASSANDRA-7575)
 * Pig support for hadoop CqlInputFormat (CASSANDRA-6454)
 * Add listen_interface and rpc_interface options (CASSANDRA-7417)
 * Improve schema merge performance (CASSANDRA-7444)
 * Adjust MT depth based on # of partition validating (CASSANDRA-5263)
 * Optimise NativeCell comparisons (CASSANDRA-6755)
 * Configurable client timeout for cqlsh (CASSANDRA-7516)
 * Include snippet of CQL query near syntax error in messages (CASSANDRA-7111)
 * Make repair -pr work with -local (CASSANDRA-7450)
 * Fix error in sstableloader with -cph > 1 (CASSANDRA-8007)
 * Fix snapshot repair error on indexed tables (CASSANDRA-8020)
 * Do not exit nodetool repair when receiving JMX NOTIF_LOST (CASSANDRA-7909)
 * Stream to private IP when available (CASSANDRA-8084)
Merged from 2.0:
 * Reject conditions on DELETE unless full PK is given (CASSANDRA-6430)
 * Properly reject the token function DELETE (CASSANDRA-7747)
 * Force batchlog replay before decommissioning a node (CASSANDRA-7446)
 * Fix hint replay with many accumulated expired hints (CASSANDRA-6998)
 * Fix duplicate results in DISTINCT queries on static columns with query
   paging (CASSANDRA-8108)
 * Add DateTieredCompactionStrategy (CASSANDRA-6602)
 * Properly validate ascii and utf8 string literals in CQL queries (CASSANDRA-8101)
 * (cqlsh) Fix autocompletion for alter keyspace (CASSANDRA-8021)
 * Create backup directories for commitlog archiving during startup (CASSANDRA-8111)
 * Reduce totalBlockFor() for LOCAL_* consistency levels (CASSANDRA-8058)
 * Fix merging schemas with re-dropped keyspaces (CASSANDRA-7256)
 * Fix counters in supercolumns during live upgrades from 1.2 (CASSANDRA-7188)
 * Notify DT subscribers when a column family is truncated (CASSANDRA-8088)
 * Add sanity check of $JAVA on startup (CASSANDRA-7676)
 * Schedule fat client schema pull on join (CASSANDRA-7993)
 * Don't reset nodes' versions when closing IncomingTcpConnections
   (CASSANDRA-7734)
 * Record the real messaging version in all cases in OutboundTcpConnection
   (CASSANDRA-8057)
 * SSL does not work in cassandra-cli (CASSANDRA-7899)
 * Fix potential exception when using ReversedType in DynamicCompositeType
   (CASSANDRA-7898)
 * Better validation of collection values (CASSANDRA-7833)
 * Track min/max timestamps correctly (CASSANDRA-7969)
 * Fix possible overflow while sorting CL segments for replay (CASSANDRA-7992)
 * Increase nodetool Xmx (CASSANDRA-7956)
 * Archive any commitlog segments present at startup (CASSANDRA-6904)
 * CrcCheckChance should adjust based on live CFMetadata not 
   sstable metadata (CASSANDRA-7978)
 * token() should only accept columns in the partitioning
   key order (CASSANDRA-6075)
 * Add method to invalidate permission cache via JMX (CASSANDRA-7977)
 * Allow propagating multiple gossip states atomically (CASSANDRA-6125)
 * Log exceptions related to unclean native protocol client disconnects
   at DEBUG or INFO (CASSANDRA-7849)
 * Allow permissions cache to be set via JMX (CASSANDRA-7698)
 * Include schema_triggers CF in readable system resources (CASSANDRA-7967)
 * Fix RowIndexEntry to report correct serializedSize (CASSANDRA-7948)
 * Make CQLSSTableWriter sync within partitions (CASSANDRA-7360)
 * Potentially use non-local replicas in CqlConfigHelper (CASSANDRA-7906)
 * Explicitly disallow mixing multi-column and single-column
   relations on clustering columns (CASSANDRA-7711)
 * Better error message when condition is set on PK column (CASSANDRA-7804)
 * Don't send schema change responses and events for no-op DDL
   statements (CASSANDRA-7600)
 * (Hadoop) fix cluster initialisation for a split fetching (CASSANDRA-7774)
 * Throw InvalidRequestException when queries contain relations on entire
   collection columns (CASSANDRA-7506)
 * (cqlsh) enable CTRL-R history search with libedit (CASSANDRA-7577)
 * (Hadoop) allow ACFRW to limit nodes to local DC (CASSANDRA-7252)
 * (cqlsh) cqlsh should automatically disable tracing when selecting
   from system_traces (CASSANDRA-7641)
 * (Hadoop) Add CqlOutputFormat (CASSANDRA-6927)
 * Don't depend on cassandra config for nodetool ring (CASSANDRA-7508)
 * (cqlsh) Fix failing cqlsh formatting tests (CASSANDRA-7703)
 * Fix IncompatibleClassChangeError from hadoop2 (CASSANDRA-7229)
 * Add 'nodetool sethintedhandoffthrottlekb' (CASSANDRA-7635)
 * (cqlsh) Add tab-completion for CREATE/DROP USER IF [NOT] EXISTS (CASSANDRA-7611)
 * Catch errors when the JVM pulls the rug out from GCInspector (CASSANDRA-5345)
 * cqlsh fails when version number parts are not int (CASSANDRA-7524)
 * Fix NPE when table dropped during streaming (CASSANDRA-7946)
 * Fix wrong progress when streaming uncompressed (CASSANDRA-7878)
 * Fix possible infinite loop in creating repair range (CASSANDRA-7983)
 * Fix unit in nodetool for streaming throughput (CASSANDRA-7375)
Merged from 1.2:
 * Don't index tombstones (CASSANDRA-7828)
 * Improve PasswordAuthenticator default super user setup (CASSANDRA-7788)


2.1.0
 * (cqlsh) Removed "ALTER TYPE <name> RENAME TO <name>" from tab-completion
   (CASSANDRA-7895)
 * Fixed IllegalStateException in anticompaction (CASSANDRA-7892)
 * cqlsh: DESCRIBE support for frozen UDTs, tuples (CASSANDRA-7863)
 * Avoid exposing internal classes over JMX (CASSANDRA-7879)
 * Add null check for keys when freezing collection (CASSANDRA-7869)
 * Improve stress workload realism (CASSANDRA-7519)


2.1.0-rc7
 * Add frozen keyword and require UDT to be frozen (CASSANDRA-7857)
 * Track added sstable size correctly (CASSANDRA-7239)
 * (cqlsh) Fix case insensitivity (CASSANDRA-7834)
 * Fix failure to stream ranges when moving (CASSANDRA-7836)
 * Correctly remove tmplink files (CASSANDRA-7803)
 * (cqlsh) Fix column name formatting for functions, CAS operations,
   and UDT field selections (CASSANDRA-7806)
 * (cqlsh) Fix COPY FROM handling of null/empty primary key
   values (CASSANDRA-7792)
 * Fix ordering of static cells (CASSANDRA-7763)
Merged from 2.0:
 * Forbid re-adding dropped counter columns (CASSANDRA-7831)
 * Fix CFMetaData#isThriftCompatible() for PK-only tables (CASSANDRA-7832)
 * Always reject inequality on the partition key without token()
   (CASSANDRA-7722)
 * Always send Paxos commit to all replicas (CASSANDRA-7479)
 * Make disruptor_thrift_server invocation pool configurable (CASSANDRA-7594)
 * Make repair no-op when RF=1 (CASSANDRA-7864)


2.0.10
 * Don't send schema change responses and events for no-op DDL
   statements (CASSANDRA-7600)
 * (Hadoop) fix cluster initialisation for a split fetching (CASSANDRA-7774)
 * Configure system.paxos with LeveledCompactionStrategy (CASSANDRA-7753)
 * Fix ALTER clustering column type from DateType to TimestampType when
   using DESC clustering order (CASSANRDA-7797)
 * Throw EOFException if we run out of chunks in compressed datafile
   (CASSANDRA-7664)
 * Fix PRSI handling of CQL3 row markers for row cleanup (CASSANDRA-7787)
 * Fix dropping collection when it's the last regular column (CASSANDRA-7744)
 * Properly reject operations on list index with conditions (CASSANDRA-7499)
 * Make StreamReceiveTask thread safe and gc friendly (CASSANDRA-7795)
 * Validate empty cell names from counter updates (CASSANDRA-7798)
Merged from 1.2:
 * Don't allow compacted sstables to be marked as compacting (CASSANDRA-7145)
 * Track expired tombstones (CASSANDRA-7810)


2.1.0-rc6
 * Fix OOM issue from netty caching over time (CASSANDRA-7743)
 * json2sstable couldn't import JSON for CQL table (CASSANDRA-7477)
 * Invalidate all caches on table drop (CASSANDRA-7561)
 * Skip strict endpoint selection for ranges if RF == nodes (CASSANRA-7765)
 * Fix Thrift range filtering without 2ary index lookups (CASSANDRA-7741)
 * Add tracing entries about concurrent range requests (CASSANDRA-7599)
 * (cqlsh) Fix DESCRIBE for NTS keyspaces (CASSANDRA-7729)
 * Remove netty buffer ref-counting (CASSANDRA-7735)
 * Pass mutated cf to index updater for use by PRSI (CASSANDRA-7742)
 * Include stress yaml example in release and deb (CASSANDRA-7717)
 * workaround for netty issue causing corrupted data off the wire (CASSANDRA-7695)
 * cqlsh DESC CLUSTER fails retrieving ring information (CASSANDRA-7687)
 * Fix binding null values inside UDT (CASSANDRA-7685)
 * Fix UDT field selection with empty fields (CASSANDRA-7670)
 * Bogus deserialization of static cells from sstable (CASSANDRA-7684)
 * Fix NPE on compaction leftover cleanup for dropped table (CASSANDRA-7770)
Merged from 2.0:
 * (cqlsh) Wait up to 10 sec for a tracing session (CASSANDRA-7222)
 * Fix NPE in FileCacheService.sizeInBytes (CASSANDRA-7756)
 * Remove duplicates from StorageService.getJoiningNodes (CASSANDRA-7478)
 * Clone token map outside of hot gossip loops (CASSANDRA-7758)
 * Fix MS expiring map timeout for Paxos messages (CASSANDRA-7752)
 * Do not flush on truncate if durable_writes is false (CASSANDRA-7750)
 * Give CRR a default input_cql Statement (CASSANDRA-7226)
 * Better error message when adding a collection with the same name
   than a previously dropped one (CASSANDRA-6276)
 * Fix validation when adding static columns (CASSANDRA-7730)
 * (Thrift) fix range deletion of supercolumns (CASSANDRA-7733)
 * Fix potential AssertionError in RangeTombstoneList (CASSANDRA-7700)
 * Validate arguments of blobAs* functions (CASSANDRA-7707)
 * Fix potential AssertionError with 2ndary indexes (CASSANDRA-6612)
 * Avoid logging CompactionInterrupted at ERROR (CASSANDRA-7694)
 * Minor leak in sstable2jon (CASSANDRA-7709)
 * Add cassandra.auto_bootstrap system property (CASSANDRA-7650)
 * Update java driver (for hadoop) (CASSANDRA-7618)
 * Remove CqlPagingRecordReader/CqlPagingInputFormat (CASSANDRA-7570)
 * Support connecting to ipv6 jmx with nodetool (CASSANDRA-7669)


2.1.0-rc5
 * Reject counters inside user types (CASSANDRA-7672)
 * Switch to notification-based GCInspector (CASSANDRA-7638)
 * (cqlsh) Handle nulls in UDTs and tuples correctly (CASSANDRA-7656)
 * Don't use strict consistency when replacing (CASSANDRA-7568)
 * Fix min/max cell name collection on 2.0 SSTables with range
   tombstones (CASSANDRA-7593)
 * Tolerate min/max cell names of different lengths (CASSANDRA-7651)
 * Filter cached results correctly (CASSANDRA-7636)
 * Fix tracing on the new SEPExecutor (CASSANDRA-7644)
 * Remove shuffle and taketoken (CASSANDRA-7601)
 * Clean up Windows batch scripts (CASSANDRA-7619)
 * Fix native protocol drop user type notification (CASSANDRA-7571)
 * Give read access to system.schema_usertypes to all authenticated users
   (CASSANDRA-7578)
 * (cqlsh) Fix cqlsh display when zero rows are returned (CASSANDRA-7580)
 * Get java version correctly when JAVA_TOOL_OPTIONS is set (CASSANDRA-7572)
 * Fix NPE when dropping index from non-existent keyspace, AssertionError when
   dropping non-existent index with IF EXISTS (CASSANDRA-7590)
 * Fix sstablelevelresetter hang (CASSANDRA-7614)
 * (cqlsh) Fix deserialization of blobs (CASSANDRA-7603)
 * Use "keyspace updated" schema change message for UDT changes in v1 and
   v2 protocols (CASSANDRA-7617)
 * Fix tracing of range slices and secondary index lookups that are local
   to the coordinator (CASSANDRA-7599)
 * Set -Dcassandra.storagedir for all tool shell scripts (CASSANDRA-7587)
 * Don't swap max/min col names when mutating sstable metadata (CASSANDRA-7596)
 * (cqlsh) Correctly handle paged result sets (CASSANDRA-7625)
 * (cqlsh) Improve waiting for a trace to complete (CASSANDRA-7626)
 * Fix tracing of concurrent range slices and 2ary index queries (CASSANDRA-7626)
 * Fix scrub against collection type (CASSANDRA-7665)
Merged from 2.0:
 * Set gc_grace_seconds to seven days for system schema tables (CASSANDRA-7668)
 * SimpleSeedProvider no longer caches seeds forever (CASSANDRA-7663)
 * Always flush on truncate (CASSANDRA-7511)
 * Fix ReversedType(DateType) mapping to native protocol (CASSANDRA-7576)
 * Always merge ranges owned by a single node (CASSANDRA-6930)
 * Track max/min timestamps for range tombstones (CASSANDRA-7647)
 * Fix NPE when listing saved caches dir (CASSANDRA-7632)


2.1.0-rc4
 * Fix word count hadoop example (CASSANDRA-7200)
 * Updated memtable_cleanup_threshold and memtable_flush_writers defaults 
   (CASSANDRA-7551)
 * (Windows) fix startup when WMI memory query fails (CASSANDRA-7505)
 * Anti-compaction proceeds if any part of the repair failed (CASANDRA-7521)
 * Add missing table name to DROP INDEX responses and notifications (CASSANDRA-7539)
 * Bump CQL version to 3.2.0 and update CQL documentation (CASSANDRA-7527)
 * Fix configuration error message when running nodetool ring (CASSANDRA-7508)
 * Support conditional updates, tuple type, and the v3 protocol in cqlsh (CASSANDRA-7509)
 * Handle queries on multiple secondary index types (CASSANDRA-7525)
 * Fix cqlsh authentication with v3 native protocol (CASSANDRA-7564)
 * Fix NPE when unknown prepared statement ID is used (CASSANDRA-7454)
Merged from 2.0:
 * (Windows) force range-based repair to non-sequential mode (CASSANDRA-7541)
 * Fix range merging when DES scores are zero (CASSANDRA-7535)
 * Warn when SSL certificates have expired (CASSANDRA-7528)
 * Fix error when doing reversed queries with static columns (CASSANDRA-7490)
Merged from 1.2:
 * Set correct stream ID on responses when non-Exception Throwables
   are thrown while handling native protocol messages (CASSANDRA-7470)


2.1.0-rc3
 * Consider expiry when reconciling otherwise equal cells (CASSANDRA-7403)
 * Introduce CQL support for stress tool (CASSANDRA-6146)
 * Fix ClassCastException processing expired messages (CASSANDRA-7496)
 * Fix prepared marker for collections inside UDT (CASSANDRA-7472)
 * Remove left-over populate_io_cache_on_flush and replicate_on_write
   uses (CASSANDRA-7493)
 * (Windows) handle spaces in path names (CASSANDRA-7451)
 * Ensure writes have completed after dropping a table, before recycling
   commit log segments (CASSANDRA-7437)
 * Remove left-over rows_per_partition_to_cache (CASSANDRA-7493)
 * Fix error when CONTAINS is used with a bind marker (CASSANDRA-7502)
 * Properly reject unknown UDT field (CASSANDRA-7484)
Merged from 2.0:
 * Fix CC#collectTimeOrderedData() tombstone optimisations (CASSANDRA-7394)
 * Support DISTINCT for static columns and fix behaviour when DISTINC is
   not use (CASSANDRA-7305).
 * Workaround JVM NPE on JMX bind failure (CASSANDRA-7254)
 * Fix race in FileCacheService RemovalListener (CASSANDRA-7278)
 * Fix inconsistent use of consistencyForCommit that allowed LOCAL_QUORUM
   operations to incorrect become full QUORUM (CASSANDRA-7345)
 * Properly handle unrecognized opcodes and flags (CASSANDRA-7440)
 * (Hadoop) close CqlRecordWriter clients when finished (CASSANDRA-7459)
 * Commit disk failure policy (CASSANDRA-7429)
 * Make sure high level sstables get compacted (CASSANDRA-7414)
 * Fix AssertionError when using empty clustering columns and static columns
   (CASSANDRA-7455)
 * Add option to disable STCS in L0 (CASSANDRA-6621)
 * Upgrade to snappy-java 1.0.5.2 (CASSANDRA-7476)


2.1.0-rc2
 * Fix heap size calculation for CompoundSparseCellName and 
   CompoundSparseCellName.WithCollection (CASSANDRA-7421)
 * Allow counter mutations in UNLOGGED batches (CASSANDRA-7351)
 * Modify reconcile logic to always pick a tombstone over a counter cell
   (CASSANDRA-7346)
 * Avoid incremental compaction on Windows (CASSANDRA-7365)
 * Fix exception when querying a composite-keyed table with a collection index
   (CASSANDRA-7372)
 * Use node's host id in place of counter ids (CASSANDRA-7366)
 * Fix error when doing reversed queries with static columns (CASSANDRA-7490)
 * Backport CASSANDRA-6747 (CASSANDRA-7560)
 * Track max/min timestamps for range tombstones (CASSANDRA-7647)
 * Fix NPE when listing saved caches dir (CASSANDRA-7632)
 * Fix sstableloader unable to connect encrypted node (CASSANDRA-7585)
Merged from 1.2:
 * Clone token map outside of hot gossip loops (CASSANDRA-7758)
 * Add stop method to EmbeddedCassandraService (CASSANDRA-7595)
 * Support connecting to ipv6 jmx with nodetool (CASSANDRA-7669)
 * Set gc_grace_seconds to seven days for system schema tables (CASSANDRA-7668)
 * SimpleSeedProvider no longer caches seeds forever (CASSANDRA-7663)
 * Set correct stream ID on responses when non-Exception Throwables
   are thrown while handling native protocol messages (CASSANDRA-7470)
 * Fix row size miscalculation in LazilyCompactedRow (CASSANDRA-7543)
 * Fix race in background compaction check (CASSANDRA-7745)
 * Don't clear out range tombstones during compaction (CASSANDRA-7808)


2.1.0-rc1
 * Revert flush directory (CASSANDRA-6357)
 * More efficient executor service for fast operations (CASSANDRA-4718)
 * Move less common tools into a new cassandra-tools package (CASSANDRA-7160)
 * Support more concurrent requests in native protocol (CASSANDRA-7231)
 * Add tab-completion to debian nodetool packaging (CASSANDRA-6421)
 * Change concurrent_compactors defaults (CASSANDRA-7139)
 * Add PowerShell Windows launch scripts (CASSANDRA-7001)
 * Make commitlog archive+restore more robust (CASSANDRA-6974)
 * Fix marking commitlogsegments clean (CASSANDRA-6959)
 * Add snapshot "manifest" describing files included (CASSANDRA-6326)
 * Parallel streaming for sstableloader (CASSANDRA-3668)
 * Fix bugs in supercolumns handling (CASSANDRA-7138)
 * Fix ClassClassException on composite dense tables (CASSANDRA-7112)
 * Cleanup and optimize collation and slice iterators (CASSANDRA-7107)
 * Upgrade NBHM lib (CASSANDRA-7128)
 * Optimize netty server (CASSANDRA-6861)
 * Fix repair hang when given CF does not exist (CASSANDRA-7189)
 * Allow c* to be shutdown in an embedded mode (CASSANDRA-5635)
 * Add server side batching to native transport (CASSANDRA-5663)
 * Make batchlog replay asynchronous (CASSANDRA-6134)
 * remove unused classes (CASSANDRA-7197)
 * Limit user types to the keyspace they are defined in (CASSANDRA-6643)
 * Add validate method to CollectionType (CASSANDRA-7208)
 * New serialization format for UDT values (CASSANDRA-7209, CASSANDRA-7261)
 * Fix nodetool netstats (CASSANDRA-7270)
 * Fix potential ClassCastException in HintedHandoffManager (CASSANDRA-7284)
 * Use prepared statements internally (CASSANDRA-6975)
 * Fix broken paging state with prepared statement (CASSANDRA-7120)
 * Fix IllegalArgumentException in CqlStorage (CASSANDRA-7287)
 * Allow nulls/non-existant fields in UDT (CASSANDRA-7206)
 * Add Thrift MultiSliceRequest (CASSANDRA-6757, CASSANDRA-7027)
 * Handle overlapping MultiSlices (CASSANDRA-7279)
 * Fix DataOutputTest on Windows (CASSANDRA-7265)
 * Embedded sets in user defined data-types are not updating (CASSANDRA-7267)
 * Add tuple type to CQL/native protocol (CASSANDRA-7248)
 * Fix CqlPagingRecordReader on tables with few rows (CASSANDRA-7322)
Merged from 2.0:
 * Copy compaction options to make sure they are reloaded (CASSANDRA-7290)
 * Add option to do more aggressive tombstone compactions (CASSANDRA-6563)
 * Don't try to compact already-compacting files in HHOM (CASSANDRA-7288)
 * Always reallocate buffers in HSHA (CASSANDRA-6285)
 * (Hadoop) support authentication in CqlRecordReader (CASSANDRA-7221)
 * (Hadoop) Close java driver Cluster in CQLRR.close (CASSANDRA-7228)
 * Warn when 'USING TIMESTAMP' is used on a CAS BATCH (CASSANDRA-7067)
 * return all cpu values from BackgroundActivityMonitor.readAndCompute (CASSANDRA-7183)
 * Correctly delete scheduled range xfers (CASSANDRA-7143)
 * return all cpu values from BackgroundActivityMonitor.readAndCompute (CASSANDRA-7183)  
 * reduce garbage creation in calculatePendingRanges (CASSANDRA-7191)
 * fix c* launch issues on Russian os's due to output of linux 'free' cmd (CASSANDRA-6162)
 * Fix disabling autocompaction (CASSANDRA-7187)
 * Fix potential NumberFormatException when deserializing IntegerType (CASSANDRA-7088)
 * cqlsh can't tab-complete disabling compaction (CASSANDRA-7185)
 * cqlsh: Accept and execute CQL statement(s) from command-line parameter (CASSANDRA-7172)
 * Fix IllegalStateException in CqlPagingRecordReader (CASSANDRA-7198)
 * Fix the InvertedIndex trigger example (CASSANDRA-7211)
 * Add --resolve-ip option to 'nodetool ring' (CASSANDRA-7210)
 * reduce garbage on codec flag deserialization (CASSANDRA-7244) 
 * Fix duplicated error messages on directory creation error at startup (CASSANDRA-5818)
 * Proper null handle for IF with map element access (CASSANDRA-7155)
 * Improve compaction visibility (CASSANDRA-7242)
 * Correctly delete scheduled range xfers (CASSANDRA-7143)
 * Make batchlog replica selection rack-aware (CASSANDRA-6551)
 * Fix CFMetaData#getColumnDefinitionFromColumnName() (CASSANDRA-7074)
 * Fix writetime/ttl functions for static columns (CASSANDRA-7081)
 * Suggest CTRL-C or semicolon after three blank lines in cqlsh (CASSANDRA-7142)
 * Fix 2ndary index queries with DESC clustering order (CASSANDRA-6950)
 * Invalid key cache entries on DROP (CASSANDRA-6525)
 * Fix flapping RecoveryManagerTest (CASSANDRA-7084)
 * Add missing iso8601 patterns for date strings (CASSANDRA-6973)
 * Support selecting multiple rows in a partition using IN (CASSANDRA-6875)
 * Add authentication support to shuffle (CASSANDRA-6484)
 * Swap local and global default read repair chances (CASSANDRA-7320)
 * Add conditional CREATE/DROP USER support (CASSANDRA-7264)
 * Cqlsh counts non-empty lines for "Blank lines" warning (CASSANDRA-7325)
Merged from 1.2:
 * Add Cloudstack snitch (CASSANDRA-7147)
 * Update system.peers correctly when relocating tokens (CASSANDRA-7126)
 * Add Google Compute Engine snitch (CASSANDRA-7132)
 * remove duplicate query for local tokens (CASSANDRA-7182)
 * exit CQLSH with error status code if script fails (CASSANDRA-6344)
 * Fix bug with some IN queries missig results (CASSANDRA-7105)
 * Fix availability validation for LOCAL_ONE CL (CASSANDRA-7319)
 * Hint streaming can cause decommission to fail (CASSANDRA-7219)


2.1.0-beta2
 * Increase default CL space to 8GB (CASSANDRA-7031)
 * Add range tombstones to read repair digests (CASSANDRA-6863)
 * Fix BTree.clear for large updates (CASSANDRA-6943)
 * Fail write instead of logging a warning when unable to append to CL
   (CASSANDRA-6764)
 * Eliminate possibility of CL segment appearing twice in active list 
   (CASSANDRA-6557)
 * Apply DONTNEED fadvise to commitlog segments (CASSANDRA-6759)
 * Switch CRC component to Adler and include it for compressed sstables 
   (CASSANDRA-4165)
 * Allow cassandra-stress to set compaction strategy options (CASSANDRA-6451)
 * Add broadcast_rpc_address option to cassandra.yaml (CASSANDRA-5899)
 * Auto reload GossipingPropertyFileSnitch config (CASSANDRA-5897)
 * Fix overflow of memtable_total_space_in_mb (CASSANDRA-6573)
 * Fix ABTC NPE and apply update function correctly (CASSANDRA-6692)
 * Allow nodetool to use a file or prompt for password (CASSANDRA-6660)
 * Fix AIOOBE when concurrently accessing ABSC (CASSANDRA-6742)
 * Fix assertion error in ALTER TYPE RENAME (CASSANDRA-6705)
 * Scrub should not always clear out repaired status (CASSANDRA-5351)
 * Improve handling of range tombstone for wide partitions (CASSANDRA-6446)
 * Fix ClassCastException for compact table with composites (CASSANDRA-6738)
 * Fix potentially repairing with wrong nodes (CASSANDRA-6808)
 * Change caching option syntax (CASSANDRA-6745)
 * Fix stress to do proper counter reads (CASSANDRA-6835)
 * Fix help message for stress counter_write (CASSANDRA-6824)
 * Fix stress smart Thrift client to pick servers correctly (CASSANDRA-6848)
 * Add logging levels (minimal, normal or verbose) to stress tool (CASSANDRA-6849)
 * Fix race condition in Batch CLE (CASSANDRA-6860)
 * Improve cleanup/scrub/upgradesstables failure handling (CASSANDRA-6774)
 * ByteBuffer write() methods for serializing sstables (CASSANDRA-6781)
 * Proper compare function for CollectionType (CASSANDRA-6783)
 * Update native server to Netty 4 (CASSANDRA-6236)
 * Fix off-by-one error in stress (CASSANDRA-6883)
 * Make OpOrder AutoCloseable (CASSANDRA-6901)
 * Remove sync repair JMX interface (CASSANDRA-6900)
 * Add multiple memory allocation options for memtables (CASSANDRA-6689, 6694)
 * Remove adjusted op rate from stress output (CASSANDRA-6921)
 * Add optimized CF.hasColumns() implementations (CASSANDRA-6941)
 * Serialize batchlog mutations with the version of the target node
   (CASSANDRA-6931)
 * Optimize CounterColumn#reconcile() (CASSANDRA-6953)
 * Properly remove 1.2 sstable support in 2.1 (CASSANDRA-6869)
 * Lock counter cells, not partitions (CASSANDRA-6880)
 * Track presence of legacy counter shards in sstables (CASSANDRA-6888)
 * Ensure safe resource cleanup when replacing sstables (CASSANDRA-6912)
 * Add failure handler to async callback (CASSANDRA-6747)
 * Fix AE when closing SSTable without releasing reference (CASSANDRA-7000)
 * Clean up IndexInfo on keyspace/table drops (CASSANDRA-6924)
 * Only snapshot relative SSTables when sequential repair (CASSANDRA-7024)
 * Require nodetool rebuild_index to specify index names (CASSANDRA-7038)
 * fix cassandra stress errors on reads with native protocol (CASSANDRA-7033)
 * Use OpOrder to guard sstable references for reads (CASSANDRA-6919)
 * Preemptive opening of compaction result (CASSANDRA-6916)
 * Multi-threaded scrub/cleanup/upgradesstables (CASSANDRA-5547)
 * Optimize cellname comparison (CASSANDRA-6934)
 * Native protocol v3 (CASSANDRA-6855)
 * Optimize Cell liveness checks and clean up Cell (CASSANDRA-7119)
 * Support consistent range movements (CASSANDRA-2434)
Merged from 2.0:
 * Avoid race-prone second "scrub" of system keyspace (CASSANDRA-6797)
 * Pool CqlRecordWriter clients by inetaddress rather than Range
   (CASSANDRA-6665)
 * Fix compaction_history timestamps (CASSANDRA-6784)
 * Compare scores of full replica ordering in DES (CASSANDRA-6683)
 * fix CME in SessionInfo updateProgress affecting netstats (CASSANDRA-6577)
 * Allow repairing between specific replicas (CASSANDRA-6440)
 * Allow per-dc enabling of hints (CASSANDRA-6157)
 * Add compatibility for Hadoop 0.2.x (CASSANDRA-5201)
 * Fix EstimatedHistogram races (CASSANDRA-6682)
 * Failure detector correctly converts initial value to nanos (CASSANDRA-6658)
 * Add nodetool taketoken to relocate vnodes (CASSANDRA-4445)
 * Expose bulk loading progress over JMX (CASSANDRA-4757)
 * Correctly handle null with IF conditions and TTL (CASSANDRA-6623)
 * Account for range/row tombstones in tombstone drop
   time histogram (CASSANDRA-6522)
 * Stop CommitLogSegment.close() from calling sync() (CASSANDRA-6652)
 * Make commitlog failure handling configurable (CASSANDRA-6364)
 * Avoid overlaps in LCS (CASSANDRA-6688)
 * Improve support for paginating over composites (CASSANDRA-4851)
 * Fix count(*) queries in a mixed cluster (CASSANDRA-6707)
 * Improve repair tasks(snapshot, differencing) concurrency (CASSANDRA-6566)
 * Fix replaying pre-2.0 commit logs (CASSANDRA-6714)
 * Add static columns to CQL3 (CASSANDRA-6561)
 * Optimize single partition batch statements (CASSANDRA-6737)
 * Disallow post-query re-ordering when paging (CASSANDRA-6722)
 * Fix potential paging bug with deleted columns (CASSANDRA-6748)
 * Fix NPE on BulkLoader caused by losing StreamEvent (CASSANDRA-6636)
 * Fix truncating compression metadata (CASSANDRA-6791)
 * Add CMSClassUnloadingEnabled JVM option (CASSANDRA-6541)
 * Catch memtable flush exceptions during shutdown (CASSANDRA-6735)
 * Fix upgradesstables NPE for non-CF-based indexes (CASSANDRA-6645)
 * Fix UPDATE updating PRIMARY KEY columns implicitly (CASSANDRA-6782)
 * Fix IllegalArgumentException when updating from 1.2 with SuperColumns
   (CASSANDRA-6733)
 * FBUtilities.singleton() should use the CF comparator (CASSANDRA-6778)
 * Fix CQLSStableWriter.addRow(Map<String, Object>) (CASSANDRA-6526)
 * Fix HSHA server introducing corrupt data (CASSANDRA-6285)
 * Fix CAS conditions for COMPACT STORAGE tables (CASSANDRA-6813)
 * Starting threads in OutboundTcpConnectionPool constructor causes race conditions (CASSANDRA-7177)
 * Allow overriding cassandra-rackdc.properties file (CASSANDRA-7072)
 * Set JMX RMI port to 7199 (CASSANDRA-7087)
 * Use LOCAL_QUORUM for data reads at LOCAL_SERIAL (CASSANDRA-6939)
 * Log a warning for large batches (CASSANDRA-6487)
 * Put nodes in hibernate when join_ring is false (CASSANDRA-6961)
 * Avoid early loading of non-system keyspaces before compaction-leftovers 
   cleanup at startup (CASSANDRA-6913)
 * Restrict Windows to parallel repairs (CASSANDRA-6907)
 * (Hadoop) Allow manually specifying start/end tokens in CFIF (CASSANDRA-6436)
 * Fix NPE in MeteredFlusher (CASSANDRA-6820)
 * Fix race processing range scan responses (CASSANDRA-6820)
 * Allow deleting snapshots from dropped keyspaces (CASSANDRA-6821)
 * Add uuid() function (CASSANDRA-6473)
 * Omit tombstones from schema digests (CASSANDRA-6862)
 * Include correct consistencyLevel in LWT timeout (CASSANDRA-6884)
 * Lower chances for losing new SSTables during nodetool refresh and
   ColumnFamilyStore.loadNewSSTables (CASSANDRA-6514)
 * Add support for DELETE ... IF EXISTS to CQL3 (CASSANDRA-5708)
 * Update hadoop_cql3_word_count example (CASSANDRA-6793)
 * Fix handling of RejectedExecution in sync Thrift server (CASSANDRA-6788)
 * Log more information when exceeding tombstone_warn_threshold (CASSANDRA-6865)
 * Fix truncate to not abort due to unreachable fat clients (CASSANDRA-6864)
 * Fix schema concurrency exceptions (CASSANDRA-6841)
 * Fix leaking validator FH in StreamWriter (CASSANDRA-6832)
 * Fix saving triggers to schema (CASSANDRA-6789)
 * Fix trigger mutations when base mutation list is immutable (CASSANDRA-6790)
 * Fix accounting in FileCacheService to allow re-using RAR (CASSANDRA-6838)
 * Fix static counter columns (CASSANDRA-6827)
 * Restore expiring->deleted (cell) compaction optimization (CASSANDRA-6844)
 * Fix CompactionManager.needsCleanup (CASSANDRA-6845)
 * Correctly compare BooleanType values other than 0 and 1 (CASSANDRA-6779)
 * Read message id as string from earlier versions (CASSANDRA-6840)
 * Properly use the Paxos consistency for (non-protocol) batch (CASSANDRA-6837)
 * Add paranoid disk failure option (CASSANDRA-6646)
 * Improve PerRowSecondaryIndex performance (CASSANDRA-6876)
 * Extend triggers to support CAS updates (CASSANDRA-6882)
 * Static columns with IF NOT EXISTS don't always work as expected (CASSANDRA-6873)
 * Fix paging with SELECT DISTINCT (CASSANDRA-6857)
 * Fix UnsupportedOperationException on CAS timeout (CASSANDRA-6923)
 * Improve MeteredFlusher handling of MF-unaffected column families
   (CASSANDRA-6867)
 * Add CqlRecordReader using native pagination (CASSANDRA-6311)
 * Add QueryHandler interface (CASSANDRA-6659)
 * Track liveRatio per-memtable, not per-CF (CASSANDRA-6945)
 * Make sure upgradesstables keeps sstable level (CASSANDRA-6958)
 * Fix LIMIT with static columns (CASSANDRA-6956)
 * Fix clash with CQL column name in thrift validation (CASSANDRA-6892)
 * Fix error with super columns in mixed 1.2-2.0 clusters (CASSANDRA-6966)
 * Fix bad skip of sstables on slice query with composite start/finish (CASSANDRA-6825)
 * Fix unintended update with conditional statement (CASSANDRA-6893)
 * Fix map element access in IF (CASSANDRA-6914)
 * Avoid costly range calculations for range queries on system keyspaces
   (CASSANDRA-6906)
 * Fix SSTable not released if stream session fails (CASSANDRA-6818)
 * Avoid build failure due to ANTLR timeout (CASSANDRA-6991)
 * Queries on compact tables can return more rows that requested (CASSANDRA-7052)
 * USING TIMESTAMP for batches does not work (CASSANDRA-7053)
 * Fix performance regression from CASSANDRA-5614 (CASSANDRA-6949)
 * Ensure that batchlog and hint timeouts do not produce hints (CASSANDRA-7058)
 * Merge groupable mutations in TriggerExecutor#execute() (CASSANDRA-7047)
 * Plug holes in resource release when wiring up StreamSession (CASSANDRA-7073)
 * Re-add parameter columns to tracing session (CASSANDRA-6942)
 * Preserves CQL metadata when updating table from thrift (CASSANDRA-6831)
Merged from 1.2:
 * Fix nodetool display with vnodes (CASSANDRA-7082)
 * Add UNLOGGED, COUNTER options to BATCH documentation (CASSANDRA-6816)
 * add extra SSL cipher suites (CASSANDRA-6613)
 * fix nodetool getsstables for blob PK (CASSANDRA-6803)
 * Fix BatchlogManager#deleteBatch() use of millisecond timestamps
   (CASSANDRA-6822)
 * Continue assassinating even if the endpoint vanishes (CASSANDRA-6787)
 * Schedule schema pulls on change (CASSANDRA-6971)
 * Non-droppable verbs shouldn't be dropped from OTC (CASSANDRA-6980)
 * Shutdown batchlog executor in SS#drain() (CASSANDRA-7025)
 * Fix batchlog to account for CF truncation records (CASSANDRA-6999)
 * Fix CQLSH parsing of functions and BLOB literals (CASSANDRA-7018)
 * Properly load trustore in the native protocol (CASSANDRA-6847)
 * Always clean up references in SerializingCache (CASSANDRA-6994)
 * Don't shut MessagingService down when replacing a node (CASSANDRA-6476)
 * fix npe when doing -Dcassandra.fd_initial_value_ms (CASSANDRA-6751)


2.1.0-beta1
 * Add flush directory distinct from compaction directories (CASSANDRA-6357)
 * Require JNA by default (CASSANDRA-6575)
 * add listsnapshots command to nodetool (CASSANDRA-5742)
 * Introduce AtomicBTreeColumns (CASSANDRA-6271, 6692)
 * Multithreaded commitlog (CASSANDRA-3578)
 * allocate fixed index summary memory pool and resample cold index summaries 
   to use less memory (CASSANDRA-5519)
 * Removed multithreaded compaction (CASSANDRA-6142)
 * Parallelize fetching rows for low-cardinality indexes (CASSANDRA-1337)
 * change logging from log4j to logback (CASSANDRA-5883)
 * switch to LZ4 compression for internode communication (CASSANDRA-5887)
 * Stop using Thrift-generated Index* classes internally (CASSANDRA-5971)
 * Remove 1.2 network compatibility code (CASSANDRA-5960)
 * Remove leveled json manifest migration code (CASSANDRA-5996)
 * Remove CFDefinition (CASSANDRA-6253)
 * Use AtomicIntegerFieldUpdater in RefCountedMemory (CASSANDRA-6278)
 * User-defined types for CQL3 (CASSANDRA-5590)
 * Use of o.a.c.metrics in nodetool (CASSANDRA-5871, 6406)
 * Batch read from OTC's queue and cleanup (CASSANDRA-1632)
 * Secondary index support for collections (CASSANDRA-4511, 6383)
 * SSTable metadata(Stats.db) format change (CASSANDRA-6356)
 * Push composites support in the storage engine
   (CASSANDRA-5417, CASSANDRA-6520)
 * Add snapshot space used to cfstats (CASSANDRA-6231)
 * Add cardinality estimator for key count estimation (CASSANDRA-5906)
 * CF id is changed to be non-deterministic. Data dir/key cache are created
   uniquely for CF id (CASSANDRA-5202)
 * New counters implementation (CASSANDRA-6504)
 * Replace UnsortedColumns, EmptyColumns, TreeMapBackedSortedColumns with new
   ArrayBackedSortedColumns (CASSANDRA-6630, CASSANDRA-6662, CASSANDRA-6690)
 * Add option to use row cache with a given amount of rows (CASSANDRA-5357)
 * Avoid repairing already repaired data (CASSANDRA-5351)
 * Reject counter updates with USING TTL/TIMESTAMP (CASSANDRA-6649)
 * Replace index_interval with min/max_index_interval (CASSANDRA-6379)
 * Lift limitation that order by columns must be selected for IN queries (CASSANDRA-4911)


2.0.5
 * Reduce garbage generated by bloom filter lookups (CASSANDRA-6609)
 * Add ks.cf names to tombstone logging (CASSANDRA-6597)
 * Use LOCAL_QUORUM for LWT operations at LOCAL_SERIAL (CASSANDRA-6495)
 * Wait for gossip to settle before accepting client connections (CASSANDRA-4288)
 * Delete unfinished compaction incrementally (CASSANDRA-6086)
 * Allow specifying custom secondary index options in CQL3 (CASSANDRA-6480)
 * Improve replica pinning for cache efficiency in DES (CASSANDRA-6485)
 * Fix LOCAL_SERIAL from thrift (CASSANDRA-6584)
 * Don't special case received counts in CAS timeout exceptions (CASSANDRA-6595)
 * Add support for 2.1 global counter shards (CASSANDRA-6505)
 * Fix NPE when streaming connection is not yet established (CASSANDRA-6210)
 * Avoid rare duplicate read repair triggering (CASSANDRA-6606)
 * Fix paging discardFirst (CASSANDRA-6555)
 * Fix ArrayIndexOutOfBoundsException in 2ndary index query (CASSANDRA-6470)
 * Release sstables upon rebuilding 2i (CASSANDRA-6635)
 * Add AbstractCompactionStrategy.startup() method (CASSANDRA-6637)
 * SSTableScanner may skip rows during cleanup (CASSANDRA-6638)
 * sstables from stalled repair sessions can resurrect deleted data (CASSANDRA-6503)
 * Switch stress to use ITransportFactory (CASSANDRA-6641)
 * Fix IllegalArgumentException during prepare (CASSANDRA-6592)
 * Fix possible loss of 2ndary index entries during compaction (CASSANDRA-6517)
 * Fix direct Memory on architectures that do not support unaligned long access
   (CASSANDRA-6628)
 * Let scrub optionally skip broken counter partitions (CASSANDRA-5930)
Merged from 1.2:
 * fsync compression metadata (CASSANDRA-6531)
 * Validate CF existence on execution for prepared statement (CASSANDRA-6535)
 * Add ability to throttle batchlog replay (CASSANDRA-6550)
 * Fix executing LOCAL_QUORUM with SimpleStrategy (CASSANDRA-6545)
 * Avoid StackOverflow when using large IN queries (CASSANDRA-6567)
 * Nodetool upgradesstables includes secondary indexes (CASSANDRA-6598)
 * Paginate batchlog replay (CASSANDRA-6569)
 * skip blocking on streaming during drain (CASSANDRA-6603)
 * Improve error message when schema doesn't match loaded sstable (CASSANDRA-6262)
 * Add properties to adjust FD initial value and max interval (CASSANDRA-4375)
 * Fix preparing with batch and delete from collection (CASSANDRA-6607)
 * Fix ABSC reverse iterator's remove() method (CASSANDRA-6629)
 * Handle host ID conflicts properly (CASSANDRA-6615)
 * Move handling of migration event source to solve bootstrap race. (CASSANDRA-6648)
 * Make sure compaction throughput value doesn't overflow with int math (CASSANDRA-6647)


2.0.4
 * Allow removing snapshots of no-longer-existing CFs (CASSANDRA-6418)
 * add StorageService.stopDaemon() (CASSANDRA-4268)
 * add IRE for invalid CF supplied to get_count (CASSANDRA-5701)
 * add client encryption support to sstableloader (CASSANDRA-6378)
 * Fix accept() loop for SSL sockets post-shutdown (CASSANDRA-6468)
 * Fix size-tiered compaction in LCS L0 (CASSANDRA-6496)
 * Fix assertion failure in filterColdSSTables (CASSANDRA-6483)
 * Fix row tombstones in larger-than-memory compactions (CASSANDRA-6008)
 * Fix cleanup ClassCastException (CASSANDRA-6462)
 * Reduce gossip memory use by interning VersionedValue strings (CASSANDRA-6410)
 * Allow specifying datacenters to participate in a repair (CASSANDRA-6218)
 * Fix divide-by-zero in PCI (CASSANDRA-6403)
 * Fix setting last compacted key in the wrong level for LCS (CASSANDRA-6284)
 * Add millisecond precision formats to the timestamp parser (CASSANDRA-6395)
 * Expose a total memtable size metric for a CF (CASSANDRA-6391)
 * cqlsh: handle symlinks properly (CASSANDRA-6425)
 * Fix potential infinite loop when paging query with IN (CASSANDRA-6464)
 * Fix assertion error in AbstractQueryPager.discardFirst (CASSANDRA-6447)
 * Fix streaming older SSTable yields unnecessary tombstones (CASSANDRA-6527)
Merged from 1.2:
 * Improved error message on bad properties in DDL queries (CASSANDRA-6453)
 * Randomize batchlog candidates selection (CASSANDRA-6481)
 * Fix thundering herd on endpoint cache invalidation (CASSANDRA-6345, 6485)
 * Improve batchlog write performance with vnodes (CASSANDRA-6488)
 * cqlsh: quote single quotes in strings inside collections (CASSANDRA-6172)
 * Improve gossip performance for typical messages (CASSANDRA-6409)
 * Throw IRE if a prepared statement has more markers than supported 
   (CASSANDRA-5598)
 * Expose Thread metrics for the native protocol server (CASSANDRA-6234)
 * Change snapshot response message verb to INTERNAL to avoid dropping it 
   (CASSANDRA-6415)
 * Warn when collection read has > 65K elements (CASSANDRA-5428)
 * Fix cache persistence when both row and key cache are enabled 
   (CASSANDRA-6413)
 * (Hadoop) add describe_local_ring (CASSANDRA-6268)
 * Fix handling of concurrent directory creation failure (CASSANDRA-6459)
 * Allow executing CREATE statements multiple times (CASSANDRA-6471)
 * Don't send confusing info with timeouts (CASSANDRA-6491)
 * Don't resubmit counter mutation runnables internally (CASSANDRA-6427)
 * Don't drop local mutations without a hint (CASSANDRA-6510)
 * Don't allow null max_hint_window_in_ms (CASSANDRA-6419)
 * Validate SliceRange start and finish lengths (CASSANDRA-6521)


2.0.3
 * Fix FD leak on slice read path (CASSANDRA-6275)
 * Cancel read meter task when closing SSTR (CASSANDRA-6358)
 * free off-heap IndexSummary during bulk (CASSANDRA-6359)
 * Recover from IOException in accept() thread (CASSANDRA-6349)
 * Improve Gossip tolerance of abnormally slow tasks (CASSANDRA-6338)
 * Fix trying to hint timed out counter writes (CASSANDRA-6322)
 * Allow restoring specific columnfamilies from archived CL (CASSANDRA-4809)
 * Avoid flushing compaction_history after each operation (CASSANDRA-6287)
 * Fix repair assertion error when tombstones expire (CASSANDRA-6277)
 * Skip loading corrupt key cache (CASSANDRA-6260)
 * Fixes for compacting larger-than-memory rows (CASSANDRA-6274)
 * Compact hottest sstables first and optionally omit coldest from
   compaction entirely (CASSANDRA-6109)
 * Fix modifying column_metadata from thrift (CASSANDRA-6182)
 * cqlsh: fix LIST USERS output (CASSANDRA-6242)
 * Add IRequestSink interface (CASSANDRA-6248)
 * Update memtable size while flushing (CASSANDRA-6249)
 * Provide hooks around CQL2/CQL3 statement execution (CASSANDRA-6252)
 * Require Permission.SELECT for CAS updates (CASSANDRA-6247)
 * New CQL-aware SSTableWriter (CASSANDRA-5894)
 * Reject CAS operation when the protocol v1 is used (CASSANDRA-6270)
 * Correctly throw error when frame too large (CASSANDRA-5981)
 * Fix serialization bug in PagedRange with 2ndary indexes (CASSANDRA-6299)
 * Fix CQL3 table validation in Thrift (CASSANDRA-6140)
 * Fix bug missing results with IN clauses (CASSANDRA-6327)
 * Fix paging with reversed slices (CASSANDRA-6343)
 * Set minTimestamp correctly to be able to drop expired sstables (CASSANDRA-6337)
 * Support NaN and Infinity as float literals (CASSANDRA-6003)
 * Remove RF from nodetool ring output (CASSANDRA-6289)
 * Fix attempting to flush empty rows (CASSANDRA-6374)
 * Fix potential out of bounds exception when paging (CASSANDRA-6333)
Merged from 1.2:
 * Optimize FD phi calculation (CASSANDRA-6386)
 * Improve initial FD phi estimate when starting up (CASSANDRA-6385)
 * Don't list CQL3 table in CLI describe even if named explicitely 
   (CASSANDRA-5750)
 * Invalidate row cache when dropping CF (CASSANDRA-6351)
 * add non-jamm path for cached statements (CASSANDRA-6293)
 * add windows bat files for shell commands (CASSANDRA-6145)
 * Require logging in for Thrift CQL2/3 statement preparation (CASSANDRA-6254)
 * restrict max_num_tokens to 1536 (CASSANDRA-6267)
 * Nodetool gets default JMX port from cassandra-env.sh (CASSANDRA-6273)
 * make calculatePendingRanges asynchronous (CASSANDRA-6244)
 * Remove blocking flushes in gossip thread (CASSANDRA-6297)
 * Fix potential socket leak in connectionpool creation (CASSANDRA-6308)
 * Allow LOCAL_ONE/LOCAL_QUORUM to work with SimpleStrategy (CASSANDRA-6238)
 * cqlsh: handle 'null' as session duration (CASSANDRA-6317)
 * Fix json2sstable handling of range tombstones (CASSANDRA-6316)
 * Fix missing one row in reverse query (CASSANDRA-6330)
 * Fix reading expired row value from row cache (CASSANDRA-6325)
 * Fix AssertionError when doing set element deletion (CASSANDRA-6341)
 * Make CL code for the native protocol match the one in C* 2.0
   (CASSANDRA-6347)
 * Disallow altering CQL3 table from thrift (CASSANDRA-6370)
 * Fix size computation of prepared statement (CASSANDRA-6369)


2.0.2
 * Update FailureDetector to use nanontime (CASSANDRA-4925)
 * Fix FileCacheService regressions (CASSANDRA-6149)
 * Never return WriteTimeout for CL.ANY (CASSANDRA-6132)
 * Fix race conditions in bulk loader (CASSANDRA-6129)
 * Add configurable metrics reporting (CASSANDRA-4430)
 * drop queries exceeding a configurable number of tombstones (CASSANDRA-6117)
 * Track and persist sstable read activity (CASSANDRA-5515)
 * Fixes for speculative retry (CASSANDRA-5932, CASSANDRA-6194)
 * Improve memory usage of metadata min/max column names (CASSANDRA-6077)
 * Fix thrift validation refusing row markers on CQL3 tables (CASSANDRA-6081)
 * Fix insertion of collections with CAS (CASSANDRA-6069)
 * Correctly send metadata on SELECT COUNT (CASSANDRA-6080)
 * Track clients' remote addresses in ClientState (CASSANDRA-6070)
 * Create snapshot dir if it does not exist when migrating
   leveled manifest (CASSANDRA-6093)
 * make sequential nodetool repair the default (CASSANDRA-5950)
 * Add more hooks for compaction strategy implementations (CASSANDRA-6111)
 * Fix potential NPE on composite 2ndary indexes (CASSANDRA-6098)
 * Delete can potentially be skipped in batch (CASSANDRA-6115)
 * Allow alter keyspace on system_traces (CASSANDRA-6016)
 * Disallow empty column names in cql (CASSANDRA-6136)
 * Use Java7 file-handling APIs and fix file moving on Windows (CASSANDRA-5383)
 * Save compaction history to system keyspace (CASSANDRA-5078)
 * Fix NPE if StorageService.getOperationMode() is executed before full startup (CASSANDRA-6166)
 * CQL3: support pre-epoch longs for TimestampType (CASSANDRA-6212)
 * Add reloadtriggers command to nodetool (CASSANDRA-4949)
 * cqlsh: ignore empty 'value alias' in DESCRIBE (CASSANDRA-6139)
 * Fix sstable loader (CASSANDRA-6205)
 * Reject bootstrapping if the node already exists in gossip (CASSANDRA-5571)
 * Fix NPE while loading paxos state (CASSANDRA-6211)
 * cqlsh: add SHOW SESSION <tracing-session> command (CASSANDRA-6228)
Merged from 1.2:
 * (Hadoop) Require CFRR batchSize to be at least 2 (CASSANDRA-6114)
 * Add a warning for small LCS sstable size (CASSANDRA-6191)
 * Add ability to list specific KS/CF combinations in nodetool cfstats (CASSANDRA-4191)
 * Mark CF clean if a mutation raced the drop and got it marked dirty (CASSANDRA-5946)
 * Add a LOCAL_ONE consistency level (CASSANDRA-6202)
 * Limit CQL prepared statement cache by size instead of count (CASSANDRA-6107)
 * Tracing should log write failure rather than raw exceptions (CASSANDRA-6133)
 * lock access to TM.endpointToHostIdMap (CASSANDRA-6103)
 * Allow estimated memtable size to exceed slab allocator size (CASSANDRA-6078)
 * Start MeteredFlusher earlier to prevent OOM during CL replay (CASSANDRA-6087)
 * Avoid sending Truncate command to fat clients (CASSANDRA-6088)
 * Allow where clause conditions to be in parenthesis (CASSANDRA-6037)
 * Do not open non-ssl storage port if encryption option is all (CASSANDRA-3916)
 * Move batchlog replay to its own executor (CASSANDRA-6079)
 * Add tombstone debug threshold and histogram (CASSANDRA-6042, 6057)
 * Enable tcp keepalive on incoming connections (CASSANDRA-4053)
 * Fix fat client schema pull NPE (CASSANDRA-6089)
 * Fix memtable flushing for indexed tables (CASSANDRA-6112)
 * Fix skipping columns with multiple slices (CASSANDRA-6119)
 * Expose connected thrift + native client counts (CASSANDRA-5084)
 * Optimize auth setup (CASSANDRA-6122)
 * Trace index selection (CASSANDRA-6001)
 * Update sstablesPerReadHistogram to use biased sampling (CASSANDRA-6164)
 * Log UnknownColumnfamilyException when closing socket (CASSANDRA-5725)
 * Properly error out on CREATE INDEX for counters table (CASSANDRA-6160)
 * Handle JMX notification failure for repair (CASSANDRA-6097)
 * (Hadoop) Fetch no more than 128 splits in parallel (CASSANDRA-6169)
 * stress: add username/password authentication support (CASSANDRA-6068)
 * Fix indexed queries with row cache enabled on parent table (CASSANDRA-5732)
 * Fix compaction race during columnfamily drop (CASSANDRA-5957)
 * Fix validation of empty column names for compact tables (CASSANDRA-6152)
 * Skip replaying mutations that pass CRC but fail to deserialize (CASSANDRA-6183)
 * Rework token replacement to use replace_address (CASSANDRA-5916)
 * Fix altering column types (CASSANDRA-6185)
 * cqlsh: fix CREATE/ALTER WITH completion (CASSANDRA-6196)
 * add windows bat files for shell commands (CASSANDRA-6145)
 * Fix potential stack overflow during range tombstones insertion (CASSANDRA-6181)
 * (Hadoop) Make LOCAL_ONE the default consistency level (CASSANDRA-6214)


2.0.1
 * Fix bug that could allow reading deleted data temporarily (CASSANDRA-6025)
 * Improve memory use defaults (CASSANDRA-6059)
 * Make ThriftServer more easlly extensible (CASSANDRA-6058)
 * Remove Hadoop dependency from ITransportFactory (CASSANDRA-6062)
 * add file_cache_size_in_mb setting (CASSANDRA-5661)
 * Improve error message when yaml contains invalid properties (CASSANDRA-5958)
 * Improve leveled compaction's ability to find non-overlapping L0 compactions
   to work on concurrently (CASSANDRA-5921)
 * Notify indexer of columns shadowed by range tombstones (CASSANDRA-5614)
 * Log Merkle tree stats (CASSANDRA-2698)
 * Switch from crc32 to adler32 for compressed sstable checksums (CASSANDRA-5862)
 * Improve offheap memcpy performance (CASSANDRA-5884)
 * Use a range aware scanner for cleanup (CASSANDRA-2524)
 * Cleanup doesn't need to inspect sstables that contain only local data
   (CASSANDRA-5722)
 * Add ability for CQL3 to list partition keys (CASSANDRA-4536)
 * Improve native protocol serialization (CASSANDRA-5664)
 * Upgrade Thrift to 0.9.1 (CASSANDRA-5923)
 * Require superuser status for adding triggers (CASSANDRA-5963)
 * Make standalone scrubber handle old and new style leveled manifest
   (CASSANDRA-6005)
 * Fix paxos bugs (CASSANDRA-6012, 6013, 6023)
 * Fix paged ranges with multiple replicas (CASSANDRA-6004)
 * Fix potential AssertionError during tracing (CASSANDRA-6041)
 * Fix NPE in sstablesplit (CASSANDRA-6027)
 * Migrate pre-2.0 key/value/column aliases to system.schema_columns
   (CASSANDRA-6009)
 * Paging filter empty rows too agressively (CASSANDRA-6040)
 * Support variadic parameters for IN clauses (CASSANDRA-4210)
 * cqlsh: return the result of CAS writes (CASSANDRA-5796)
 * Fix validation of IN clauses with 2ndary indexes (CASSANDRA-6050)
 * Support named bind variables in CQL (CASSANDRA-6033)
Merged from 1.2:
 * Allow cache-keys-to-save to be set at runtime (CASSANDRA-5980)
 * Avoid second-guessing out-of-space state (CASSANDRA-5605)
 * Tuning knobs for dealing with large blobs and many CFs (CASSANDRA-5982)
 * (Hadoop) Fix CQLRW for thrift tables (CASSANDRA-6002)
 * Fix possible divide-by-zero in HHOM (CASSANDRA-5990)
 * Allow local batchlog writes for CL.ANY (CASSANDRA-5967)
 * Upgrade metrics-core to version 2.2.0 (CASSANDRA-5947)
 * Fix CqlRecordWriter with composite keys (CASSANDRA-5949)
 * Add snitch, schema version, cluster, partitioner to JMX (CASSANDRA-5881)
 * Allow disabling SlabAllocator (CASSANDRA-5935)
 * Make user-defined compaction JMX blocking (CASSANDRA-4952)
 * Fix streaming does not transfer wrapped range (CASSANDRA-5948)
 * Fix loading index summary containing empty key (CASSANDRA-5965)
 * Correctly handle limits in CompositesSearcher (CASSANDRA-5975)
 * Pig: handle CQL collections (CASSANDRA-5867)
 * Pass the updated cf to the PRSI index() method (CASSANDRA-5999)
 * Allow empty CQL3 batches (as no-op) (CASSANDRA-5994)
 * Support null in CQL3 functions (CASSANDRA-5910)
 * Replace the deprecated MapMaker with CacheLoader (CASSANDRA-6007)
 * Add SSTableDeletingNotification to DataTracker (CASSANDRA-6010)
 * Fix snapshots in use get deleted during snapshot repair (CASSANDRA-6011)
 * Move hints and exception count to o.a.c.metrics (CASSANDRA-6017)
 * Fix memory leak in snapshot repair (CASSANDRA-6047)
 * Fix sstable2sjon for CQL3 tables (CASSANDRA-5852)


2.0.0
 * Fix thrift validation when inserting into CQL3 tables (CASSANDRA-5138)
 * Fix periodic memtable flushing behavior with clean memtables (CASSANDRA-5931)
 * Fix dateOf() function for pre-2.0 timestamp columns (CASSANDRA-5928)
 * Fix SSTable unintentionally loads BF when opened for batch (CASSANDRA-5938)
 * Add stream session progress to JMX (CASSANDRA-4757)
 * Fix NPE during CAS operation (CASSANDRA-5925)
Merged from 1.2:
 * Fix getBloomFilterDiskSpaceUsed for AlwaysPresentFilter (CASSANDRA-5900)
 * Don't announce schema version until we've loaded the changes locally
   (CASSANDRA-5904)
 * Fix to support off heap bloom filters size greater than 2 GB (CASSANDRA-5903)
 * Properly handle parsing huge map and set literals (CASSANDRA-5893)


2.0.0-rc2
 * enable vnodes by default (CASSANDRA-5869)
 * fix CAS contention timeout (CASSANDRA-5830)
 * fix HsHa to respect max frame size (CASSANDRA-4573)
 * Fix (some) 2i on composite components omissions (CASSANDRA-5851)
 * cqlsh: add DESCRIBE FULL SCHEMA variant (CASSANDRA-5880)
Merged from 1.2:
 * Correctly validate sparse composite cells in scrub (CASSANDRA-5855)
 * Add KeyCacheHitRate metric to CF metrics (CASSANDRA-5868)
 * cqlsh: add support for multiline comments (CASSANDRA-5798)
 * Handle CQL3 SELECT duplicate IN restrictions on clustering columns
   (CASSANDRA-5856)


2.0.0-rc1
 * improve DecimalSerializer performance (CASSANDRA-5837)
 * fix potential spurious wakeup in AsyncOneResponse (CASSANDRA-5690)
 * fix schema-related trigger issues (CASSANDRA-5774)
 * Better validation when accessing CQL3 table from thrift (CASSANDRA-5138)
 * Fix assertion error during repair (CASSANDRA-5801)
 * Fix range tombstone bug (CASSANDRA-5805)
 * DC-local CAS (CASSANDRA-5797)
 * Add a native_protocol_version column to the system.local table (CASSANRDA-5819)
 * Use index_interval from cassandra.yaml when upgraded (CASSANDRA-5822)
 * Fix buffer underflow on socket close (CASSANDRA-5792)
Merged from 1.2:
 * Fix reading DeletionTime from 1.1-format sstables (CASSANDRA-5814)
 * cqlsh: add collections support to COPY (CASSANDRA-5698)
 * retry important messages for any IOException (CASSANDRA-5804)
 * Allow empty IN relations in SELECT/UPDATE/DELETE statements (CASSANDRA-5626)
 * cqlsh: fix crashing on Windows due to libedit detection (CASSANDRA-5812)
 * fix bulk-loading compressed sstables (CASSANDRA-5820)
 * (Hadoop) fix quoting in CqlPagingRecordReader and CqlRecordWriter 
   (CASSANDRA-5824)
 * update default LCS sstable size to 160MB (CASSANDRA-5727)
 * Allow compacting 2Is via nodetool (CASSANDRA-5670)
 * Hex-encode non-String keys in OPP (CASSANDRA-5793)
 * nodetool history logging (CASSANDRA-5823)
 * (Hadoop) fix support for Thrift tables in CqlPagingRecordReader 
   (CASSANDRA-5752)
 * add "all time blocked" to StatusLogger output (CASSANDRA-5825)
 * Future-proof inter-major-version schema migrations (CASSANDRA-5845)
 * (Hadoop) add CqlPagingRecordReader support for ReversedType in Thrift table
   (CASSANDRA-5718)
 * Add -no-snapshot option to scrub (CASSANDRA-5891)
 * Fix to support off heap bloom filters size greater than 2 GB (CASSANDRA-5903)
 * Properly handle parsing huge map and set literals (CASSANDRA-5893)
 * Fix LCS L0 compaction may overlap in L1 (CASSANDRA-5907)
 * New sstablesplit tool to split large sstables offline (CASSANDRA-4766)
 * Fix potential deadlock in native protocol server (CASSANDRA-5926)
 * Disallow incompatible type change in CQL3 (CASSANDRA-5882)
Merged from 1.1:
 * Correctly validate sparse composite cells in scrub (CASSANDRA-5855)


2.0.0-beta2
 * Replace countPendingHints with Hints Created metric (CASSANDRA-5746)
 * Allow nodetool with no args, and with help to run without a server (CASSANDRA-5734)
 * Cleanup AbstractType/TypeSerializer classes (CASSANDRA-5744)
 * Remove unimplemented cli option schema-mwt (CASSANDRA-5754)
 * Support range tombstones in thrift (CASSANDRA-5435)
 * Normalize table-manipulating CQL3 statements' class names (CASSANDRA-5759)
 * cqlsh: add missing table options to DESCRIBE output (CASSANDRA-5749)
 * Fix assertion error during repair (CASSANDRA-5757)
 * Fix bulkloader (CASSANDRA-5542)
 * Add LZ4 compression to the native protocol (CASSANDRA-5765)
 * Fix bugs in the native protocol v2 (CASSANDRA-5770)
 * CAS on 'primary key only' table (CASSANDRA-5715)
 * Support streaming SSTables of old versions (CASSANDRA-5772)
 * Always respect protocol version in native protocol (CASSANDRA-5778)
 * Fix ConcurrentModificationException during streaming (CASSANDRA-5782)
 * Update deletion timestamp in Commit#updatesWithPaxosTime (CASSANDRA-5787)
 * Thrift cas() method crashes if input columns are not sorted (CASSANDRA-5786)
 * Order columns names correctly when querying for CAS (CASSANDRA-5788)
 * Fix streaming retry (CASSANDRA-5775)
Merged from 1.2:
 * if no seeds can be a reached a node won't start in a ring by itself (CASSANDRA-5768)
 * add cassandra.unsafesystem property (CASSANDRA-5704)
 * (Hadoop) quote identifiers in CqlPagingRecordReader (CASSANDRA-5763)
 * Add replace_node functionality for vnodes (CASSANDRA-5337)
 * Add timeout events to query traces (CASSANDRA-5520)
 * Fix serialization of the LEFT gossip value (CASSANDRA-5696)
 * Pig: support for cql3 tables (CASSANDRA-5234)
 * Fix skipping range tombstones with reverse queries (CASSANDRA-5712)
 * Expire entries out of ThriftSessionManager (CASSANDRA-5719)
 * Don't keep ancestor information in memory (CASSANDRA-5342)
 * Expose native protocol server status in nodetool info (CASSANDRA-5735)
 * Fix pathetic performance of range tombstones (CASSANDRA-5677)
 * Fix querying with an empty (impossible) range (CASSANDRA-5573)
 * cqlsh: handle CUSTOM 2i in DESCRIBE output (CASSANDRA-5760)
 * Fix minor bug in Range.intersects(Bound) (CASSANDRA-5771)
 * cqlsh: handle disabled compression in DESCRIBE output (CASSANDRA-5766)
 * Ensure all UP events are notified on the native protocol (CASSANDRA-5769)
 * Fix formatting of sstable2json with multiple -k arguments (CASSANDRA-5781)
 * Don't rely on row marker for queries in general to hide lost markers
   after TTL expires (CASSANDRA-5762)
 * Sort nodetool help output (CASSANDRA-5776)
 * Fix column expiring during 2 phases compaction (CASSANDRA-5799)
 * now() is being rejected in INSERTs when inside collections (CASSANDRA-5795)


2.0.0-beta1
 * Add support for indexing clustered columns (CASSANDRA-5125)
 * Removed on-heap row cache (CASSANDRA-5348)
 * use nanotime consistently for node-local timeouts (CASSANDRA-5581)
 * Avoid unnecessary second pass on name-based queries (CASSANDRA-5577)
 * Experimental triggers (CASSANDRA-1311)
 * JEMalloc support for off-heap allocation (CASSANDRA-3997)
 * Single-pass compaction (CASSANDRA-4180)
 * Removed token range bisection (CASSANDRA-5518)
 * Removed compatibility with pre-1.2.5 sstables and network messages
   (CASSANDRA-5511)
 * removed PBSPredictor (CASSANDRA-5455)
 * CAS support (CASSANDRA-5062, 5441, 5442, 5443, 5619, 5667)
 * Leveled compaction performs size-tiered compactions in L0 
   (CASSANDRA-5371, 5439)
 * Add yaml network topology snitch for mixed ec2/other envs (CASSANDRA-5339)
 * Log when a node is down longer than the hint window (CASSANDRA-4554)
 * Optimize tombstone creation for ExpiringColumns (CASSANDRA-4917)
 * Improve LeveledScanner work estimation (CASSANDRA-5250, 5407)
 * Replace compaction lock with runWithCompactionsDisabled (CASSANDRA-3430)
 * Change Message IDs to ints (CASSANDRA-5307)
 * Move sstable level information into the Stats component, removing the
   need for a separate Manifest file (CASSANDRA-4872)
 * avoid serializing to byte[] on commitlog append (CASSANDRA-5199)
 * make index_interval configurable per columnfamily (CASSANDRA-3961, CASSANDRA-5650)
 * add default_time_to_live (CASSANDRA-3974)
 * add memtable_flush_period_in_ms (CASSANDRA-4237)
 * replace supercolumns internally by composites (CASSANDRA-3237, 5123)
 * upgrade thrift to 0.9.0 (CASSANDRA-3719)
 * drop unnecessary keyspace parameter from user-defined compaction API 
   (CASSANDRA-5139)
 * more robust solution to incomplete compactions + counters (CASSANDRA-5151)
 * Change order of directory searching for c*.in.sh (CASSANDRA-3983)
 * Add tool to reset SSTable compaction level for LCS (CASSANDRA-5271)
 * Allow custom configuration loader (CASSANDRA-5045)
 * Remove memory emergency pressure valve logic (CASSANDRA-3534)
 * Reduce request latency with eager retry (CASSANDRA-4705)
 * cqlsh: Remove ASSUME command (CASSANDRA-5331)
 * Rebuild BF when loading sstables if bloom_filter_fp_chance
   has changed since compaction (CASSANDRA-5015)
 * remove row-level bloom filters (CASSANDRA-4885)
 * Change Kernel Page Cache skipping into row preheating (disabled by default)
   (CASSANDRA-4937)
 * Improve repair by deciding on a gcBefore before sending
   out TreeRequests (CASSANDRA-4932)
 * Add an official way to disable compactions (CASSANDRA-5074)
 * Reenable ALTER TABLE DROP with new semantics (CASSANDRA-3919)
 * Add binary protocol versioning (CASSANDRA-5436)
 * Swap THshaServer for TThreadedSelectorServer (CASSANDRA-5530)
 * Add alias support to SELECT statement (CASSANDRA-5075)
 * Don't create empty RowMutations in CommitLogReplayer (CASSANDRA-5541)
 * Use range tombstones when dropping cfs/columns from schema (CASSANDRA-5579)
 * cqlsh: drop CQL2/CQL3-beta support (CASSANDRA-5585)
 * Track max/min column names in sstables to be able to optimize slice
   queries (CASSANDRA-5514, CASSANDRA-5595, CASSANDRA-5600)
 * Binary protocol: allow batching already prepared statements (CASSANDRA-4693)
 * Allow preparing timestamp, ttl and limit in CQL3 queries (CASSANDRA-4450)
 * Support native link w/o JNA in Java7 (CASSANDRA-3734)
 * Use SASL authentication in binary protocol v2 (CASSANDRA-5545)
 * Replace Thrift HsHa with LMAX Disruptor based implementation (CASSANDRA-5582)
 * cqlsh: Add row count to SELECT output (CASSANDRA-5636)
 * Include a timestamp with all read commands to determine column expiration
   (CASSANDRA-5149)
 * Streaming 2.0 (CASSANDRA-5286, 5699)
 * Conditional create/drop ks/table/index statements in CQL3 (CASSANDRA-2737)
 * more pre-table creation property validation (CASSANDRA-5693)
 * Redesign repair messages (CASSANDRA-5426)
 * Fix ALTER RENAME post-5125 (CASSANDRA-5702)
 * Disallow renaming a 2ndary indexed column (CASSANDRA-5705)
 * Rename Table to Keyspace (CASSANDRA-5613)
 * Ensure changing column_index_size_in_kb on different nodes don't corrupt the
   sstable (CASSANDRA-5454)
 * Move resultset type information into prepare, not execute (CASSANDRA-5649)
 * Auto paging in binary protocol (CASSANDRA-4415, 5714)
 * Don't tie client side use of AbstractType to JDBC (CASSANDRA-4495)
 * Adds new TimestampType to replace DateType (CASSANDRA-5723, CASSANDRA-5729)
Merged from 1.2:
 * make starting native protocol server idempotent (CASSANDRA-5728)
 * Fix loading key cache when a saved entry is no longer valid (CASSANDRA-5706)
 * Fix serialization of the LEFT gossip value (CASSANDRA-5696)
 * cqlsh: Don't show 'null' in place of empty values (CASSANDRA-5675)
 * Race condition in detecting version on a mixed 1.1/1.2 cluster
   (CASSANDRA-5692)
 * Fix skipping range tombstones with reverse queries (CASSANDRA-5712)
 * Expire entries out of ThriftSessionManager (CASSANRDA-5719)
 * Don't keep ancestor information in memory (CASSANDRA-5342)
 * cqlsh: fix handling of semicolons inside BATCH queries (CASSANDRA-5697)


1.2.6
 * Fix tracing when operation completes before all responses arrive 
   (CASSANDRA-5668)
 * Fix cross-DC mutation forwarding (CASSANDRA-5632)
 * Reduce SSTableLoader memory usage (CASSANDRA-5555)
 * Scale hinted_handoff_throttle_in_kb to cluster size (CASSANDRA-5272)
 * (Hadoop) Add CQL3 input/output formats (CASSANDRA-4421, 5622)
 * (Hadoop) Fix InputKeyRange in CFIF (CASSANDRA-5536)
 * Fix dealing with ridiculously large max sstable sizes in LCS (CASSANDRA-5589)
 * Ignore pre-truncate hints (CASSANDRA-4655)
 * Move System.exit on OOM into a separate thread (CASSANDRA-5273)
 * Write row markers when serializing schema (CASSANDRA-5572)
 * Check only SSTables for the requested range when streaming (CASSANDRA-5569)
 * Improve batchlog replay behavior and hint ttl handling (CASSANDRA-5314)
 * Exclude localTimestamp from validation for tombstones (CASSANDRA-5398)
 * cqlsh: add custom prompt support (CASSANDRA-5539)
 * Reuse prepared statements in hot auth queries (CASSANDRA-5594)
 * cqlsh: add vertical output option (see EXPAND) (CASSANDRA-5597)
 * Add a rate limit option to stress (CASSANDRA-5004)
 * have BulkLoader ignore snapshots directories (CASSANDRA-5587) 
 * fix SnitchProperties logging context (CASSANDRA-5602)
 * Expose whether jna is enabled and memory is locked via JMX (CASSANDRA-5508)
 * cqlsh: fix COPY FROM with ReversedType (CASSANDRA-5610)
 * Allow creating CUSTOM indexes on collections (CASSANDRA-5615)
 * Evaluate now() function at execution time (CASSANDRA-5616)
 * Expose detailed read repair metrics (CASSANDRA-5618)
 * Correct blob literal + ReversedType parsing (CASSANDRA-5629)
 * Allow GPFS to prefer the internal IP like EC2MRS (CASSANDRA-5630)
 * fix help text for -tspw cassandra-cli (CASSANDRA-5643)
 * don't throw away initial causes exceptions for internode encryption issues 
   (CASSANDRA-5644)
 * Fix message spelling errors for cql select statements (CASSANDRA-5647)
 * Suppress custom exceptions thru jmx (CASSANDRA-5652)
 * Update CREATE CUSTOM INDEX syntax (CASSANDRA-5639)
 * Fix PermissionDetails.equals() method (CASSANDRA-5655)
 * Never allow partition key ranges in CQL3 without token() (CASSANDRA-5666)
 * Gossiper incorrectly drops AppState for an upgrading node (CASSANDRA-5660)
 * Connection thrashing during multi-region ec2 during upgrade, due to 
   messaging version (CASSANDRA-5669)
 * Avoid over reconnecting in EC2MRS (CASSANDRA-5678)
 * Fix ReadResponseSerializer.serializedSize() for digest reads (CASSANDRA-5476)
 * allow sstable2json on 2i CFs (CASSANDRA-5694)
Merged from 1.1:
 * Remove buggy thrift max message length option (CASSANDRA-5529)
 * Fix NPE in Pig's widerow mode (CASSANDRA-5488)
 * Add split size parameter to Pig and disable split combination (CASSANDRA-5544)


1.2.5
 * make BytesToken.toString only return hex bytes (CASSANDRA-5566)
 * Ensure that submitBackground enqueues at least one task (CASSANDRA-5554)
 * fix 2i updates with identical values and timestamps (CASSANDRA-5540)
 * fix compaction throttling bursty-ness (CASSANDRA-4316)
 * reduce memory consumption of IndexSummary (CASSANDRA-5506)
 * remove per-row column name bloom filters (CASSANDRA-5492)
 * Include fatal errors in trace events (CASSANDRA-5447)
 * Ensure that PerRowSecondaryIndex is notified of row-level deletes
   (CASSANDRA-5445)
 * Allow empty blob literals in CQL3 (CASSANDRA-5452)
 * Fix streaming RangeTombstones at column index boundary (CASSANDRA-5418)
 * Fix preparing statements when current keyspace is not set (CASSANDRA-5468)
 * Fix SemanticVersion.isSupportedBy minor/patch handling (CASSANDRA-5496)
 * Don't provide oldCfId for post-1.1 system cfs (CASSANDRA-5490)
 * Fix primary range ignores replication strategy (CASSANDRA-5424)
 * Fix shutdown of binary protocol server (CASSANDRA-5507)
 * Fix repair -snapshot not working (CASSANDRA-5512)
 * Set isRunning flag later in binary protocol server (CASSANDRA-5467)
 * Fix use of CQL3 functions with descending clustering order (CASSANDRA-5472)
 * Disallow renaming columns one at a time for thrift table in CQL3
   (CASSANDRA-5531)
 * cqlsh: add CLUSTERING ORDER BY support to DESCRIBE (CASSANDRA-5528)
 * Add custom secondary index support to CQL3 (CASSANDRA-5484)
 * Fix repair hanging silently on unexpected error (CASSANDRA-5229)
 * Fix Ec2Snitch regression introduced by CASSANDRA-5171 (CASSANDRA-5432)
 * Add nodetool enablebackup/disablebackup (CASSANDRA-5556)
 * cqlsh: fix DESCRIBE after case insensitive USE (CASSANDRA-5567)
Merged from 1.1
 * Add retry mechanism to OTC for non-droppable_verbs (CASSANDRA-5393)
 * Use allocator information to improve memtable memory usage estimate
   (CASSANDRA-5497)
 * Fix trying to load deleted row into row cache on startup (CASSANDRA-4463)
 * fsync leveled manifest to avoid corruption (CASSANDRA-5535)
 * Fix Bound intersection computation (CASSANDRA-5551)
 * sstablescrub now respects max memory size in cassandra.in.sh (CASSANDRA-5562)


1.2.4
 * Ensure that PerRowSecondaryIndex updates see the most recent values
   (CASSANDRA-5397)
 * avoid duplicate index entries ind PrecompactedRow and 
   ParallelCompactionIterable (CASSANDRA-5395)
 * remove the index entry on oldColumn when new column is a tombstone 
   (CASSANDRA-5395)
 * Change default stream throughput from 400 to 200 mbps (CASSANDRA-5036)
 * Gossiper logs DOWN for symmetry with UP (CASSANDRA-5187)
 * Fix mixing prepared statements between keyspaces (CASSANDRA-5352)
 * Fix consistency level during bootstrap - strike 3 (CASSANDRA-5354)
 * Fix transposed arguments in AlreadyExistsException (CASSANDRA-5362)
 * Improve asynchronous hint delivery (CASSANDRA-5179)
 * Fix Guava dependency version (12.0 -> 13.0.1) for Maven (CASSANDRA-5364)
 * Validate that provided CQL3 collection value are < 64K (CASSANDRA-5355)
 * Make upgradeSSTable skip current version sstables by default (CASSANDRA-5366)
 * Optimize min/max timestamp collection (CASSANDRA-5373)
 * Invalid streamId in cql binary protocol when using invalid CL 
   (CASSANDRA-5164)
 * Fix validation for IN where clauses with collections (CASSANDRA-5376)
 * Copy resultSet on count query to avoid ConcurrentModificationException 
   (CASSANDRA-5382)
 * Correctly typecheck in CQL3 even with ReversedType (CASSANDRA-5386)
 * Fix streaming compressed files when using encryption (CASSANDRA-5391)
 * cassandra-all 1.2.0 pom missing netty dependency (CASSANDRA-5392)
 * Fix writetime/ttl functions on null values (CASSANDRA-5341)
 * Fix NPE during cql3 select with token() (CASSANDRA-5404)
 * IndexHelper.skipBloomFilters won't skip non-SHA filters (CASSANDRA-5385)
 * cqlsh: Print maps ordered by key, sort sets (CASSANDRA-5413)
 * Add null syntax support in CQL3 for inserts (CASSANDRA-3783)
 * Allow unauthenticated set_keyspace() calls (CASSANDRA-5423)
 * Fix potential incremental backups race (CASSANDRA-5410)
 * Fix prepared BATCH statements with batch-level timestamps (CASSANDRA-5415)
 * Allow overriding superuser setup delay (CASSANDRA-5430)
 * cassandra-shuffle with JMX usernames and passwords (CASSANDRA-5431)
Merged from 1.1:
 * cli: Quote ks and cf names in schema output when needed (CASSANDRA-5052)
 * Fix bad default for min/max timestamp in SSTableMetadata (CASSANDRA-5372)
 * Fix cf name extraction from manifest in Directories.migrateFile() 
   (CASSANDRA-5242)
 * Support pluggable internode authentication (CASSANDRA-5401)


1.2.3
 * add check for sstable overlap within a level on startup (CASSANDRA-5327)
 * replace ipv6 colons in jmx object names (CASSANDRA-5298, 5328)
 * Avoid allocating SSTableBoundedScanner during repair when the range does 
   not intersect the sstable (CASSANDRA-5249)
 * Don't lowercase property map keys (this breaks NTS) (CASSANDRA-5292)
 * Fix composite comparator with super columns (CASSANDRA-5287)
 * Fix insufficient validation of UPDATE queries against counter cfs
   (CASSANDRA-5300)
 * Fix PropertyFileSnitch default DC/Rack behavior (CASSANDRA-5285)
 * Handle null values when executing prepared statement (CASSANDRA-5081)
 * Add netty to pom dependencies (CASSANDRA-5181)
 * Include type arguments in Thrift CQLPreparedResult (CASSANDRA-5311)
 * Fix compaction not removing columns when bf_fp_ratio is 1 (CASSANDRA-5182)
 * cli: Warn about missing CQL3 tables in schema descriptions (CASSANDRA-5309)
 * Re-enable unknown option in replication/compaction strategies option for
   backward compatibility (CASSANDRA-4795)
 * Add binary protocol support to stress (CASSANDRA-4993)
 * cqlsh: Fix COPY FROM value quoting and null handling (CASSANDRA-5305)
 * Fix repair -pr for vnodes (CASSANDRA-5329)
 * Relax CL for auth queries for non-default users (CASSANDRA-5310)
 * Fix AssertionError during repair (CASSANDRA-5245)
 * Don't announce migrations to pre-1.2 nodes (CASSANDRA-5334)
Merged from 1.1:
 * Update offline scrub for 1.0 -> 1.1 directory structure (CASSANDRA-5195)
 * add tmp flag to Descriptor hashcode (CASSANDRA-4021)
 * fix logging of "Found table data in data directories" when only system tables
   are present (CASSANDRA-5289)
 * cli: Add JMX authentication support (CASSANDRA-5080)
 * nodetool: ability to repair specific range (CASSANDRA-5280)
 * Fix possible assertion triggered in SliceFromReadCommand (CASSANDRA-5284)
 * cqlsh: Add inet type support on Windows (ipv4-only) (CASSANDRA-4801)
 * Fix race when initializing ColumnFamilyStore (CASSANDRA-5350)
 * Add UseTLAB JVM flag (CASSANDRA-5361)


1.2.2
 * fix potential for multiple concurrent compactions of the same sstables
   (CASSANDRA-5256)
 * avoid no-op caching of byte[] on commitlog append (CASSANDRA-5199)
 * fix symlinks under data dir not working (CASSANDRA-5185)
 * fix bug in compact storage metadata handling (CASSANDRA-5189)
 * Validate login for USE queries (CASSANDRA-5207)
 * cli: remove default username and password (CASSANDRA-5208)
 * configure populate_io_cache_on_flush per-CF (CASSANDRA-4694)
 * allow configuration of internode socket buffer (CASSANDRA-3378)
 * Make sstable directory picking blacklist-aware again (CASSANDRA-5193)
 * Correctly expire gossip states for edge cases (CASSANDRA-5216)
 * Improve handling of directory creation failures (CASSANDRA-5196)
 * Expose secondary indicies to the rest of nodetool (CASSANDRA-4464)
 * Binary protocol: avoid sending notification for 0.0.0.0 (CASSANDRA-5227)
 * add UseCondCardMark XX jvm settings on jdk 1.7 (CASSANDRA-4366)
 * CQL3 refactor to allow conversion function (CASSANDRA-5226)
 * Fix drop of sstables in some circumstance (CASSANDRA-5232)
 * Implement caching of authorization results (CASSANDRA-4295)
 * Add support for LZ4 compression (CASSANDRA-5038)
 * Fix missing columns in wide rows queries (CASSANDRA-5225)
 * Simplify auth setup and make system_auth ks alterable (CASSANDRA-5112)
 * Stop compactions from hanging during bootstrap (CASSANDRA-5244)
 * fix compressed streaming sending extra chunk (CASSANDRA-5105)
 * Add CQL3-based implementations of IAuthenticator and IAuthorizer
   (CASSANDRA-4898)
 * Fix timestamp-based tomstone removal logic (CASSANDRA-5248)
 * cli: Add JMX authentication support (CASSANDRA-5080)
 * Fix forceFlush behavior (CASSANDRA-5241)
 * cqlsh: Add username autocompletion (CASSANDRA-5231)
 * Fix CQL3 composite partition key error (CASSANDRA-5240)
 * Allow IN clause on last clustering key (CASSANDRA-5230)
Merged from 1.1:
 * fix start key/end token validation for wide row iteration (CASSANDRA-5168)
 * add ConfigHelper support for Thrift frame and max message sizes (CASSANDRA-5188)
 * fix nodetool repair not fail on node down (CASSANDRA-5203)
 * always collect tombstone hints (CASSANDRA-5068)
 * Fix error when sourcing file in cqlsh (CASSANDRA-5235)


1.2.1
 * stream undelivered hints on decommission (CASSANDRA-5128)
 * GossipingPropertyFileSnitch loads saved dc/rack info if needed (CASSANDRA-5133)
 * drain should flush system CFs too (CASSANDRA-4446)
 * add inter_dc_tcp_nodelay setting (CASSANDRA-5148)
 * re-allow wrapping ranges for start_token/end_token range pairitspwng (CASSANDRA-5106)
 * fix validation compaction of empty rows (CASSANDRA-5136)
 * nodetool methods to enable/disable hint storage/delivery (CASSANDRA-4750)
 * disallow bloom filter false positive chance of 0 (CASSANDRA-5013)
 * add threadpool size adjustment methods to JMXEnabledThreadPoolExecutor and 
   CompactionManagerMBean (CASSANDRA-5044)
 * fix hinting for dropped local writes (CASSANDRA-4753)
 * off-heap cache doesn't need mutable column container (CASSANDRA-5057)
 * apply disk_failure_policy to bad disks on initial directory creation 
   (CASSANDRA-4847)
 * Optimize name-based queries to use ArrayBackedSortedColumns (CASSANDRA-5043)
 * Fall back to old manifest if most recent is unparseable (CASSANDRA-5041)
 * pool [Compressed]RandomAccessReader objects on the partitioned read path
   (CASSANDRA-4942)
 * Add debug logging to list filenames processed by Directories.migrateFile 
   method (CASSANDRA-4939)
 * Expose black-listed directories via JMX (CASSANDRA-4848)
 * Log compaction merge counts (CASSANDRA-4894)
 * Minimize byte array allocation by AbstractData{Input,Output} (CASSANDRA-5090)
 * Add SSL support for the binary protocol (CASSANDRA-5031)
 * Allow non-schema system ks modification for shuffle to work (CASSANDRA-5097)
 * cqlsh: Add default limit to SELECT statements (CASSANDRA-4972)
 * cqlsh: fix DESCRIBE for 1.1 cfs in CQL3 (CASSANDRA-5101)
 * Correctly gossip with nodes >= 1.1.7 (CASSANDRA-5102)
 * Ensure CL guarantees on digest mismatch (CASSANDRA-5113)
 * Validate correctly selects on composite partition key (CASSANDRA-5122)
 * Fix exception when adding collection (CASSANDRA-5117)
 * Handle states for non-vnode clusters correctly (CASSANDRA-5127)
 * Refuse unrecognized replication and compaction strategy options (CASSANDRA-4795)
 * Pick the correct value validator in sstable2json for cql3 tables (CASSANDRA-5134)
 * Validate login for describe_keyspace, describe_keyspaces and set_keyspace
   (CASSANDRA-5144)
 * Fix inserting empty maps (CASSANDRA-5141)
 * Don't remove tokens from System table for node we know (CASSANDRA-5121)
 * fix streaming progress report for compresed files (CASSANDRA-5130)
 * Coverage analysis for low-CL queries (CASSANDRA-4858)
 * Stop interpreting dates as valid timeUUID value (CASSANDRA-4936)
 * Adds E notation for floating point numbers (CASSANDRA-4927)
 * Detect (and warn) unintentional use of the cql2 thrift methods when cql3 was
   intended (CASSANDRA-5172)
 * cli: Quote ks and cf names in schema output when needed (CASSANDRA-5052)
 * Fix cf name extraction from manifest in Directories.migrateFile() (CASSANDRA-5242)
 * Replace mistaken usage of commons-logging with slf4j (CASSANDRA-5464)
 * Ensure Jackson dependency matches lib (CASSANDRA-5126)
 * Expose droppable tombstone ratio stats over JMX (CASSANDRA-5159)
Merged from 1.1:
 * Simplify CompressedRandomAccessReader to work around JDK FD bug (CASSANDRA-5088)
 * Improve handling a changing target throttle rate mid-compaction (CASSANDRA-5087)
 * Pig: correctly decode row keys in widerow mode (CASSANDRA-5098)
 * nodetool repair command now prints progress (CASSANDRA-4767)
 * fix user defined compaction to run against 1.1 data directory (CASSANDRA-5118)
 * Fix CQL3 BATCH authorization caching (CASSANDRA-5145)
 * fix get_count returns incorrect value with TTL (CASSANDRA-5099)
 * better handling for mid-compaction failure (CASSANDRA-5137)
 * convert default marshallers list to map for better readability (CASSANDRA-5109)
 * fix ConcurrentModificationException in getBootstrapSource (CASSANDRA-5170)
 * fix sstable maxtimestamp for row deletes and pre-1.1.1 sstables (CASSANDRA-5153)
 * Fix thread growth on node removal (CASSANDRA-5175)
 * Make Ec2Region's datacenter name configurable (CASSANDRA-5155)


1.2.0
 * Disallow counters in collections (CASSANDRA-5082)
 * cqlsh: add unit tests (CASSANDRA-3920)
 * fix default bloom_filter_fp_chance for LeveledCompactionStrategy (CASSANDRA-5093)
Merged from 1.1:
 * add validation for get_range_slices with start_key and end_token (CASSANDRA-5089)


1.2.0-rc2
 * fix nodetool ownership display with vnodes (CASSANDRA-5065)
 * cqlsh: add DESCRIBE KEYSPACES command (CASSANDRA-5060)
 * Fix potential infinite loop when reloading CFS (CASSANDRA-5064)
 * Fix SimpleAuthorizer example (CASSANDRA-5072)
 * cqlsh: force CL.ONE for tracing and system.schema* queries (CASSANDRA-5070)
 * Includes cassandra-shuffle in the debian package (CASSANDRA-5058)
Merged from 1.1:
 * fix multithreaded compaction deadlock (CASSANDRA-4492)
 * fix temporarily missing schema after upgrade from pre-1.1.5 (CASSANDRA-5061)
 * Fix ALTER TABLE overriding compression options with defaults
   (CASSANDRA-4996, 5066)
 * fix specifying and altering crc_check_chance (CASSANDRA-5053)
 * fix Murmur3Partitioner ownership% calculation (CASSANDRA-5076)
 * Don't expire columns sooner than they should in 2ndary indexes (CASSANDRA-5079)


1.2-rc1
 * rename rpc_timeout settings to request_timeout (CASSANDRA-5027)
 * add BF with 0.1 FP to LCS by default (CASSANDRA-5029)
 * Fix preparing insert queries (CASSANDRA-5016)
 * Fix preparing queries with counter increment (CASSANDRA-5022)
 * Fix preparing updates with collections (CASSANDRA-5017)
 * Don't generate UUID based on other node address (CASSANDRA-5002)
 * Fix message when trying to alter a clustering key type (CASSANDRA-5012)
 * Update IAuthenticator to match the new IAuthorizer (CASSANDRA-5003)
 * Fix inserting only a key in CQL3 (CASSANDRA-5040)
 * Fix CQL3 token() function when used with strings (CASSANDRA-5050)
Merged from 1.1:
 * reduce log spam from invalid counter shards (CASSANDRA-5026)
 * Improve schema propagation performance (CASSANDRA-5025)
 * Fix for IndexHelper.IndexFor throws OOB Exception (CASSANDRA-5030)
 * cqlsh: make it possible to describe thrift CFs (CASSANDRA-4827)
 * cqlsh: fix timestamp formatting on some platforms (CASSANDRA-5046)


1.2-beta3
 * make consistency level configurable in cqlsh (CASSANDRA-4829)
 * fix cqlsh rendering of blob fields (CASSANDRA-4970)
 * fix cqlsh DESCRIBE command (CASSANDRA-4913)
 * save truncation position in system table (CASSANDRA-4906)
 * Move CompressionMetadata off-heap (CASSANDRA-4937)
 * allow CLI to GET cql3 columnfamily data (CASSANDRA-4924)
 * Fix rare race condition in getExpireTimeForEndpoint (CASSANDRA-4402)
 * acquire references to overlapping sstables during compaction so bloom filter
   doesn't get free'd prematurely (CASSANDRA-4934)
 * Don't share slice query filter in CQL3 SelectStatement (CASSANDRA-4928)
 * Separate tracing from Log4J (CASSANDRA-4861)
 * Exclude gcable tombstones from merkle-tree computation (CASSANDRA-4905)
 * Better printing of AbstractBounds for tracing (CASSANDRA-4931)
 * Optimize mostRecentTombstone check in CC.collectAllData (CASSANDRA-4883)
 * Change stream session ID to UUID to avoid collision from same node (CASSANDRA-4813)
 * Use Stats.db when bulk loading if present (CASSANDRA-4957)
 * Skip repair on system_trace and keyspaces with RF=1 (CASSANDRA-4956)
 * (cql3) Remove arbitrary SELECT limit (CASSANDRA-4918)
 * Correctly handle prepared operation on collections (CASSANDRA-4945)
 * Fix CQL3 LIMIT (CASSANDRA-4877)
 * Fix Stress for CQL3 (CASSANDRA-4979)
 * Remove cassandra specific exceptions from JMX interface (CASSANDRA-4893)
 * (CQL3) Force using ALLOW FILTERING on potentially inefficient queries (CASSANDRA-4915)
 * (cql3) Fix adding column when the table has collections (CASSANDRA-4982)
 * (cql3) Fix allowing collections with compact storage (CASSANDRA-4990)
 * (cql3) Refuse ttl/writetime function on collections (CASSANDRA-4992)
 * Replace IAuthority with new IAuthorizer (CASSANDRA-4874)
 * clqsh: fix KEY pseudocolumn escaping when describing Thrift tables
   in CQL3 mode (CASSANDRA-4955)
 * add basic authentication support for Pig CassandraStorage (CASSANDRA-3042)
 * fix CQL2 ALTER TABLE compaction_strategy_class altering (CASSANDRA-4965)
Merged from 1.1:
 * Fall back to old describe_splits if d_s_ex is not available (CASSANDRA-4803)
 * Improve error reporting when streaming ranges fail (CASSANDRA-5009)
 * Fix cqlsh timestamp formatting of timezone info (CASSANDRA-4746)
 * Fix assertion failure with leveled compaction (CASSANDRA-4799)
 * Check for null end_token in get_range_slice (CASSANDRA-4804)
 * Remove all remnants of removed nodes (CASSANDRA-4840)
 * Add aut-reloading of the log4j file in debian package (CASSANDRA-4855)
 * Fix estimated row cache entry size (CASSANDRA-4860)
 * reset getRangeSlice filter after finishing a row for get_paged_slice
   (CASSANDRA-4919)
 * expunge row cache post-truncate (CASSANDRA-4940)
 * Allow static CF definition with compact storage (CASSANDRA-4910)
 * Fix endless loop/compaction of schema_* CFs due to broken timestamps (CASSANDRA-4880)
 * Fix 'wrong class type' assertion in CounterColumn (CASSANDRA-4976)


1.2-beta2
 * fp rate of 1.0 disables BF entirely; LCS defaults to 1.0 (CASSANDRA-4876)
 * off-heap bloom filters for row keys (CASSANDRA_4865)
 * add extension point for sstable components (CASSANDRA-4049)
 * improve tracing output (CASSANDRA-4852, 4862)
 * make TRACE verb droppable (CASSANDRA-4672)
 * fix BulkLoader recognition of CQL3 columnfamilies (CASSANDRA-4755)
 * Sort commitlog segments for replay by id instead of mtime (CASSANDRA-4793)
 * Make hint delivery asynchronous (CASSANDRA-4761)
 * Pluggable Thrift transport factories for CLI and cqlsh (CASSANDRA-4609, 4610)
 * cassandra-cli: allow Double value type to be inserted to a column (CASSANDRA-4661)
 * Add ability to use custom TServerFactory implementations (CASSANDRA-4608)
 * optimize batchlog flushing to skip successful batches (CASSANDRA-4667)
 * include metadata for system keyspace itself in schema tables (CASSANDRA-4416)
 * add check to PropertyFileSnitch to verify presence of location for
   local node (CASSANDRA-4728)
 * add PBSPredictor consistency modeler (CASSANDRA-4261)
 * remove vestiges of Thrift unframed mode (CASSANDRA-4729)
 * optimize single-row PK lookups (CASSANDRA-4710)
 * adjust blockFor calculation to account for pending ranges due to node 
   movement (CASSANDRA-833)
 * Change CQL version to 3.0.0 and stop accepting 3.0.0-beta1 (CASSANDRA-4649)
 * (CQL3) Make prepared statement global instead of per connection 
   (CASSANDRA-4449)
 * Fix scrubbing of CQL3 created tables (CASSANDRA-4685)
 * (CQL3) Fix validation when using counter and regular columns in the same 
   table (CASSANDRA-4706)
 * Fix bug starting Cassandra with simple authentication (CASSANDRA-4648)
 * Add support for batchlog in CQL3 (CASSANDRA-4545, 4738)
 * Add support for multiple column family outputs in CFOF (CASSANDRA-4208)
 * Support repairing only the local DC nodes (CASSANDRA-4747)
 * Use rpc_address for binary protocol and change default port (CASSANDRA-4751)
 * Fix use of collections in prepared statements (CASSANDRA-4739)
 * Store more information into peers table (CASSANDRA-4351, 4814)
 * Configurable bucket size for size tiered compaction (CASSANDRA-4704)
 * Run leveled compaction in parallel (CASSANDRA-4310)
 * Fix potential NPE during CFS reload (CASSANDRA-4786)
 * Composite indexes may miss results (CASSANDRA-4796)
 * Move consistency level to the protocol level (CASSANDRA-4734, 4824)
 * Fix Subcolumn slice ends not respected (CASSANDRA-4826)
 * Fix Assertion error in cql3 select (CASSANDRA-4783)
 * Fix list prepend logic (CQL3) (CASSANDRA-4835)
 * Add booleans as literals in CQL3 (CASSANDRA-4776)
 * Allow renaming PK columns in CQL3 (CASSANDRA-4822)
 * Fix binary protocol NEW_NODE event (CASSANDRA-4679)
 * Fix potential infinite loop in tombstone compaction (CASSANDRA-4781)
 * Remove system tables accounting from schema (CASSANDRA-4850)
 * (cql3) Force provided columns in clustering key order in 
   'CLUSTERING ORDER BY' (CASSANDRA-4881)
 * Fix composite index bug (CASSANDRA-4884)
 * Fix short read protection for CQL3 (CASSANDRA-4882)
 * Add tracing support to the binary protocol (CASSANDRA-4699)
 * (cql3) Don't allow prepared marker inside collections (CASSANDRA-4890)
 * Re-allow order by on non-selected columns (CASSANDRA-4645)
 * Bug when composite index is created in a table having collections (CASSANDRA-4909)
 * log index scan subject in CompositesSearcher (CASSANDRA-4904)
Merged from 1.1:
 * add get[Row|Key]CacheEntries to CacheServiceMBean (CASSANDRA-4859)
 * fix get_paged_slice to wrap to next row correctly (CASSANDRA-4816)
 * fix indexing empty column values (CASSANDRA-4832)
 * allow JdbcDate to compose null Date objects (CASSANDRA-4830)
 * fix possible stackoverflow when compacting 1000s of sstables
   (CASSANDRA-4765)
 * fix wrong leveled compaction progress calculation (CASSANDRA-4807)
 * add a close() method to CRAR to prevent leaking file descriptors (CASSANDRA-4820)
 * fix potential infinite loop in get_count (CASSANDRA-4833)
 * fix compositeType.{get/from}String methods (CASSANDRA-4842)
 * (CQL) fix CREATE COLUMNFAMILY permissions check (CASSANDRA-4864)
 * Fix DynamicCompositeType same type comparison (CASSANDRA-4711)
 * Fix duplicate SSTable reference when stream session failed (CASSANDRA-3306)
 * Allow static CF definition with compact storage (CASSANDRA-4910)
 * Fix endless loop/compaction of schema_* CFs due to broken timestamps (CASSANDRA-4880)
 * Fix 'wrong class type' assertion in CounterColumn (CASSANDRA-4976)


1.2-beta1
 * add atomic_batch_mutate (CASSANDRA-4542, -4635)
 * increase default max_hint_window_in_ms to 3h (CASSANDRA-4632)
 * include message initiation time to replicas so they can more
   accurately drop timed-out requests (CASSANDRA-2858)
 * fix clientutil.jar dependencies (CASSANDRA-4566)
 * optimize WriteResponse (CASSANDRA-4548)
 * new metrics (CASSANDRA-4009)
 * redesign KEYS indexes to avoid read-before-write (CASSANDRA-2897)
 * debug tracing (CASSANDRA-1123)
 * parallelize row cache loading (CASSANDRA-4282)
 * Make compaction, flush JBOD-aware (CASSANDRA-4292)
 * run local range scans on the read stage (CASSANDRA-3687)
 * clean up ioexceptions (CASSANDRA-2116)
 * add disk_failure_policy (CASSANDRA-2118)
 * Introduce new json format with row level deletion (CASSANDRA-4054)
 * remove redundant "name" column from schema_keyspaces (CASSANDRA-4433)
 * improve "nodetool ring" handling of multi-dc clusters (CASSANDRA-3047)
 * update NTS calculateNaturalEndpoints to be O(N log N) (CASSANDRA-3881)
 * split up rpc timeout by operation type (CASSANDRA-2819)
 * rewrite key cache save/load to use only sequential i/o (CASSANDRA-3762)
 * update MS protocol with a version handshake + broadcast address id
   (CASSANDRA-4311)
 * multithreaded hint replay (CASSANDRA-4189)
 * add inter-node message compression (CASSANDRA-3127)
 * remove COPP (CASSANDRA-2479)
 * Track tombstone expiration and compact when tombstone content is
   higher than a configurable threshold, default 20% (CASSANDRA-3442, 4234)
 * update MurmurHash to version 3 (CASSANDRA-2975)
 * (CLI) track elapsed time for `delete' operation (CASSANDRA-4060)
 * (CLI) jline version is bumped to 1.0 to properly  support
   'delete' key function (CASSANDRA-4132)
 * Save IndexSummary into new SSTable 'Summary' component (CASSANDRA-2392, 4289)
 * Add support for range tombstones (CASSANDRA-3708)
 * Improve MessagingService efficiency (CASSANDRA-3617)
 * Avoid ID conflicts from concurrent schema changes (CASSANDRA-3794)
 * Set thrift HSHA server thread limit to unlimited by default (CASSANDRA-4277)
 * Avoids double serialization of CF id in RowMutation messages
   (CASSANDRA-4293)
 * stream compressed sstables directly with java nio (CASSANDRA-4297)
 * Support multiple ranges in SliceQueryFilter (CASSANDRA-3885)
 * Add column metadata to system column families (CASSANDRA-4018)
 * (cql3) Always use composite types by default (CASSANDRA-4329)
 * (cql3) Add support for set, map and list (CASSANDRA-3647)
 * Validate date type correctly (CASSANDRA-4441)
 * (cql3) Allow definitions with only a PK (CASSANDRA-4361)
 * (cql3) Add support for row key composites (CASSANDRA-4179)
 * improve DynamicEndpointSnitch by using reservoir sampling (CASSANDRA-4038)
 * (cql3) Add support for 2ndary indexes (CASSANDRA-3680)
 * (cql3) fix defining more than one PK to be invalid (CASSANDRA-4477)
 * remove schema agreement checking from all external APIs (Thrift, CQL and CQL3) (CASSANDRA-4487)
 * add Murmur3Partitioner and make it default for new installations (CASSANDRA-3772, 4621)
 * (cql3) update pseudo-map syntax to use map syntax (CASSANDRA-4497)
 * Finer grained exceptions hierarchy and provides error code with exceptions (CASSANDRA-3979)
 * Adds events push to binary protocol (CASSANDRA-4480)
 * Rewrite nodetool help (CASSANDRA-2293)
 * Make CQL3 the default for CQL (CASSANDRA-4640)
 * update stress tool to be able to use CQL3 (CASSANDRA-4406)
 * Accept all thrift update on CQL3 cf but don't expose their metadata (CASSANDRA-4377)
 * Replace Throttle with Guava's RateLimiter for HintedHandOff (CASSANDRA-4541)
 * fix counter add/get using CQL2 and CQL3 in stress tool (CASSANDRA-4633)
 * Add sstable count per level to cfstats (CASSANDRA-4537)
 * (cql3) Add ALTER KEYSPACE statement (CASSANDRA-4611)
 * (cql3) Allow defining default consistency levels (CASSANDRA-4448)
 * (cql3) Fix queries using LIMIT missing results (CASSANDRA-4579)
 * fix cross-version gossip messaging (CASSANDRA-4576)
 * added inet data type (CASSANDRA-4627)


1.1.6
 * Wait for writes on synchronous read digest mismatch (CASSANDRA-4792)
 * fix commitlog replay for nanotime-infected sstables (CASSANDRA-4782)
 * preflight check ttl for maximum of 20 years (CASSANDRA-4771)
 * (Pig) fix widerow input with single column rows (CASSANDRA-4789)
 * Fix HH to compact with correct gcBefore, which avoids wiping out
   undelivered hints (CASSANDRA-4772)
 * LCS will merge up to 32 L0 sstables as intended (CASSANDRA-4778)
 * NTS will default unconfigured DC replicas to zero (CASSANDRA-4675)
 * use default consistency level in counter validation if none is
   explicitly provide (CASSANDRA-4700)
 * Improve IAuthority interface by introducing fine-grained
   access permissions and grant/revoke commands (CASSANDRA-4490, 4644)
 * fix assumption error in CLI when updating/describing keyspace 
   (CASSANDRA-4322)
 * Adds offline sstablescrub to debian packaging (CASSANDRA-4642)
 * Automatic fixing of overlapping leveled sstables (CASSANDRA-4644)
 * fix error when using ORDER BY with extended selections (CASSANDRA-4689)
 * (CQL3) Fix validation for IN queries for non-PK cols (CASSANDRA-4709)
 * fix re-created keyspace disappering after 1.1.5 upgrade 
   (CASSANDRA-4698, 4752)
 * (CLI) display elapsed time in 2 fraction digits (CASSANDRA-3460)
 * add authentication support to sstableloader (CASSANDRA-4712)
 * Fix CQL3 'is reversed' logic (CASSANDRA-4716, 4759)
 * (CQL3) Don't return ReversedType in result set metadata (CASSANDRA-4717)
 * Backport adding AlterKeyspace statement (CASSANDRA-4611)
 * (CQL3) Correcty accept upper-case data types (CASSANDRA-4770)
 * Add binary protocol events for schema changes (CASSANDRA-4684)
Merged from 1.0:
 * Switch from NBHM to CHM in MessagingService's callback map, which
   prevents OOM in long-running instances (CASSANDRA-4708)


1.1.5
 * add SecondaryIndex.reload API (CASSANDRA-4581)
 * use millis + atomicint for commitlog segment creation instead of
   nanotime, which has issues under some hypervisors (CASSANDRA-4601)
 * fix FD leak in slice queries (CASSANDRA-4571)
 * avoid recursion in leveled compaction (CASSANDRA-4587)
 * increase stack size under Java7 to 180K
 * Log(info) schema changes (CASSANDRA-4547)
 * Change nodetool setcachecapcity to manipulate global caches (CASSANDRA-4563)
 * (cql3) fix setting compaction strategy (CASSANDRA-4597)
 * fix broken system.schema_* timestamps on system startup (CASSANDRA-4561)
 * fix wrong skip of cache saving (CASSANDRA-4533)
 * Avoid NPE when lost+found is in data dir (CASSANDRA-4572)
 * Respect five-minute flush moratorium after initial CL replay (CASSANDRA-4474)
 * Adds ntp as recommended in debian packaging (CASSANDRA-4606)
 * Configurable transport in CF Record{Reader|Writer} (CASSANDRA-4558)
 * (cql3) fix potential NPE with both equal and unequal restriction (CASSANDRA-4532)
 * (cql3) improves ORDER BY validation (CASSANDRA-4624)
 * Fix potential deadlock during counter writes (CASSANDRA-4578)
 * Fix cql error with ORDER BY when using IN (CASSANDRA-4612)
Merged from 1.0:
 * increase Xss to 160k to accomodate latest 1.6 JVMs (CASSANDRA-4602)
 * fix toString of hint destination tokens (CASSANDRA-4568)
 * Fix multiple values for CurrentLocal NodeID (CASSANDRA-4626)


1.1.4
 * fix offline scrub to catch >= out of order rows (CASSANDRA-4411)
 * fix cassandra-env.sh on RHEL and other non-dash-based systems 
   (CASSANDRA-4494)
Merged from 1.0:
 * (Hadoop) fix setting key length for old-style mapred api (CASSANDRA-4534)
 * (Hadoop) fix iterating through a resultset consisting entirely
   of tombstoned rows (CASSANDRA-4466)


1.1.3
 * (cqlsh) add COPY TO (CASSANDRA-4434)
 * munmap commitlog segments before rename (CASSANDRA-4337)
 * (JMX) rename getRangeKeySample to sampleKeyRange to avoid returning
   multi-MB results as an attribute (CASSANDRA-4452)
 * flush based on data size, not throughput; overwritten columns no 
   longer artificially inflate liveRatio (CASSANDRA-4399)
 * update default commitlog segment size to 32MB and total commitlog
   size to 32/1024 MB for 32/64 bit JVMs, respectively (CASSANDRA-4422)
 * avoid using global partitioner to estimate ranges in index sstables
   (CASSANDRA-4403)
 * restore pre-CASSANDRA-3862 approach to removing expired tombstones
   from row cache during compaction (CASSANDRA-4364)
 * (stress) support for CQL prepared statements (CASSANDRA-3633)
 * Correctly catch exception when Snappy cannot be loaded (CASSANDRA-4400)
 * (cql3) Support ORDER BY when IN condition is given in WHERE clause (CASSANDRA-4327)
 * (cql3) delete "component_index" column on DROP TABLE call (CASSANDRA-4420)
 * change nanoTime() to currentTimeInMillis() in schema related code (CASSANDRA-4432)
 * add a token generation tool (CASSANDRA-3709)
 * Fix LCS bug with sstable containing only 1 row (CASSANDRA-4411)
 * fix "Can't Modify Index Name" problem on CF update (CASSANDRA-4439)
 * Fix assertion error in getOverlappingSSTables during repair (CASSANDRA-4456)
 * fix nodetool's setcompactionthreshold command (CASSANDRA-4455)
 * Ensure compacted files are never used, to avoid counter overcount (CASSANDRA-4436)
Merged from 1.0:
 * Push the validation of secondary index values to the SecondaryIndexManager (CASSANDRA-4240)
 * allow dropping columns shadowed by not-yet-expired supercolumn or row
   tombstones in PrecompactedRow (CASSANDRA-4396)


1.1.2
 * Fix cleanup not deleting index entries (CASSANDRA-4379)
 * Use correct partitioner when saving + loading caches (CASSANDRA-4331)
 * Check schema before trying to export sstable (CASSANDRA-2760)
 * Raise a meaningful exception instead of NPE when PFS encounters
   an unconfigured node + no default (CASSANDRA-4349)
 * fix bug in sstable blacklisting with LCS (CASSANDRA-4343)
 * LCS no longer promotes tiny sstables out of L0 (CASSANDRA-4341)
 * skip tombstones during hint replay (CASSANDRA-4320)
 * fix NPE in compactionstats (CASSANDRA-4318)
 * enforce 1m min keycache for auto (CASSANDRA-4306)
 * Have DeletedColumn.isMFD always return true (CASSANDRA-4307)
 * (cql3) exeption message for ORDER BY constraints said primary filter can be
    an IN clause, which is misleading (CASSANDRA-4319)
 * (cql3) Reject (not yet supported) creation of 2ndardy indexes on tables with
   composite primary keys (CASSANDRA-4328)
 * Set JVM stack size to 160k for java 7 (CASSANDRA-4275)
 * cqlsh: add COPY command to load data from CSV flat files (CASSANDRA-4012)
 * CFMetaData.fromThrift to throw ConfigurationException upon error (CASSANDRA-4353)
 * Use CF comparator to sort indexed columns in SecondaryIndexManager
   (CASSANDRA-4365)
 * add strategy_options to the KSMetaData.toString() output (CASSANDRA-4248)
 * (cql3) fix range queries containing unqueried results (CASSANDRA-4372)
 * (cql3) allow updating column_alias types (CASSANDRA-4041)
 * (cql3) Fix deletion bug (CASSANDRA-4193)
 * Fix computation of overlapping sstable for leveled compaction (CASSANDRA-4321)
 * Improve scrub and allow to run it offline (CASSANDRA-4321)
 * Fix assertionError in StorageService.bulkLoad (CASSANDRA-4368)
 * (cqlsh) add option to authenticate to a keyspace at startup (CASSANDRA-4108)
 * (cqlsh) fix ASSUME functionality (CASSANDRA-4352)
 * Fix ColumnFamilyRecordReader to not return progress > 100% (CASSANDRA-3942)
Merged from 1.0:
 * Set gc_grace on index CF to 0 (CASSANDRA-4314)


1.1.1
 * add populate_io_cache_on_flush option (CASSANDRA-2635)
 * allow larger cache capacities than 2GB (CASSANDRA-4150)
 * add getsstables command to nodetool (CASSANDRA-4199)
 * apply parent CF compaction settings to secondary index CFs (CASSANDRA-4280)
 * preserve commitlog size cap when recycling segments at startup
   (CASSANDRA-4201)
 * (Hadoop) fix split generation regression (CASSANDRA-4259)
 * ignore min/max compactions settings in LCS, while preserving
   behavior that min=max=0 disables autocompaction (CASSANDRA-4233)
 * log number of rows read from saved cache (CASSANDRA-4249)
 * calculate exact size required for cleanup operations (CASSANDRA-1404)
 * avoid blocking additional writes during flush when the commitlog
   gets behind temporarily (CASSANDRA-1991)
 * enable caching on index CFs based on data CF cache setting (CASSANDRA-4197)
 * warn on invalid replication strategy creation options (CASSANDRA-4046)
 * remove [Freeable]Memory finalizers (CASSANDRA-4222)
 * include tombstone size in ColumnFamily.size, which can prevent OOM
   during sudden mass delete operations by yielding a nonzero liveRatio
   (CASSANDRA-3741)
 * Open 1 sstableScanner per level for leveled compaction (CASSANDRA-4142)
 * Optimize reads when row deletion timestamps allow us to restrict
   the set of sstables we check (CASSANDRA-4116)
 * add support for commitlog archiving and point-in-time recovery
   (CASSANDRA-3690)
 * avoid generating redundant compaction tasks during streaming
   (CASSANDRA-4174)
 * add -cf option to nodetool snapshot, and takeColumnFamilySnapshot to
   StorageService mbean (CASSANDRA-556)
 * optimize cleanup to drop entire sstables where possible (CASSANDRA-4079)
 * optimize truncate when autosnapshot is disabled (CASSANDRA-4153)
 * update caches to use byte[] keys to reduce memory overhead (CASSANDRA-3966)
 * add column limit to cli (CASSANDRA-3012, 4098)
 * clean up and optimize DataOutputBuffer, used by CQL compression and
   CompositeType (CASSANDRA-4072)
 * optimize commitlog checksumming (CASSANDRA-3610)
 * identify and blacklist corrupted SSTables from future compactions 
   (CASSANDRA-2261)
 * Move CfDef and KsDef validation out of thrift (CASSANDRA-4037)
 * Expose API to repair a user provided range (CASSANDRA-3912)
 * Add way to force the cassandra-cli to refresh its schema (CASSANDRA-4052)
 * Avoid having replicate on write tasks stacking up at CL.ONE (CASSANDRA-2889)
 * (cql3) Backwards compatibility for composite comparators in non-cql3-aware
   clients (CASSANDRA-4093)
 * (cql3) Fix order by for reversed queries (CASSANDRA-4160)
 * (cql3) Add ReversedType support (CASSANDRA-4004)
 * (cql3) Add timeuuid type (CASSANDRA-4194)
 * (cql3) Minor fixes (CASSANDRA-4185)
 * (cql3) Fix prepared statement in BATCH (CASSANDRA-4202)
 * (cql3) Reduce the list of reserved keywords (CASSANDRA-4186)
 * (cql3) Move max/min compaction thresholds to compaction strategy options
   (CASSANDRA-4187)
 * Fix exception during move when localhost is the only source (CASSANDRA-4200)
 * (cql3) Allow paging through non-ordered partitioner results (CASSANDRA-3771)
 * (cql3) Fix drop index (CASSANDRA-4192)
 * (cql3) Don't return range ghosts anymore (CASSANDRA-3982)
 * fix re-creating Keyspaces/ColumnFamilies with the same name as dropped
   ones (CASSANDRA-4219)
 * fix SecondaryIndex LeveledManifest save upon snapshot (CASSANDRA-4230)
 * fix missing arrayOffset in FBUtilities.hash (CASSANDRA-4250)
 * (cql3) Add name of parameters in CqlResultSet (CASSANDRA-4242)
 * (cql3) Correctly validate order by queries (CASSANDRA-4246)
 * rename stress to cassandra-stress for saner packaging (CASSANDRA-4256)
 * Fix exception on colum metadata with non-string comparator (CASSANDRA-4269)
 * Check for unknown/invalid compression options (CASSANDRA-4266)
 * (cql3) Adds simple access to column timestamp and ttl (CASSANDRA-4217)
 * (cql3) Fix range queries with secondary indexes (CASSANDRA-4257)
 * Better error messages from improper input in cli (CASSANDRA-3865)
 * Try to stop all compaction upon Keyspace or ColumnFamily drop (CASSANDRA-4221)
 * (cql3) Allow keyspace properties to contain hyphens (CASSANDRA-4278)
 * (cql3) Correctly validate keyspace access in create table (CASSANDRA-4296)
 * Avoid deadlock in migration stage (CASSANDRA-3882)
 * Take supercolumn names and deletion info into account in memtable throughput
   (CASSANDRA-4264)
 * Add back backward compatibility for old style replication factor (CASSANDRA-4294)
 * Preserve compatibility with pre-1.1 index queries (CASSANDRA-4262)
Merged from 1.0:
 * Fix super columns bug where cache is not updated (CASSANDRA-4190)
 * fix maxTimestamp to include row tombstones (CASSANDRA-4116)
 * (CLI) properly handle quotes in create/update keyspace commands (CASSANDRA-4129)
 * Avoids possible deadlock during bootstrap (CASSANDRA-4159)
 * fix stress tool that hangs forever on timeout or error (CASSANDRA-4128)
 * stress tool to return appropriate exit code on failure (CASSANDRA-4188)
 * fix compaction NPE when out of disk space and assertions disabled
   (CASSANDRA-3985)
 * synchronize LCS getEstimatedTasks to avoid CME (CASSANDRA-4255)
 * ensure unique streaming session id's (CASSANDRA-4223)
 * kick off background compaction when min/max thresholds change 
   (CASSANDRA-4279)
 * improve ability of STCS.getBuckets to deal with 100s of 1000s of
   sstables, such as when convertinb back from LCS (CASSANDRA-4287)
 * Oversize integer in CQL throws NumberFormatException (CASSANDRA-4291)
 * fix 1.0.x node join to mixed version cluster, other nodes >= 1.1 (CASSANDRA-4195)
 * Fix LCS splitting sstable base on uncompressed size (CASSANDRA-4419)
 * Push the validation of secondary index values to the SecondaryIndexManager (CASSANDRA-4240)
 * Don't purge columns during upgradesstables (CASSANDRA-4462)
 * Make cqlsh work with piping (CASSANDRA-4113)
 * Validate arguments for nodetool decommission (CASSANDRA-4061)
 * Report thrift status in nodetool info (CASSANDRA-4010)


1.1.0-final
 * average a reduced liveRatio estimate with the previous one (CASSANDRA-4065)
 * Allow KS and CF names up to 48 characters (CASSANDRA-4157)
 * fix stress build (CASSANDRA-4140)
 * add time remaining estimate to nodetool compactionstats (CASSANDRA-4167)
 * (cql) fix NPE in cql3 ALTER TABLE (CASSANDRA-4163)
 * (cql) Add support for CL.TWO and CL.THREE in CQL (CASSANDRA-4156)
 * (cql) Fix type in CQL3 ALTER TABLE preventing update (CASSANDRA-4170)
 * (cql) Throw invalid exception from CQL3 on obsolete options (CASSANDRA-4171)
 * (cqlsh) fix recognizing uppercase SELECT keyword (CASSANDRA-4161)
 * Pig: wide row support (CASSANDRA-3909)
Merged from 1.0:
 * avoid streaming empty files with bulk loader if sstablewriter errors out
   (CASSANDRA-3946)


1.1-rc1
 * Include stress tool in binary builds (CASSANDRA-4103)
 * (Hadoop) fix wide row iteration when last row read was deleted
   (CASSANDRA-4154)
 * fix read_repair_chance to really default to 0.1 in the cli (CASSANDRA-4114)
 * Adds caching and bloomFilterFpChange to CQL options (CASSANDRA-4042)
 * Adds posibility to autoconfigure size of the KeyCache (CASSANDRA-4087)
 * fix KEYS index from skipping results (CASSANDRA-3996)
 * Remove sliced_buffer_size_in_kb dead option (CASSANDRA-4076)
 * make loadNewSStable preserve sstable version (CASSANDRA-4077)
 * Respect 1.0 cache settings as much as possible when upgrading 
   (CASSANDRA-4088)
 * relax path length requirement for sstable files when upgrading on 
   non-Windows platforms (CASSANDRA-4110)
 * fix terminination of the stress.java when errors were encountered
   (CASSANDRA-4128)
 * Move CfDef and KsDef validation out of thrift (CASSANDRA-4037)
 * Fix get_paged_slice (CASSANDRA-4136)
 * CQL3: Support slice with exclusive start and stop (CASSANDRA-3785)
Merged from 1.0:
 * support PropertyFileSnitch in bulk loader (CASSANDRA-4145)
 * add auto_snapshot option allowing disabling snapshot before drop/truncate
   (CASSANDRA-3710)
 * allow short snitch names (CASSANDRA-4130)


1.1-beta2
 * rename loaded sstables to avoid conflicts with local snapshots
   (CASSANDRA-3967)
 * start hint replay as soon as FD notifies that the target is back up
   (CASSANDRA-3958)
 * avoid unproductive deserializing of cached rows during compaction
   (CASSANDRA-3921)
 * fix concurrency issues with CQL keyspace creation (CASSANDRA-3903)
 * Show Effective Owership via Nodetool ring <keyspace> (CASSANDRA-3412)
 * Update ORDER BY syntax for CQL3 (CASSANDRA-3925)
 * Fix BulkRecordWriter to not throw NPE if reducer gets no map data from Hadoop (CASSANDRA-3944)
 * Fix bug with counters in super columns (CASSANDRA-3821)
 * Remove deprecated merge_shard_chance (CASSANDRA-3940)
 * add a convenient way to reset a node's schema (CASSANDRA-2963)
 * fix for intermittent SchemaDisagreementException (CASSANDRA-3884)
 * CLI `list <CF>` to limit number of columns and their order (CASSANDRA-3012)
 * ignore deprecated KsDef/CfDef/ColumnDef fields in native schema (CASSANDRA-3963)
 * CLI to report when unsupported column_metadata pair was given (CASSANDRA-3959)
 * reincarnate removed and deprecated KsDef/CfDef attributes (CASSANDRA-3953)
 * Fix race between writes and read for cache (CASSANDRA-3862)
 * perform static initialization of StorageProxy on start-up (CASSANDRA-3797)
 * support trickling fsync() on writes (CASSANDRA-3950)
 * expose counters for unavailable/timeout exceptions given to thrift clients (CASSANDRA-3671)
 * avoid quadratic startup time in LeveledManifest (CASSANDRA-3952)
 * Add type information to new schema_ columnfamilies and remove thrift
   serialization for schema (CASSANDRA-3792)
 * add missing column validator options to the CLI help (CASSANDRA-3926)
 * skip reading saved key cache if CF's caching strategy is NONE or ROWS_ONLY (CASSANDRA-3954)
 * Unify migration code (CASSANDRA-4017)
Merged from 1.0:
 * cqlsh: guess correct version of Python for Arch Linux (CASSANDRA-4090)
 * (CLI) properly handle quotes in create/update keyspace commands (CASSANDRA-4129)
 * Avoids possible deadlock during bootstrap (CASSANDRA-4159)
 * fix stress tool that hangs forever on timeout or error (CASSANDRA-4128)
 * Fix super columns bug where cache is not updated (CASSANDRA-4190)
 * stress tool to return appropriate exit code on failure (CASSANDRA-4188)


1.0.9
 * improve index sampling performance (CASSANDRA-4023)
 * always compact away deleted hints immediately after handoff (CASSANDRA-3955)
 * delete hints from dropped ColumnFamilies on handoff instead of
   erroring out (CASSANDRA-3975)
 * add CompositeType ref to the CLI doc for create/update column family (CASSANDRA-3980)
 * Pig: support Counter ColumnFamilies (CASSANDRA-3973)
 * Pig: Composite column support (CASSANDRA-3684)
 * Avoid NPE during repair when a keyspace has no CFs (CASSANDRA-3988)
 * Fix division-by-zero error on get_slice (CASSANDRA-4000)
 * don't change manifest level for cleanup, scrub, and upgradesstables
   operations under LeveledCompactionStrategy (CASSANDRA-3989, 4112)
 * fix race leading to super columns assertion failure (CASSANDRA-3957)
 * fix NPE on invalid CQL delete command (CASSANDRA-3755)
 * allow custom types in CLI's assume command (CASSANDRA-4081)
 * fix totalBytes count for parallel compactions (CASSANDRA-3758)
 * fix intermittent NPE in get_slice (CASSANDRA-4095)
 * remove unnecessary asserts in native code interfaces (CASSANDRA-4096)
 * Validate blank keys in CQL to avoid assertion errors (CASSANDRA-3612)
 * cqlsh: fix bad decoding of some column names (CASSANDRA-4003)
 * cqlsh: fix incorrect padding with unicode chars (CASSANDRA-4033)
 * Fix EC2 snitch incorrectly reporting region (CASSANDRA-4026)
 * Shut down thrift during decommission (CASSANDRA-4086)
 * Expose nodetool cfhistograms for 2ndary indexes (CASSANDRA-4063)
Merged from 0.8:
 * Fix ConcurrentModificationException in gossiper (CASSANDRA-4019)


1.1-beta1
 * (cqlsh)
   + add SOURCE and CAPTURE commands, and --file option (CASSANDRA-3479)
   + add ALTER COLUMNFAMILY WITH (CASSANDRA-3523)
   + bundle Python dependencies with Cassandra (CASSANDRA-3507)
   + added to Debian package (CASSANDRA-3458)
   + display byte data instead of erroring out on decode failure 
     (CASSANDRA-3874)
 * add nodetool rebuild_index (CASSANDRA-3583)
 * add nodetool rangekeysample (CASSANDRA-2917)
 * Fix streaming too much data during move operations (CASSANDRA-3639)
 * Nodetool and CLI connect to localhost by default (CASSANDRA-3568)
 * Reduce memory used by primary index sample (CASSANDRA-3743)
 * (Hadoop) separate input/output configurations (CASSANDRA-3197, 3765)
 * avoid returning internal Cassandra classes over JMX (CASSANDRA-2805)
 * add row-level isolation via SnapTree (CASSANDRA-2893)
 * Optimize key count estimation when opening sstable on startup
   (CASSANDRA-2988)
 * multi-dc replication optimization supporting CL > ONE (CASSANDRA-3577)
 * add command to stop compactions (CASSANDRA-1740, 3566, 3582)
 * multithreaded streaming (CASSANDRA-3494)
 * removed in-tree redhat spec (CASSANDRA-3567)
 * "defragment" rows for name-based queries under STCS, again (CASSANDRA-2503)
 * Recycle commitlog segments for improved performance 
   (CASSANDRA-3411, 3543, 3557, 3615)
 * update size-tiered compaction to prioritize small tiers (CASSANDRA-2407)
 * add message expiration logic to OutboundTcpConnection (CASSANDRA-3005)
 * off-heap cache to use sun.misc.Unsafe instead of JNA (CASSANDRA-3271)
 * EACH_QUORUM is only supported for writes (CASSANDRA-3272)
 * replace compactionlock use in schema migration by checking CFS.isValid
   (CASSANDRA-3116)
 * recognize that "SELECT first ... *" isn't really "SELECT *" (CASSANDRA-3445)
 * Use faster bytes comparison (CASSANDRA-3434)
 * Bulk loader is no longer a fat client, (HADOOP) bulk load output format
   (CASSANDRA-3045)
 * (Hadoop) add support for KeyRange.filter
 * remove assumption that keys and token are in bijection
   (CASSANDRA-1034, 3574, 3604)
 * always remove endpoints from delevery queue in HH (CASSANDRA-3546)
 * fix race between cf flush and its 2ndary indexes flush (CASSANDRA-3547)
 * fix potential race in AES when a repair fails (CASSANDRA-3548)
 * Remove columns shadowed by a deleted container even when we cannot purge
   (CASSANDRA-3538)
 * Improve memtable slice iteration performance (CASSANDRA-3545)
 * more efficient allocation of small bloom filters (CASSANDRA-3618)
 * Use separate writer thread in SSTableSimpleUnsortedWriter (CASSANDRA-3619)
 * fsync the directory after new sstable or commitlog segment are created (CASSANDRA-3250)
 * fix minor issues reported by FindBugs (CASSANDRA-3658)
 * global key/row caches (CASSANDRA-3143, 3849)
 * optimize memtable iteration during range scan (CASSANDRA-3638)
 * introduce 'crc_check_chance' in CompressionParameters to support
   a checksum percentage checking chance similarly to read-repair (CASSANDRA-3611)
 * a way to deactivate global key/row cache on per-CF basis (CASSANDRA-3667)
 * fix LeveledCompactionStrategy broken because of generation pre-allocation
   in LeveledManifest (CASSANDRA-3691)
 * finer-grained control over data directories (CASSANDRA-2749)
 * Fix ClassCastException during hinted handoff (CASSANDRA-3694)
 * Upgrade Thrift to 0.7 (CASSANDRA-3213)
 * Make stress.java insert operation to use microseconds (CASSANDRA-3725)
 * Allows (internally) doing a range query with a limit of columns instead of
   rows (CASSANDRA-3742)
 * Allow rangeSlice queries to be start/end inclusive/exclusive (CASSANDRA-3749)
 * Fix BulkLoader to support new SSTable layout and add stream
   throttling to prevent an NPE when there is no yaml config (CASSANDRA-3752)
 * Allow concurrent schema migrations (CASSANDRA-1391, 3832)
 * Add SnapshotCommand to trigger snapshot on remote node (CASSANDRA-3721)
 * Make CFMetaData conversions to/from thrift/native schema inverses
   (CASSANDRA_3559)
 * Add initial code for CQL 3.0-beta (CASSANDRA-2474, 3781, 3753)
 * Add wide row support for ColumnFamilyInputFormat (CASSANDRA-3264)
 * Allow extending CompositeType comparator (CASSANDRA-3657)
 * Avoids over-paging during get_count (CASSANDRA-3798)
 * Add new command to rebuild a node without (repair) merkle tree calculations
   (CASSANDRA-3483, 3922)
 * respect not only row cache capacity but caching mode when
   trying to read data (CASSANDRA-3812)
 * fix system tests (CASSANDRA-3827)
 * CQL support for altering row key type in ALTER TABLE (CASSANDRA-3781)
 * turn compression on by default (CASSANDRA-3871)
 * make hexToBytes refuse invalid input (CASSANDRA-2851)
 * Make secondary indexes CF inherit compression and compaction from their
   parent CF (CASSANDRA-3877)
 * Finish cleanup up tombstone purge code (CASSANDRA-3872)
 * Avoid NPE on aboarted stream-out sessions (CASSANDRA-3904)
 * BulkRecordWriter throws NPE for counter columns (CASSANDRA-3906)
 * Support compression using BulkWriter (CASSANDRA-3907)


1.0.8
 * fix race between cleanup and flush on secondary index CFSes (CASSANDRA-3712)
 * avoid including non-queried nodes in rangeslice read repair
   (CASSANDRA-3843)
 * Only snapshot CF being compacted for snapshot_before_compaction 
   (CASSANDRA-3803)
 * Log active compactions in StatusLogger (CASSANDRA-3703)
 * Compute more accurate compaction score per level (CASSANDRA-3790)
 * Return InvalidRequest when using a keyspace that doesn't exist
   (CASSANDRA-3764)
 * disallow user modification of System keyspace (CASSANDRA-3738)
 * allow using sstable2json on secondary index data (CASSANDRA-3738)
 * (cqlsh) add DESCRIBE COLUMNFAMILIES (CASSANDRA-3586)
 * (cqlsh) format blobs correctly and use colors to improve output
   readability (CASSANDRA-3726)
 * synchronize BiMap of bootstrapping tokens (CASSANDRA-3417)
 * show index options in CLI (CASSANDRA-3809)
 * add optional socket timeout for streaming (CASSANDRA-3838)
 * fix truncate not to leave behind non-CFS backed secondary indexes
   (CASSANDRA-3844)
 * make CLI `show schema` to use output stream directly instead
   of StringBuilder (CASSANDRA-3842)
 * remove the wait on hint future during write (CASSANDRA-3870)
 * (cqlsh) ignore missing CfDef opts (CASSANDRA-3933)
 * (cqlsh) look for cqlshlib relative to realpath (CASSANDRA-3767)
 * Fix short read protection (CASSANDRA-3934)
 * Make sure infered and actual schema match (CASSANDRA-3371)
 * Fix NPE during HH delivery (CASSANDRA-3677)
 * Don't put boostrapping node in 'hibernate' status (CASSANDRA-3737)
 * Fix double quotes in windows bat files (CASSANDRA-3744)
 * Fix bad validator lookup (CASSANDRA-3789)
 * Fix soft reset in EC2MultiRegionSnitch (CASSANDRA-3835)
 * Don't leave zombie connections with THSHA thrift server (CASSANDRA-3867)
 * (cqlsh) fix deserialization of data (CASSANDRA-3874)
 * Fix removetoken force causing an inconsistent state (CASSANDRA-3876)
 * Fix ahndling of some types with Pig (CASSANDRA-3886)
 * Don't allow to drop the system keyspace (CASSANDRA-3759)
 * Make Pig deletes disabled by default and configurable (CASSANDRA-3628)
Merged from 0.8:
 * (Pig) fix CassandraStorage to use correct comparator in Super ColumnFamily
   case (CASSANDRA-3251)
 * fix thread safety issues in commitlog replay, primarily affecting
   systems with many (100s) of CF definitions (CASSANDRA-3751)
 * Fix relevant tombstone ignored with super columns (CASSANDRA-3875)


1.0.7
 * fix regression in HH page size calculation (CASSANDRA-3624)
 * retry failed stream on IOException (CASSANDRA-3686)
 * allow configuring bloom_filter_fp_chance (CASSANDRA-3497)
 * attempt hint delivery every ten minutes, or when failure detector
   notifies us that a node is back up, whichever comes first.  hint
   handoff throttle delay default changed to 1ms, from 50 (CASSANDRA-3554)
 * add nodetool setstreamthroughput (CASSANDRA-3571)
 * fix assertion when dropping a columnfamily with no sstables (CASSANDRA-3614)
 * more efficient allocation of small bloom filters (CASSANDRA-3618)
 * CLibrary.createHardLinkWithExec() to check for errors (CASSANDRA-3101)
 * Avoid creating empty and non cleaned writer during compaction (CASSANDRA-3616)
 * stop thrift service in shutdown hook so we can quiesce MessagingService
   (CASSANDRA-3335)
 * (CQL) compaction_strategy_options and compression_parameters for
   CREATE COLUMNFAMILY statement (CASSANDRA-3374)
 * Reset min/max compaction threshold when creating size tiered compaction
   strategy (CASSANDRA-3666)
 * Don't ignore IOException during compaction (CASSANDRA-3655)
 * Fix assertion error for CF with gc_grace=0 (CASSANDRA-3579)
 * Shutdown ParallelCompaction reducer executor after use (CASSANDRA-3711)
 * Avoid < 0 value for pending tasks in leveled compaction (CASSANDRA-3693)
 * (Hadoop) Support TimeUUID in Pig CassandraStorage (CASSANDRA-3327)
 * Check schema is ready before continuing boostrapping (CASSANDRA-3629)
 * Catch overflows during parsing of chunk_length_kb (CASSANDRA-3644)
 * Improve stream protocol mismatch errors (CASSANDRA-3652)
 * Avoid multiple thread doing HH to the same target (CASSANDRA-3681)
 * Add JMX property for rp_timeout_in_ms (CASSANDRA-2940)
 * Allow DynamicCompositeType to compare component of different types
   (CASSANDRA-3625)
 * Flush non-cfs backed secondary indexes (CASSANDRA-3659)
 * Secondary Indexes should report memory consumption (CASSANDRA-3155)
 * fix for SelectStatement start/end key are not set correctly
   when a key alias is involved (CASSANDRA-3700)
 * fix CLI `show schema` command insert of an extra comma in
   column_metadata (CASSANDRA-3714)
Merged from 0.8:
 * avoid logging (harmless) exception when GC takes < 1ms (CASSANDRA-3656)
 * prevent new nodes from thinking down nodes are up forever (CASSANDRA-3626)
 * use correct list of replicas for LOCAL_QUORUM reads when read repair
   is disabled (CASSANDRA-3696)
 * block on flush before compacting hints (may prevent OOM) (CASSANDRA-3733)


1.0.6
 * (CQL) fix cqlsh support for replicate_on_write (CASSANDRA-3596)
 * fix adding to leveled manifest after streaming (CASSANDRA-3536)
 * filter out unavailable cipher suites when using encryption (CASSANDRA-3178)
 * (HADOOP) add old-style api support for CFIF and CFRR (CASSANDRA-2799)
 * Support TimeUUIDType column names in Stress.java tool (CASSANDRA-3541)
 * (CQL) INSERT/UPDATE/DELETE/TRUNCATE commands should allow CF names to
   be qualified by keyspace (CASSANDRA-3419)
 * always remove endpoints from delevery queue in HH (CASSANDRA-3546)
 * fix race between cf flush and its 2ndary indexes flush (CASSANDRA-3547)
 * fix potential race in AES when a repair fails (CASSANDRA-3548)
 * fix default value validation usage in CLI SET command (CASSANDRA-3553)
 * Optimize componentsFor method for compaction and startup time
   (CASSANDRA-3532)
 * (CQL) Proper ColumnFamily metadata validation on CREATE COLUMNFAMILY 
   (CASSANDRA-3565)
 * fix compression "chunk_length_kb" option to set correct kb value for 
   thrift/avro (CASSANDRA-3558)
 * fix missing response during range slice repair (CASSANDRA-3551)
 * 'describe ring' moved from CLI to nodetool and available through JMX (CASSANDRA-3220)
 * add back partitioner to sstable metadata (CASSANDRA-3540)
 * fix NPE in get_count for counters (CASSANDRA-3601)
Merged from 0.8:
 * remove invalid assertion that table was opened before dropping it
   (CASSANDRA-3580)
 * range and index scans now only send requests to enough replicas to
   satisfy requested CL + RR (CASSANDRA-3598)
 * use cannonical host for local node in nodetool info (CASSANDRA-3556)
 * remove nonlocal DC write optimization since it only worked with
   CL.ONE or CL.LOCAL_QUORUM (CASSANDRA-3577, 3585)
 * detect misuses of CounterColumnType (CASSANDRA-3422)
 * turn off string interning in json2sstable, take 2 (CASSANDRA-2189)
 * validate compression parameters on add/update of the ColumnFamily 
   (CASSANDRA-3573)
 * Check for 0.0.0.0 is incorrect in CFIF (CASSANDRA-3584)
 * Increase vm.max_map_count in debian packaging (CASSANDRA-3563)
 * gossiper will never add itself to saved endpoints (CASSANDRA-3485)


1.0.5
 * revert CASSANDRA-3407 (see CASSANDRA-3540)
 * fix assertion error while forwarding writes to local nodes (CASSANDRA-3539)


1.0.4
 * fix self-hinting of timed out read repair updates and make hinted handoff
   less prone to OOMing a coordinator (CASSANDRA-3440)
 * expose bloom filter sizes via JMX (CASSANDRA-3495)
 * enforce RP tokens 0..2**127 (CASSANDRA-3501)
 * canonicalize paths exposed through JMX (CASSANDRA-3504)
 * fix "liveSize" stat when sstables are removed (CASSANDRA-3496)
 * add bloom filter FP rates to nodetool cfstats (CASSANDRA-3347)
 * record partitioner in sstable metadata component (CASSANDRA-3407)
 * add new upgradesstables nodetool command (CASSANDRA-3406)
 * skip --debug requirement to see common exceptions in CLI (CASSANDRA-3508)
 * fix incorrect query results due to invalid max timestamp (CASSANDRA-3510)
 * make sstableloader recognize compressed sstables (CASSANDRA-3521)
 * avoids race in OutboundTcpConnection in multi-DC setups (CASSANDRA-3530)
 * use SETLOCAL in cassandra.bat (CASSANDRA-3506)
 * fix ConcurrentModificationException in Table.all() (CASSANDRA-3529)
Merged from 0.8:
 * fix concurrence issue in the FailureDetector (CASSANDRA-3519)
 * fix array out of bounds error in counter shard removal (CASSANDRA-3514)
 * avoid dropping tombstones when they might still be needed to shadow
   data in a different sstable (CASSANDRA-2786)


1.0.3
 * revert name-based query defragmentation aka CASSANDRA-2503 (CASSANDRA-3491)
 * fix invalidate-related test failures (CASSANDRA-3437)
 * add next-gen cqlsh to bin/ (CASSANDRA-3188, 3131, 3493)
 * (CQL) fix handling of rows with no columns (CASSANDRA-3424, 3473)
 * fix querying supercolumns by name returning only a subset of
   subcolumns or old subcolumn versions (CASSANDRA-3446)
 * automatically compute sha1 sum for uncompressed data files (CASSANDRA-3456)
 * fix reading metadata/statistics component for version < h (CASSANDRA-3474)
 * add sstable forward-compatibility (CASSANDRA-3478)
 * report compression ratio in CFSMBean (CASSANDRA-3393)
 * fix incorrect size exception during streaming of counters (CASSANDRA-3481)
 * (CQL) fix for counter decrement syntax (CASSANDRA-3418)
 * Fix race introduced by CASSANDRA-2503 (CASSANDRA-3482)
 * Fix incomplete deletion of delivered hints (CASSANDRA-3466)
 * Avoid rescheduling compactions when no compaction was executed 
   (CASSANDRA-3484)
 * fix handling of the chunk_length_kb compression options (CASSANDRA-3492)
Merged from 0.8:
 * fix updating CF row_cache_provider (CASSANDRA-3414)
 * CFMetaData.convertToThrift method to set RowCacheProvider (CASSANDRA-3405)
 * acquire compactionlock during truncate (CASSANDRA-3399)
 * fix displaying cfdef entries for super columnfamilies (CASSANDRA-3415)
 * Make counter shard merging thread safe (CASSANDRA-3178)
 * Revert CASSANDRA-2855
 * Fix bug preventing the use of efficient cross-DC writes (CASSANDRA-3472)
 * `describe ring` command for CLI (CASSANDRA-3220)
 * (Hadoop) skip empty rows when entire row is requested, redux (CASSANDRA-2855)


1.0.2
 * "defragment" rows for name-based queries under STCS (CASSANDRA-2503)
 * Add timing information to cassandra-cli GET/SET/LIST queries (CASSANDRA-3326)
 * Only create one CompressionMetadata object per sstable (CASSANDRA-3427)
 * cleanup usage of StorageService.setMode() (CASSANDRA-3388)
 * Avoid large array allocation for compressed chunk offsets (CASSANDRA-3432)
 * fix DecimalType bytebuffer marshalling (CASSANDRA-3421)
 * fix bug that caused first column in per row indexes to be ignored 
   (CASSANDRA-3441)
 * add JMX call to clean (failed) repair sessions (CASSANDRA-3316)
 * fix sstableloader reference acquisition bug (CASSANDRA-3438)
 * fix estimated row size regression (CASSANDRA-3451)
 * make sure we don't return more columns than asked (CASSANDRA-3303, 3395)
Merged from 0.8:
 * acquire compactionlock during truncate (CASSANDRA-3399)
 * fix displaying cfdef entries for super columnfamilies (CASSANDRA-3415)


1.0.1
 * acquire references during index build to prevent delete problems
   on Windows (CASSANDRA-3314)
 * describe_ring should include datacenter/topology information (CASSANDRA-2882)
 * Thrift sockets are not properly buffered (CASSANDRA-3261)
 * performance improvement for bytebufferutil compare function (CASSANDRA-3286)
 * add system.versions ColumnFamily (CASSANDRA-3140)
 * reduce network copies (CASSANDRA-3333, 3373)
 * limit nodetool to 32MB of heap (CASSANDRA-3124)
 * (CQL) update parser to accept "timestamp" instead of "date" (CASSANDRA-3149)
 * Fix CLI `show schema` to include "compression_options" (CASSANDRA-3368)
 * Snapshot to include manifest under LeveledCompactionStrategy (CASSANDRA-3359)
 * (CQL) SELECT query should allow CF name to be qualified by keyspace (CASSANDRA-3130)
 * (CQL) Fix internal application error specifying 'using consistency ...'
   in lower case (CASSANDRA-3366)
 * fix Deflate compression when compression actually makes the data bigger
   (CASSANDRA-3370)
 * optimize UUIDGen to avoid lock contention on InetAddress.getLocalHost 
   (CASSANDRA-3387)
 * tolerate index being dropped mid-mutation (CASSANDRA-3334, 3313)
 * CompactionManager is now responsible for checking for new candidates
   post-task execution, enabling more consistent leveled compaction 
   (CASSANDRA-3391)
 * Cache HSHA threads (CASSANDRA-3372)
 * use CF/KS names as snapshot prefix for drop + truncate operations
   (CASSANDRA-2997)
 * Break bloom filters up to avoid heap fragmentation (CASSANDRA-2466)
 * fix cassandra hanging on jsvc stop (CASSANDRA-3302)
 * Avoid leveled compaction getting blocked on errors (CASSANDRA-3408)
 * Make reloading the compaction strategy safe (CASSANDRA-3409)
 * ignore 0.8 hints even if compaction begins before we try to purge
   them (CASSANDRA-3385)
 * remove procrun (bin\daemon) from Cassandra source tree and 
   artifacts (CASSANDRA-3331)
 * make cassandra compile under JDK7 (CASSANDRA-3275)
 * remove dependency of clientutil.jar to FBUtilities (CASSANDRA-3299)
 * avoid truncation errors by using long math on long values (CASSANDRA-3364)
 * avoid clock drift on some Windows machine (CASSANDRA-3375)
 * display cache provider in cli 'describe keyspace' command (CASSANDRA-3384)
 * fix incomplete topology information in describe_ring (CASSANDRA-3403)
 * expire dead gossip states based on time (CASSANDRA-2961)
 * improve CompactionTask extensibility (CASSANDRA-3330)
 * Allow one leveled compaction task to kick off another (CASSANDRA-3363)
 * allow encryption only between datacenters (CASSANDRA-2802)
Merged from 0.8:
 * fix truncate allowing data to be replayed post-restart (CASSANDRA-3297)
 * make iwriter final in IndexWriter to avoid NPE (CASSANDRA-2863)
 * (CQL) update grammar to require key clause in DELETE statement
   (CASSANDRA-3349)
 * (CQL) allow numeric keyspace names in USE statement (CASSANDRA-3350)
 * (Hadoop) skip empty rows when slicing the entire row (CASSANDRA-2855)
 * Fix handling of tombstone by SSTableExport/Import (CASSANDRA-3357)
 * fix ColumnIndexer to use long offsets (CASSANDRA-3358)
 * Improved CLI exceptions (CASSANDRA-3312)
 * Fix handling of tombstone by SSTableExport/Import (CASSANDRA-3357)
 * Only count compaction as active (for throttling) when they have
   successfully acquired the compaction lock (CASSANDRA-3344)
 * Display CLI version string on startup (CASSANDRA-3196)
 * (Hadoop) make CFIF try rpc_address or fallback to listen_address
   (CASSANDRA-3214)
 * (Hadoop) accept comma delimited lists of initial thrift connections
   (CASSANDRA-3185)
 * ColumnFamily min_compaction_threshold should be >= 2 (CASSANDRA-3342)
 * (Pig) add 0.8+ types and key validation type in schema (CASSANDRA-3280)
 * Fix completely removing column metadata using CLI (CASSANDRA-3126)
 * CLI `describe cluster;` output should be on separate lines for separate versions
   (CASSANDRA-3170)
 * fix changing durable_writes keyspace option during CF creation
   (CASSANDRA-3292)
 * avoid locking on update when no indexes are involved (CASSANDRA-3386)
 * fix assertionError during repair with ordered partitioners (CASSANDRA-3369)
 * correctly serialize key_validation_class for avro (CASSANDRA-3391)
 * don't expire counter tombstone after streaming (CASSANDRA-3394)
 * prevent nodes that failed to join from hanging around forever 
   (CASSANDRA-3351)
 * remove incorrect optimization from slice read path (CASSANDRA-3390)
 * Fix race in AntiEntropyService (CASSANDRA-3400)


1.0.0-final
 * close scrubbed sstable fd before deleting it (CASSANDRA-3318)
 * fix bug preventing obsolete commitlog segments from being removed
   (CASSANDRA-3269)
 * tolerate whitespace in seed CDL (CASSANDRA-3263)
 * Change default heap thresholds to max(min(1/2 ram, 1G), min(1/4 ram, 8GB))
   (CASSANDRA-3295)
 * Fix broken CompressedRandomAccessReaderTest (CASSANDRA-3298)
 * (CQL) fix type information returned for wildcard queries (CASSANDRA-3311)
 * add estimated tasks to LeveledCompactionStrategy (CASSANDRA-3322)
 * avoid including compaction cache-warming in keycache stats (CASSANDRA-3325)
 * run compaction and hinted handoff threads at MIN_PRIORITY (CASSANDRA-3308)
 * default hsha thrift server to cpu core count in rpc pool (CASSANDRA-3329)
 * add bin\daemon to binary tarball for Windows service (CASSANDRA-3331)
 * Fix places where uncompressed size of sstables was use in place of the
   compressed one (CASSANDRA-3338)
 * Fix hsha thrift server (CASSANDRA-3346)
 * Make sure repair only stream needed sstables (CASSANDRA-3345)


1.0.0-rc2
 * Log a meaningful warning when a node receives a message for a repair session
   that doesn't exist anymore (CASSANDRA-3256)
 * test for NUMA policy support as well as numactl presence (CASSANDRA-3245)
 * Fix FD leak when internode encryption is enabled (CASSANDRA-3257)
 * Remove incorrect assertion in mergeIterator (CASSANDRA-3260)
 * FBUtilities.hexToBytes(String) to throw NumberFormatException when string
   contains non-hex characters (CASSANDRA-3231)
 * Keep SimpleSnitch proximity ordering unchanged from what the Strategy
   generates, as intended (CASSANDRA-3262)
 * remove Scrub from compactionstats when finished (CASSANDRA-3255)
 * fix counter entry in jdbc TypesMap (CASSANDRA-3268)
 * fix full queue scenario for ParallelCompactionIterator (CASSANDRA-3270)
 * fix bootstrap process (CASSANDRA-3285)
 * don't try delivering hints if when there isn't any (CASSANDRA-3176)
 * CLI documentation change for ColumnFamily `compression_options` (CASSANDRA-3282)
 * ignore any CF ids sent by client for adding CF/KS (CASSANDRA-3288)
 * remove obsolete hints on first startup (CASSANDRA-3291)
 * use correct ISortedColumns for time-optimized reads (CASSANDRA-3289)
 * Evict gossip state immediately when a token is taken over by a new IP 
   (CASSANDRA-3259)


1.0.0-rc1
 * Update CQL to generate microsecond timestamps by default (CASSANDRA-3227)
 * Fix counting CFMetadata towards Memtable liveRatio (CASSANDRA-3023)
 * Kill server on wrapped OOME such as from FileChannel.map (CASSANDRA-3201)
 * remove unnecessary copy when adding to row cache (CASSANDRA-3223)
 * Log message when a full repair operation completes (CASSANDRA-3207)
 * Fix streamOutSession keeping sstables references forever if the remote end
   dies (CASSANDRA-3216)
 * Remove dynamic_snitch boolean from example configuration (defaulting to 
   true) and set default badness threshold to 0.1 (CASSANDRA-3229)
 * Base choice of random or "balanced" token on bootstrap on whether
   schema definitions were found (CASSANDRA-3219)
 * Fixes for LeveledCompactionStrategy score computation, prioritization,
   scheduling, and performance (CASSANDRA-3224, 3234)
 * parallelize sstable open at server startup (CASSANDRA-2988)
 * fix handling of exceptions writing to OutboundTcpConnection (CASSANDRA-3235)
 * Allow using quotes in "USE <keyspace>;" CLI command (CASSANDRA-3208)
 * Don't allow any cache loading exceptions to halt startup (CASSANDRA-3218)
 * Fix sstableloader --ignores option (CASSANDRA-3247)
 * File descriptor limit increased in packaging (CASSANDRA-3206)
 * Fix deadlock in commit log during flush (CASSANDRA-3253) 


1.0.0-beta1
 * removed binarymemtable (CASSANDRA-2692)
 * add commitlog_total_space_in_mb to prevent fragmented logs (CASSANDRA-2427)
 * removed commitlog_rotation_threshold_in_mb configuration (CASSANDRA-2771)
 * make AbstractBounds.normalize de-overlapp overlapping ranges (CASSANDRA-2641)
 * replace CollatingIterator, ReducingIterator with MergeIterator 
   (CASSANDRA-2062)
 * Fixed the ability to set compaction strategy in cli using create column 
   family command (CASSANDRA-2778)
 * clean up tmp files after failed compaction (CASSANDRA-2468)
 * restrict repair streaming to specific columnfamilies (CASSANDRA-2280)
 * don't bother persisting columns shadowed by a row tombstone (CASSANDRA-2589)
 * reset CF and SC deletion times after gc_grace (CASSANDRA-2317)
 * optimize away seek when compacting wide rows (CASSANDRA-2879)
 * single-pass streaming (CASSANDRA-2677, 2906, 2916, 3003)
 * use reference counting for deleting sstables instead of relying on GC
   (CASSANDRA-2521, 3179)
 * store hints as serialized mutations instead of pointers to data row
   (CASSANDRA-2045)
 * store hints in the coordinator node instead of in the closest replica 
   (CASSANDRA-2914)
 * add row_cache_keys_to_save CF option (CASSANDRA-1966)
 * check column family validity in nodetool repair (CASSANDRA-2933)
 * use lazy initialization instead of class initialization in NodeId
   (CASSANDRA-2953)
 * add paging to get_count (CASSANDRA-2894)
 * fix "short reads" in [multi]get (CASSANDRA-2643, 3157, 3192)
 * add optional compression for sstables (CASSANDRA-47, 2994, 3001, 3128)
 * add scheduler JMX metrics (CASSANDRA-2962)
 * add block level checksum for compressed data (CASSANDRA-1717)
 * make column family backed column map pluggable and introduce unsynchronized
   ArrayList backed one to speedup reads (CASSANDRA-2843, 3165, 3205)
 * refactoring of the secondary index api (CASSANDRA-2982)
 * make CL > ONE reads wait for digest reconciliation before returning
   (CASSANDRA-2494)
 * fix missing logging for some exceptions (CASSANDRA-2061)
 * refactor and optimize ColumnFamilyStore.files(...) and Descriptor.fromFilename(String)
   and few other places responsible for work with SSTable files (CASSANDRA-3040)
 * Stop reading from sstables once we know we have the most recent columns,
   for query-by-name requests (CASSANDRA-2498)
 * Add query-by-column mode to stress.java (CASSANDRA-3064)
 * Add "install" command to cassandra.bat (CASSANDRA-292)
 * clean up KSMetadata, CFMetadata from unnecessary
   Thrift<->Avro conversion methods (CASSANDRA-3032)
 * Add timeouts to client request schedulers (CASSANDRA-3079, 3096)
 * Cli to use hashes rather than array of hashes for strategy options (CASSANDRA-3081)
 * LeveledCompactionStrategy (CASSANDRA-1608, 3085, 3110, 3087, 3145, 3154, 3182)
 * Improvements of the CLI `describe` command (CASSANDRA-2630)
 * reduce window where dropped CF sstables may not be deleted (CASSANDRA-2942)
 * Expose gossip/FD info to JMX (CASSANDRA-2806)
 * Fix streaming over SSL when compressed SSTable involved (CASSANDRA-3051)
 * Add support for pluggable secondary index implementations (CASSANDRA-3078)
 * remove compaction_thread_priority setting (CASSANDRA-3104)
 * generate hints for replicas that timeout, not just replicas that are known
   to be down before starting (CASSANDRA-2034)
 * Add throttling for internode streaming (CASSANDRA-3080)
 * make the repair of a range repair all replica (CASSANDRA-2610, 3194)
 * expose the ability to repair the first range (as returned by the
   partitioner) of a node (CASSANDRA-2606)
 * Streams Compression (CASSANDRA-3015)
 * add ability to use multiple threads during a single compaction
   (CASSANDRA-2901)
 * make AbstractBounds.normalize support overlapping ranges (CASSANDRA-2641)
 * fix of the CQL count() behavior (CASSANDRA-3068)
 * use TreeMap backed column families for the SSTable simple writers
   (CASSANDRA-3148)
 * fix inconsistency of the CLI syntax when {} should be used instead of [{}]
   (CASSANDRA-3119)
 * rename CQL type names to match expected SQL behavior (CASSANDRA-3149, 3031)
 * Arena-based allocation for memtables (CASSANDRA-2252, 3162, 3163, 3168)
 * Default RR chance to 0.1 (CASSANDRA-3169)
 * Add RowLevel support to secondary index API (CASSANDRA-3147)
 * Make SerializingCacheProvider the default if JNA is available (CASSANDRA-3183)
 * Fix backwards compatibilty for CQL memtable properties (CASSANDRA-3190)
 * Add five-minute delay before starting compactions on a restarted server
   (CASSANDRA-3181)
 * Reduce copies done for intra-host messages (CASSANDRA-1788, 3144)
 * support of compaction strategy option for stress.java (CASSANDRA-3204)
 * make memtable throughput and column count thresholds no-ops (CASSANDRA-2449)
 * Return schema information along with the resultSet in CQL (CASSANDRA-2734)
 * Add new DecimalType (CASSANDRA-2883)
 * Fix assertion error in RowRepairResolver (CASSANDRA-3156)
 * Reduce unnecessary high buffer sizes (CASSANDRA-3171)
 * Pluggable compaction strategy (CASSANDRA-1610)
 * Add new broadcast_address config option (CASSANDRA-2491)


0.8.7
 * Kill server on wrapped OOME such as from FileChannel.map (CASSANDRA-3201)
 * Allow using quotes in "USE <keyspace>;" CLI command (CASSANDRA-3208)
 * Log message when a full repair operation completes (CASSANDRA-3207)
 * Don't allow any cache loading exceptions to halt startup (CASSANDRA-3218)
 * Fix sstableloader --ignores option (CASSANDRA-3247)
 * File descriptor limit increased in packaging (CASSANDRA-3206)
 * Log a meaningfull warning when a node receive a message for a repair session
   that doesn't exist anymore (CASSANDRA-3256)
 * Fix FD leak when internode encryption is enabled (CASSANDRA-3257)
 * FBUtilities.hexToBytes(String) to throw NumberFormatException when string
   contains non-hex characters (CASSANDRA-3231)
 * Keep SimpleSnitch proximity ordering unchanged from what the Strategy
   generates, as intended (CASSANDRA-3262)
 * remove Scrub from compactionstats when finished (CASSANDRA-3255)
 * Fix tool .bat files when CASSANDRA_HOME contains spaces (CASSANDRA-3258)
 * Force flush of status table when removing/updating token (CASSANDRA-3243)
 * Evict gossip state immediately when a token is taken over by a new IP (CASSANDRA-3259)
 * Fix bug where the failure detector can take too long to mark a host
   down (CASSANDRA-3273)
 * (Hadoop) allow wrapping ranges in queries (CASSANDRA-3137)
 * (Hadoop) check all interfaces for a match with split location
   before falling back to random replica (CASSANDRA-3211)
 * (Hadoop) Make Pig storage handle implements LoadMetadata (CASSANDRA-2777)
 * (Hadoop) Fix exception during PIG 'dump' (CASSANDRA-2810)
 * Fix stress COUNTER_GET option (CASSANDRA-3301)
 * Fix missing fields in CLI `show schema` output (CASSANDRA-3304)
 * Nodetool no longer leaks threads and closes JMX connections (CASSANDRA-3309)
 * fix truncate allowing data to be replayed post-restart (CASSANDRA-3297)
 * Move SimpleAuthority and SimpleAuthenticator to examples (CASSANDRA-2922)
 * Fix handling of tombstone by SSTableExport/Import (CASSANDRA-3357)
 * Fix transposition in cfHistograms (CASSANDRA-3222)
 * Allow using number as DC name when creating keyspace in CQL (CASSANDRA-3239)
 * Force flush of system table after updating/removing a token (CASSANDRA-3243)


0.8.6
 * revert CASSANDRA-2388
 * change TokenRange.endpoints back to listen/broadcast address to match
   pre-1777 behavior, and add TokenRange.rpc_endpoints instead (CASSANDRA-3187)
 * avoid trying to watch cassandra-topology.properties when loaded from jar
   (CASSANDRA-3138)
 * prevent users from creating keyspaces with LocalStrategy replication
   (CASSANDRA-3139)
 * fix CLI `show schema;` to output correct keyspace definition statement
   (CASSANDRA-3129)
 * CustomTThreadPoolServer to log TTransportException at DEBUG level
   (CASSANDRA-3142)
 * allow topology sort to work with non-unique rack names between 
   datacenters (CASSANDRA-3152)
 * Improve caching of same-version Messages on digest and repair paths
   (CASSANDRA-3158)
 * Randomize choice of first replica for counter increment (CASSANDRA-2890)
 * Fix using read_repair_chance instead of merge_shard_change (CASSANDRA-3202)
 * Avoid streaming data to nodes that already have it, on move as well as
   decommission (CASSANDRA-3041)
 * Fix divide by zero error in GCInspector (CASSANDRA-3164)
 * allow quoting of the ColumnFamily name in CLI `create column family`
   statement (CASSANDRA-3195)
 * Fix rolling upgrade from 0.7 to 0.8 problem (CASSANDRA-3166)
 * Accomodate missing encryption_options in IncomingTcpConnection.stream
   (CASSANDRA-3212)


0.8.5
 * fix NPE when encryption_options is unspecified (CASSANDRA-3007)
 * include column name in validation failure exceptions (CASSANDRA-2849)
 * make sure truncate clears out the commitlog so replay won't re-
   populate with truncated data (CASSANDRA-2950)
 * fix NPE when debug logging is enabled and dropped CF is present
   in a commitlog segment (CASSANDRA-3021)
 * fix cassandra.bat when CASSANDRA_HOME contains spaces (CASSANDRA-2952)
 * fix to SSTableSimpleUnsortedWriter bufferSize calculation (CASSANDRA-3027)
 * make cleanup and normal compaction able to skip empty rows
   (rows containing nothing but expired tombstones) (CASSANDRA-3039)
 * work around native memory leak in com.sun.management.GarbageCollectorMXBean
   (CASSANDRA-2868)
 * validate that column names in column_metadata are not equal to key_alias
   on create/update of the ColumnFamily and CQL 'ALTER' statement (CASSANDRA-3036)
 * return an InvalidRequestException if an indexed column is assigned
   a value larger than 64KB (CASSANDRA-3057)
 * fix of numeric-only and string column names handling in CLI "drop index" 
   (CASSANDRA-3054)
 * prune index scan resultset back to original request for lazy
   resultset expansion case (CASSANDRA-2964)
 * (Hadoop) fail jobs when Cassandra node has failed but TaskTracker
   has not (CASSANDRA-2388)
 * fix dynamic snitch ignoring nodes when read_repair_chance is zero
   (CASSANDRA-2662)
 * avoid retaining references to dropped CFS objects in 
   CompactionManager.estimatedCompactions (CASSANDRA-2708)
 * expose rpc timeouts per host in MessagingServiceMBean (CASSANDRA-2941)
 * avoid including cwd in classpath for deb and rpm packages (CASSANDRA-2881)
 * remove gossip state when a new IP takes over a token (CASSANDRA-3071)
 * allow sstable2json to work on index sstable files (CASSANDRA-3059)
 * always hint counters (CASSANDRA-3099)
 * fix log4j initialization in EmbeddedCassandraService (CASSANDRA-2857)
 * remove gossip state when a new IP takes over a token (CASSANDRA-3071)
 * work around native memory leak in com.sun.management.GarbageCollectorMXBean
    (CASSANDRA-2868)
 * fix UnavailableException with writes at CL.EACH_QUORM (CASSANDRA-3084)
 * fix parsing of the Keyspace and ColumnFamily names in numeric
   and string representations in CLI (CASSANDRA-3075)
 * fix corner cases in Range.differenceToFetch (CASSANDRA-3084)
 * fix ip address String representation in the ring cache (CASSANDRA-3044)
 * fix ring cache compatibility when mixing pre-0.8.4 nodes with post-
   in the same cluster (CASSANDRA-3023)
 * make repair report failure when a node participating dies (instead of
   hanging forever) (CASSANDRA-2433)
 * fix handling of the empty byte buffer by ReversedType (CASSANDRA-3111)
 * Add validation that Keyspace names are case-insensitively unique (CASSANDRA-3066)
 * catch invalid key_validation_class before instantiating UpdateColumnFamily (CASSANDRA-3102)
 * make Range and Bounds objects client-safe (CASSANDRA-3108)
 * optionally skip log4j configuration (CASSANDRA-3061)
 * bundle sstableloader with the debian package (CASSANDRA-3113)
 * don't try to build secondary indexes when there is none (CASSANDRA-3123)
 * improve SSTableSimpleUnsortedWriter speed for large rows (CASSANDRA-3122)
 * handle keyspace arguments correctly in nodetool snapshot (CASSANDRA-3038)
 * Fix SSTableImportTest on windows (CASSANDRA-3043)
 * expose compactionThroughputMbPerSec through JMX (CASSANDRA-3117)
 * log keyspace and CF of large rows being compacted


0.8.4
 * change TokenRing.endpoints to be a list of rpc addresses instead of 
   listen/broadcast addresses (CASSANDRA-1777)
 * include files-to-be-streamed in StreamInSession.getSources (CASSANDRA-2972)
 * use JAVA env var in cassandra-env.sh (CASSANDRA-2785, 2992)
 * avoid doing read for no-op replicate-on-write at CL=1 (CASSANDRA-2892)
 * refuse counter write for CL.ANY (CASSANDRA-2990)
 * switch back to only logging recent dropped messages (CASSANDRA-3004)
 * always deserialize RowMutation for counters (CASSANDRA-3006)
 * ignore saved replication_factor strategy_option for NTS (CASSANDRA-3011)
 * make sure pre-truncate CL segments are discarded (CASSANDRA-2950)


0.8.3
 * add ability to drop local reads/writes that are going to timeout
   (CASSANDRA-2943)
 * revamp token removal process, keep gossip states for 3 days (CASSANDRA-2496)
 * don't accept extra args for 0-arg nodetool commands (CASSANDRA-2740)
 * log unavailableexception details at debug level (CASSANDRA-2856)
 * expose data_dir though jmx (CASSANDRA-2770)
 * don't include tmp files as sstable when create cfs (CASSANDRA-2929)
 * log Java classpath on startup (CASSANDRA-2895)
 * keep gossipped version in sync with actual on migration coordinator 
   (CASSANDRA-2946)
 * use lazy initialization instead of class initialization in NodeId
   (CASSANDRA-2953)
 * check column family validity in nodetool repair (CASSANDRA-2933)
 * speedup bytes to hex conversions dramatically (CASSANDRA-2850)
 * Flush memtables on shutdown when durable writes are disabled 
   (CASSANDRA-2958)
 * improved POSIX compatibility of start scripts (CASsANDRA-2965)
 * add counter support to Hadoop InputFormat (CASSANDRA-2981)
 * fix bug where dirty commitlog segments were removed (and avoid keeping 
   segments with no post-flush activity permanently dirty) (CASSANDRA-2829)
 * fix throwing exception with batch mutation of counter super columns
   (CASSANDRA-2949)
 * ignore system tables during repair (CASSANDRA-2979)
 * throw exception when NTS is given replication_factor as an option
   (CASSANDRA-2960)
 * fix assertion error during compaction of counter CFs (CASSANDRA-2968)
 * avoid trying to create index names, when no index exists (CASSANDRA-2867)
 * don't sample the system table when choosing a bootstrap token
   (CASSANDRA-2825)
 * gossiper notifies of local state changes (CASSANDRA-2948)
 * add asynchronous and half-sync/half-async (hsha) thrift servers 
   (CASSANDRA-1405)
 * fix potential use of free'd native memory in SerializingCache 
   (CASSANDRA-2951)
 * prune index scan resultset back to original request for lazy
   resultset expansion case (CASSANDRA-2964)
 * (Hadoop) fail jobs when Cassandra node has failed but TaskTracker
    has not (CASSANDRA-2388)


0.8.2
 * CQL: 
   - include only one row per unique key for IN queries (CASSANDRA-2717)
   - respect client timestamp on full row deletions (CASSANDRA-2912)
 * improve thread-safety in StreamOutSession (CASSANDRA-2792)
 * allow deleting a row and updating indexed columns in it in the
   same mutation (CASSANDRA-2773)
 * Expose number of threads blocked on submitting memtable to flush
   in JMX (CASSANDRA-2817)
 * add ability to return "endpoints" to nodetool (CASSANDRA-2776)
 * Add support for multiple (comma-delimited) coordinator addresses
   to ColumnFamilyInputFormat (CASSANDRA-2807)
 * fix potential NPE while scheduling read repair for range slice
   (CASSANDRA-2823)
 * Fix race in SystemTable.getCurrentLocalNodeId (CASSANDRA-2824)
 * Correctly set default for replicate_on_write (CASSANDRA-2835)
 * improve nodetool compactionstats formatting (CASSANDRA-2844)
 * fix index-building status display (CASSANDRA-2853)
 * fix CLI perpetuating obsolete KsDef.replication_factor (CASSANDRA-2846)
 * improve cli treatment of multiline comments (CASSANDRA-2852)
 * handle row tombstones correctly in EchoedRow (CASSANDRA-2786)
 * add MessagingService.get[Recently]DroppedMessages and
   StorageService.getExceptionCount (CASSANDRA-2804)
 * fix possibility of spurious UnavailableException for LOCAL_QUORUM
   reads with dynamic snitch + read repair disabled (CASSANDRA-2870)
 * add ant-optional as dependence for the debian package (CASSANDRA-2164)
 * add option to specify limit for get_slice in the CLI (CASSANDRA-2646)
 * decrease HH page size (CASSANDRA-2832)
 * reset cli keyspace after dropping the current one (CASSANDRA-2763)
 * add KeyRange option to Hadoop inputformat (CASSANDRA-1125)
 * fix protocol versioning (CASSANDRA-2818, 2860)
 * support spaces in path to log4j configuration (CASSANDRA-2383)
 * avoid including inferred types in CF update (CASSANDRA-2809)
 * fix JMX bulkload call (CASSANDRA-2908)
 * fix updating KS with durable_writes=false (CASSANDRA-2907)
 * add simplified facade to SSTableWriter for bulk loading use
   (CASSANDRA-2911)
 * fix re-using index CF sstable names after drop/recreate (CASSANDRA-2872)
 * prepend CF to default index names (CASSANDRA-2903)
 * fix hint replay (CASSANDRA-2928)
 * Properly synchronize repair's merkle tree computation (CASSANDRA-2816)


0.8.1
 * CQL:
   - support for insert, delete in BATCH (CASSANDRA-2537)
   - support for IN to SELECT, UPDATE (CASSANDRA-2553)
   - timestamp support for INSERT, UPDATE, and BATCH (CASSANDRA-2555)
   - TTL support (CASSANDRA-2476)
   - counter support (CASSANDRA-2473)
   - ALTER COLUMNFAMILY (CASSANDRA-1709)
   - DROP INDEX (CASSANDRA-2617)
   - add SCHEMA/TABLE as aliases for KS/CF (CASSANDRA-2743)
   - server handles wait-for-schema-agreement (CASSANDRA-2756)
   - key alias support (CASSANDRA-2480)
 * add support for comparator parameters and a generic ReverseType
   (CASSANDRA-2355)
 * add CompositeType and DynamicCompositeType (CASSANDRA-2231)
 * optimize batches containing multiple updates to the same row
   (CASSANDRA-2583)
 * adjust hinted handoff page size to avoid OOM with large columns 
   (CASSANDRA-2652)
 * mark BRAF buffer invalid post-flush so we don't re-flush partial
   buffers again, especially on CL writes (CASSANDRA-2660)
 * add DROP INDEX support to CLI (CASSANDRA-2616)
 * don't perform HH to client-mode [storageproxy] nodes (CASSANDRA-2668)
 * Improve forceDeserialize/getCompactedRow encapsulation (CASSANDRA-2659)
 * Don't write CounterUpdateColumn to disk in tests (CASSANDRA-2650)
 * Add sstable bulk loading utility (CASSANDRA-1278)
 * avoid replaying hints to dropped columnfamilies (CASSANDRA-2685)
 * add placeholders for missing rows in range query pseudo-RR (CASSANDRA-2680)
 * remove no-op HHOM.renameHints (CASSANDRA-2693)
 * clone super columns to avoid modifying them during flush (CASSANDRA-2675)
 * allow writes to bypass the commitlog for certain keyspaces (CASSANDRA-2683)
 * avoid NPE when bypassing commitlog during memtable flush (CASSANDRA-2781)
 * Added support for making bootstrap retry if nodes flap (CASSANDRA-2644)
 * Added statusthrift to nodetool to report if thrift server is running (CASSANDRA-2722)
 * Fixed rows being cached if they do not exist (CASSANDRA-2723)
 * Support passing tableName and cfName to RowCacheProviders (CASSANDRA-2702)
 * close scrub file handles (CASSANDRA-2669)
 * throttle migration replay (CASSANDRA-2714)
 * optimize column serializer creation (CASSANDRA-2716)
 * Added support for making bootstrap retry if nodes flap (CASSANDRA-2644)
 * Added statusthrift to nodetool to report if thrift server is running
   (CASSANDRA-2722)
 * Fixed rows being cached if they do not exist (CASSANDRA-2723)
 * fix truncate/compaction race (CASSANDRA-2673)
 * workaround large resultsets causing large allocation retention
   by nio sockets (CASSANDRA-2654)
 * fix nodetool ring use with Ec2Snitch (CASSANDRA-2733)
 * fix removing columns and subcolumns that are supressed by a row or
   supercolumn tombstone during replica resolution (CASSANDRA-2590)
 * support sstable2json against snapshot sstables (CASSANDRA-2386)
 * remove active-pull schema requests (CASSANDRA-2715)
 * avoid marking entire list of sstables as actively being compacted
   in multithreaded compaction (CASSANDRA-2765)
 * seek back after deserializing a row to update cache with (CASSANDRA-2752)
 * avoid skipping rows in scrub for counter column family (CASSANDRA-2759)
 * fix ConcurrentModificationException in repair when dealing with 0.7 node
   (CASSANDRA-2767)
 * use threadsafe collections for StreamInSession (CASSANDRA-2766)
 * avoid infinite loop when creating merkle tree (CASSANDRA-2758)
 * avoids unmarking compacting sstable prematurely in cleanup (CASSANDRA-2769)
 * fix NPE when the commit log is bypassed (CASSANDRA-2718)
 * don't throw an exception in SS.isRPCServerRunning (CASSANDRA-2721)
 * make stress.jar executable (CASSANDRA-2744)
 * add daemon mode to java stress (CASSANDRA-2267)
 * expose the DC and rack of a node through JMX and nodetool ring (CASSANDRA-2531)
 * fix cache mbean getSize (CASSANDRA-2781)
 * Add Date, Float, Double, and Boolean types (CASSANDRA-2530)
 * Add startup flag to renew counter node id (CASSANDRA-2788)
 * add jamm agent to cassandra.bat (CASSANDRA-2787)
 * fix repair hanging if a neighbor has nothing to send (CASSANDRA-2797)
 * purge tombstone even if row is in only one sstable (CASSANDRA-2801)
 * Fix wrong purge of deleted cf during compaction (CASSANDRA-2786)
 * fix race that could result in Hadoop writer failing to throw an
   exception encountered after close() (CASSANDRA-2755)
 * fix scan wrongly throwing assertion error (CASSANDRA-2653)
 * Always use even distribution for merkle tree with RandomPartitionner
   (CASSANDRA-2841)
 * fix describeOwnership for OPP (CASSANDRA-2800)
 * ensure that string tokens do not contain commas (CASSANDRA-2762)


0.8.0-final
 * fix CQL grammar warning and cqlsh regression from CASSANDRA-2622
 * add ant generate-cql-html target (CASSANDRA-2526)
 * update CQL consistency levels (CASSANDRA-2566)
 * debian packaging fixes (CASSANDRA-2481, 2647)
 * fix UUIDType, IntegerType for direct buffers (CASSANDRA-2682, 2684)
 * switch to native Thrift for Hadoop map/reduce (CASSANDRA-2667)
 * fix StackOverflowError when building from eclipse (CASSANDRA-2687)
 * only provide replication_factor to strategy_options "help" for
   SimpleStrategy, OldNetworkTopologyStrategy (CASSANDRA-2678, 2713)
 * fix exception adding validators to non-string columns (CASSANDRA-2696)
 * avoid instantiating DatabaseDescriptor in JDBC (CASSANDRA-2694)
 * fix potential stack overflow during compaction (CASSANDRA-2626)
 * clone super columns to avoid modifying them during flush (CASSANDRA-2675)
 * reset underlying iterator in EchoedRow constructor (CASSANDRA-2653)


0.8.0-rc1
 * faster flushes and compaction from fixing excessively pessimistic 
   rebuffering in BRAF (CASSANDRA-2581)
 * fix returning null column values in the python cql driver (CASSANDRA-2593)
 * fix merkle tree splitting exiting early (CASSANDRA-2605)
 * snapshot_before_compaction directory name fix (CASSANDRA-2598)
 * Disable compaction throttling during bootstrap (CASSANDRA-2612) 
 * fix CQL treatment of > and < operators in range slices (CASSANDRA-2592)
 * fix potential double-application of counter updates on commitlog replay
   by moving replay position from header to sstable metadata (CASSANDRA-2419)
 * JDBC CQL driver exposes getColumn for access to timestamp
 * JDBC ResultSetMetadata properties added to AbstractType
 * r/m clustertool (CASSANDRA-2607)
 * add support for presenting row key as a column in CQL result sets 
   (CASSANDRA-2622)
 * Don't allow {LOCAL|EACH}_QUORUM unless strategy is NTS (CASSANDRA-2627)
 * validate keyspace strategy_options during CQL create (CASSANDRA-2624)
 * fix empty Result with secondary index when limit=1 (CASSANDRA-2628)
 * Fix regression where bootstrapping a node with no schema fails
   (CASSANDRA-2625)
 * Allow removing LocationInfo sstables (CASSANDRA-2632)
 * avoid attempting to replay mutations from dropped keyspaces (CASSANDRA-2631)
 * avoid using cached position of a key when GT is requested (CASSANDRA-2633)
 * fix counting bloom filter true positives (CASSANDRA-2637)
 * initialize local ep state prior to gossip startup if needed (CASSANDRA-2638)
 * fix counter increment lost after restart (CASSANDRA-2642)
 * add quote-escaping via backslash to CLI (CASSANDRA-2623)
 * fix pig example script (CASSANDRA-2487)
 * fix dynamic snitch race in adding latencies (CASSANDRA-2618)
 * Start/stop cassandra after more important services such as mdadm in
   debian packaging (CASSANDRA-2481)


0.8.0-beta2
 * fix NPE compacting index CFs (CASSANDRA-2528)
 * Remove checking all column families on startup for compaction candidates 
   (CASSANDRA-2444)
 * validate CQL create keyspace options (CASSANDRA-2525)
 * fix nodetool setcompactionthroughput (CASSANDRA-2550)
 * move	gossip heartbeat back to its own thread (CASSANDRA-2554)
 * validate cql TRUNCATE columnfamily before truncating (CASSANDRA-2570)
 * fix batch_mutate for mixed standard-counter mutations (CASSANDRA-2457)
 * disallow making schema changes to system keyspace (CASSANDRA-2563)
 * fix sending mutation messages multiple times (CASSANDRA-2557)
 * fix incorrect use of NBHM.size in ReadCallback that could cause
   reads to time out even when responses were received (CASSANDRA-2552)
 * trigger read repair correctly for LOCAL_QUORUM reads (CASSANDRA-2556)
 * Allow configuring the number of compaction thread (CASSANDRA-2558)
 * forceUserDefinedCompaction will attempt to compact what it is given
   even if the pessimistic estimate is that there is not enough disk space;
   automatic compactions will only compact 2 or more sstables (CASSANDRA-2575)
 * refuse to apply migrations with older timestamps than the current 
   schema (CASSANDRA-2536)
 * remove unframed Thrift transport option
 * include indexes in snapshots (CASSANDRA-2596)
 * improve ignoring of obsolete mutations in index maintenance (CASSANDRA-2401)
 * recognize attempt to drop just the index while leaving the column
   definition alone (CASSANDRA-2619)
  

0.8.0-beta1
 * remove Avro RPC support (CASSANDRA-926)
 * support for columns that act as incr/decr counters 
   (CASSANDRA-1072, 1937, 1944, 1936, 2101, 2093, 2288, 2105, 2384, 2236, 2342,
   2454)
 * CQL (CASSANDRA-1703, 1704, 1705, 1706, 1707, 1708, 1710, 1711, 1940, 
   2124, 2302, 2277, 2493)
 * avoid double RowMutation serialization on write path (CASSANDRA-1800)
 * make NetworkTopologyStrategy the default (CASSANDRA-1960)
 * configurable internode encryption (CASSANDRA-1567, 2152)
 * human readable column names in sstable2json output (CASSANDRA-1933)
 * change default JMX port to 7199 (CASSANDRA-2027)
 * backwards compatible internal messaging (CASSANDRA-1015)
 * atomic switch of memtables and sstables (CASSANDRA-2284)
 * add pluggable SeedProvider (CASSANDRA-1669)
 * Fix clustertool to not throw exception when calling get_endpoints (CASSANDRA-2437)
 * upgrade to thrift 0.6 (CASSANDRA-2412) 
 * repair works on a token range instead of full ring (CASSANDRA-2324)
 * purge tombstones from row cache (CASSANDRA-2305)
 * push replication_factor into strategy_options (CASSANDRA-1263)
 * give snapshots the same name on each node (CASSANDRA-1791)
 * remove "nodetool loadbalance" (CASSANDRA-2448)
 * multithreaded compaction (CASSANDRA-2191)
 * compaction throttling (CASSANDRA-2156)
 * add key type information and alias (CASSANDRA-2311, 2396)
 * cli no longer divides read_repair_chance by 100 (CASSANDRA-2458)
 * made CompactionInfo.getTaskType return an enum (CASSANDRA-2482)
 * add a server-wide cap on measured memtable memory usage and aggressively
   flush to keep under that threshold (CASSANDRA-2006)
 * add unified UUIDType (CASSANDRA-2233)
 * add off-heap row cache support (CASSANDRA-1969)


0.7.5
 * improvements/fixes to PIG driver (CASSANDRA-1618, CASSANDRA-2387,
   CASSANDRA-2465, CASSANDRA-2484)
 * validate index names (CASSANDRA-1761)
 * reduce contention on Table.flusherLock (CASSANDRA-1954)
 * try harder to detect failures during streaming, cleaning up temporary
   files more reliably (CASSANDRA-2088)
 * shut down server for OOM on a Thrift thread (CASSANDRA-2269)
 * fix tombstone handling in repair and sstable2json (CASSANDRA-2279)
 * preserve version when streaming data from old sstables (CASSANDRA-2283)
 * don't start repair if a neighboring node is marked as dead (CASSANDRA-2290)
 * purge tombstones from row cache (CASSANDRA-2305)
 * Avoid seeking when sstable2json exports the entire file (CASSANDRA-2318)
 * clear Built flag in system table when dropping an index (CASSANDRA-2320)
 * don't allow arbitrary argument for stress.java (CASSANDRA-2323)
 * validate values for index predicates in get_indexed_slice (CASSANDRA-2328)
 * queue secondary indexes for flush before the parent (CASSANDRA-2330)
 * allow job configuration to set the CL used in Hadoop jobs (CASSANDRA-2331)
 * add memtable_flush_queue_size defaulting to 4 (CASSANDRA-2333)
 * Allow overriding of initial_token, storage_port and rpc_port from system
   properties (CASSANDRA-2343)
 * fix comparator used for non-indexed secondary expressions in index scan
   (CASSANDRA-2347)
 * ensure size calculation and write phase of large-row compaction use
   the same threshold for TTL expiration (CASSANDRA-2349)
 * fix race when iterating CFs during add/drop (CASSANDRA-2350)
 * add ConsistencyLevel command to CLI (CASSANDRA-2354)
 * allow negative numbers in the cli (CASSANDRA-2358)
 * hard code serialVersionUID for tokens class (CASSANDRA-2361)
 * fix potential infinite loop in ByteBufferUtil.inputStream (CASSANDRA-2365)
 * fix encoding bugs in HintedHandoffManager, SystemTable when default
   charset is not UTF8 (CASSANDRA-2367)
 * avoids having removed node reappearing in Gossip (CASSANDRA-2371)
 * fix incorrect truncation of long to int when reading columns via block
   index (CASSANDRA-2376)
 * fix NPE during stream session (CASSANDRA-2377)
 * fix race condition that could leave orphaned data files when dropping CF or
   KS (CASSANDRA-2381)
 * fsync statistics component on write (CASSANDRA-2382)
 * fix duplicate results from CFS.scan (CASSANDRA-2406)
 * add IntegerType to CLI help (CASSANDRA-2414)
 * avoid caching token-only decoratedkeys (CASSANDRA-2416)
 * convert mmap assertion to if/throw so scrub can catch it (CASSANDRA-2417)
 * don't overwrite gc log (CASSANDR-2418)
 * invalidate row cache for streamed row to avoid inconsitencies
   (CASSANDRA-2420)
 * avoid copies in range/index scans (CASSANDRA-2425)
 * make sure we don't wipe data during cleanup if the node has not join
   the ring (CASSANDRA-2428)
 * Try harder to close files after compaction (CASSANDRA-2431)
 * re-set bootstrapped flag after move finishes (CASSANDRA-2435)
 * display validation_class in CLI 'describe keyspace' (CASSANDRA-2442)
 * make cleanup compactions cleanup the row cache (CASSANDRA-2451)
 * add column fields validation to scrub (CASSANDRA-2460)
 * use 64KB flush buffer instead of in_memory_compaction_limit (CASSANDRA-2463)
 * fix backslash substitutions in CLI (CASSANDRA-2492)
 * disable cache saving for system CFS (CASSANDRA-2502)
 * fixes for verifying destination availability under hinted conditions
   so UE can be thrown intead of timing out (CASSANDRA-2514)
 * fix update of validation class in column metadata (CASSANDRA-2512)
 * support LOCAL_QUORUM, EACH_QUORUM CLs outside of NTS (CASSANDRA-2516)
 * preserve version when streaming data from old sstables (CASSANDRA-2283)
 * fix backslash substitutions in CLI (CASSANDRA-2492)
 * count a row deletion as one operation towards memtable threshold 
   (CASSANDRA-2519)
 * support LOCAL_QUORUM, EACH_QUORUM CLs outside of NTS (CASSANDRA-2516)


0.7.4
 * add nodetool join command (CASSANDRA-2160)
 * fix secondary indexes on pre-existing or streamed data (CASSANDRA-2244)
 * initialize endpoint in gossiper earlier (CASSANDRA-2228)
 * add ability to write to Cassandra from Pig (CASSANDRA-1828)
 * add rpc_[min|max]_threads (CASSANDRA-2176)
 * add CL.TWO, CL.THREE (CASSANDRA-2013)
 * avoid exporting an un-requested row in sstable2json, when exporting 
   a key that does not exist (CASSANDRA-2168)
 * add incremental_backups option (CASSANDRA-1872)
 * add configurable row limit to Pig loadfunc (CASSANDRA-2276)
 * validate column values in batches as well as single-Column inserts
   (CASSANDRA-2259)
 * move sample schema from cassandra.yaml to schema-sample.txt,
   a cli scripts (CASSANDRA-2007)
 * avoid writing empty rows when scrubbing tombstoned rows (CASSANDRA-2296)
 * fix assertion error in range and index scans for CL < ALL
   (CASSANDRA-2282)
 * fix commitlog replay when flush position refers to data that didn't
   get synced before server died (CASSANDRA-2285)
 * fix fd leak in sstable2json with non-mmap'd i/o (CASSANDRA-2304)
 * reduce memory use during streaming of multiple sstables (CASSANDRA-2301)
 * purge tombstoned rows from cache after GCGraceSeconds (CASSANDRA-2305)
 * allow zero replicas in a NTS datacenter (CASSANDRA-1924)
 * make range queries respect snitch for local replicas (CASSANDRA-2286)
 * fix HH delivery when column index is larger than 2GB (CASSANDRA-2297)
 * make 2ary indexes use parent CF flush thresholds during initial build
   (CASSANDRA-2294)
 * update memtable_throughput to be a long (CASSANDRA-2158)


0.7.3
 * Keep endpoint state until aVeryLongTime (CASSANDRA-2115)
 * lower-latency read repair (CASSANDRA-2069)
 * add hinted_handoff_throttle_delay_in_ms option (CASSANDRA-2161)
 * fixes for cache save/load (CASSANDRA-2172, -2174)
 * Handle whole-row deletions in CFOutputFormat (CASSANDRA-2014)
 * Make memtable_flush_writers flush in parallel (CASSANDRA-2178)
 * Add compaction_preheat_key_cache option (CASSANDRA-2175)
 * refactor stress.py to have only one copy of the format string 
   used for creating row keys (CASSANDRA-2108)
 * validate index names for \w+ (CASSANDRA-2196)
 * Fix Cassandra cli to respect timeout if schema does not settle 
   (CASSANDRA-2187)
 * fix for compaction and cleanup writing old-format data into new-version 
   sstable (CASSANDRA-2211, -2216)
 * add nodetool scrub (CASSANDRA-2217, -2240)
 * fix sstable2json large-row pagination (CASSANDRA-2188)
 * fix EOFing on requests for the last bytes in a file (CASSANDRA-2213)
 * fix BufferedRandomAccessFile bugs (CASSANDRA-2218, -2241)
 * check for memtable flush_after_mins exceeded every 10s (CASSANDRA-2183)
 * fix cache saving on Windows (CASSANDRA-2207)
 * add validateSchemaAgreement call + synchronization to schema
   modification operations (CASSANDRA-2222)
 * fix for reversed slice queries on large rows (CASSANDRA-2212)
 * fat clients were writing local data (CASSANDRA-2223)
 * set DEFAULT_MEMTABLE_LIFETIME_IN_MINS to 24h
 * improve detection and cleanup of partially-written sstables 
   (CASSANDRA-2206)
 * fix supercolumn de/serialization when subcolumn comparator is different
   from supercolumn's (CASSANDRA-2104)
 * fix starting up on Windows when CASSANDRA_HOME contains whitespace
   (CASSANDRA-2237)
 * add [get|set][row|key]cacheSavePeriod to JMX (CASSANDRA-2100)
 * fix Hadoop ColumnFamilyOutputFormat dropping of mutations
   when batch fills up (CASSANDRA-2255)
 * move file deletions off of scheduledtasks executor (CASSANDRA-2253)


0.7.2
 * copy DecoratedKey.key when inserting into caches to avoid retaining
   a reference to the underlying buffer (CASSANDRA-2102)
 * format subcolumn names with subcomparator (CASSANDRA-2136)
 * fix column bloom filter deserialization (CASSANDRA-2165)


0.7.1
 * refactor MessageDigest creation code. (CASSANDRA-2107)
 * buffer network stack to avoid inefficient small TCP messages while avoiding
   the nagle/delayed ack problem (CASSANDRA-1896)
 * check log4j configuration for changes every 10s (CASSANDRA-1525, 1907)
 * more-efficient cross-DC replication (CASSANDRA-1530, -2051, -2138)
 * avoid polluting page cache with commitlog or sstable writes
   and seq scan operations (CASSANDRA-1470)
 * add RMI authentication options to nodetool (CASSANDRA-1921)
 * make snitches configurable at runtime (CASSANDRA-1374)
 * retry hadoop split requests on connection failure (CASSANDRA-1927)
 * implement describeOwnership for BOP, COPP (CASSANDRA-1928)
 * make read repair behave as expected for ConsistencyLevel > ONE
   (CASSANDRA-982, 2038)
 * distributed test harness (CASSANDRA-1859, 1964)
 * reduce flush lock contention (CASSANDRA-1930)
 * optimize supercolumn deserialization (CASSANDRA-1891)
 * fix CFMetaData.apply to only compare objects of the same class 
   (CASSANDRA-1962)
 * allow specifying specific SSTables to compact from JMX (CASSANDRA-1963)
 * fix race condition in MessagingService.targets (CASSANDRA-1959, 2094, 2081)
 * refuse to open sstables from a future version (CASSANDRA-1935)
 * zero-copy reads (CASSANDRA-1714)
 * fix copy bounds for word Text in wordcount demo (CASSANDRA-1993)
 * fixes for contrib/javautils (CASSANDRA-1979)
 * check more frequently for memtable expiration (CASSANDRA-2000)
 * fix writing SSTable column count statistics (CASSANDRA-1976)
 * fix streaming of multiple CFs during bootstrap (CASSANDRA-1992)
 * explicitly set JVM GC new generation size with -Xmn (CASSANDRA-1968)
 * add short options for CLI flags (CASSANDRA-1565)
 * make keyspace argument to "describe keyspace" in CLI optional
   when authenticated to keyspace already (CASSANDRA-2029)
 * added option to specify -Dcassandra.join_ring=false on startup
   to allow "warm spare" nodes or performing JMX maintenance before
   joining the ring (CASSANDRA-526)
 * log migrations at INFO (CASSANDRA-2028)
 * add CLI verbose option in file mode (CASSANDRA-2030)
 * add single-line "--" comments to CLI (CASSANDRA-2032)
 * message serialization tests (CASSANDRA-1923)
 * switch from ivy to maven-ant-tasks (CASSANDRA-2017)
 * CLI attempts to block for new schema to propagate (CASSANDRA-2044)
 * fix potential overflow in nodetool cfstats (CASSANDRA-2057)
 * add JVM shutdownhook to sync commitlog (CASSANDRA-1919)
 * allow nodes to be up without being part of  normal traffic (CASSANDRA-1951)
 * fix CLI "show keyspaces" with null options on NTS (CASSANDRA-2049)
 * fix possible ByteBuffer race conditions (CASSANDRA-2066)
 * reduce garbage generated by MessagingService to prevent load spikes
   (CASSANDRA-2058)
 * fix math in RandomPartitioner.describeOwnership (CASSANDRA-2071)
 * fix deletion of sstable non-data components (CASSANDRA-2059)
 * avoid blocking gossip while deleting handoff hints (CASSANDRA-2073)
 * ignore messages from newer versions, keep track of nodes in gossip 
   regardless of version (CASSANDRA-1970)
 * cache writing moved to CompactionManager to reduce i/o contention and
   updated to use non-cache-polluting writes (CASSANDRA-2053)
 * page through large rows when exporting to JSON (CASSANDRA-2041)
 * add flush_largest_memtables_at and reduce_cache_sizes_at options
   (CASSANDRA-2142)
 * add cli 'describe cluster' command (CASSANDRA-2127)
 * add cli support for setting username/password at 'connect' command 
   (CASSANDRA-2111)
 * add -D option to Stress.java to allow reading hosts from a file 
   (CASSANDRA-2149)
 * bound hints CF throughput between 32M and 256M (CASSANDRA-2148)
 * continue starting when invalid saved cache entries are encountered
   (CASSANDRA-2076)
 * add max_hint_window_in_ms option (CASSANDRA-1459)


0.7.0-final
 * fix offsets to ByteBuffer.get (CASSANDRA-1939)


0.7.0-rc4
 * fix cli crash after backgrounding (CASSANDRA-1875)
 * count timeouts in storageproxy latencies, and include latency 
   histograms in StorageProxyMBean (CASSANDRA-1893)
 * fix CLI get recognition of supercolumns (CASSANDRA-1899)
 * enable keepalive on intra-cluster sockets (CASSANDRA-1766)
 * count timeouts towards dynamicsnitch latencies (CASSANDRA-1905)
 * Expose index-building status in JMX + cli schema description
   (CASSANDRA-1871)
 * allow [LOCAL|EACH]_QUORUM to be used with non-NetworkTopology 
   replication Strategies
 * increased amount of index locks for faster commitlog replay
 * collect secondary index tombstones immediately (CASSANDRA-1914)
 * revert commitlog changes from #1780 (CASSANDRA-1917)
 * change RandomPartitioner min token to -1 to avoid collision w/
   tokens on actual nodes (CASSANDRA-1901)
 * examine the right nibble when validating TimeUUID (CASSANDRA-1910)
 * include secondary indexes in cleanup (CASSANDRA-1916)
 * CFS.scrubDataDirectories should also cleanup invalid secondary indexes
   (CASSANDRA-1904)
 * ability to disable/enable gossip on nodes to force them down
   (CASSANDRA-1108)


0.7.0-rc3
 * expose getNaturalEndpoints in StorageServiceMBean taking byte[]
   key; RMI cannot serialize ByteBuffer (CASSANDRA-1833)
 * infer org.apache.cassandra.locator for replication strategy classes
   when not otherwise specified
 * validation that generates less garbage (CASSANDRA-1814)
 * add TTL support to CLI (CASSANDRA-1838)
 * cli defaults to bytestype for subcomparator when creating
   column families (CASSANDRA-1835)
 * unregister index MBeans when index is dropped (CASSANDRA-1843)
 * make ByteBufferUtil.clone thread-safe (CASSANDRA-1847)
 * change exception for read requests during bootstrap from 
   InvalidRequest to Unavailable (CASSANDRA-1862)
 * respect row-level tombstones post-flush in range scans
   (CASSANDRA-1837)
 * ReadResponseResolver check digests against each other (CASSANDRA-1830)
 * return InvalidRequest when remove of subcolumn without supercolumn
   is requested (CASSANDRA-1866)
 * flush before repair (CASSANDRA-1748)
 * SSTableExport validates key order (CASSANDRA-1884)
 * large row support for SSTableExport (CASSANDRA-1867)
 * Re-cache hot keys post-compaction without hitting disk (CASSANDRA-1878)
 * manage read repair in coordinator instead of data source, to
   provide latency information to dynamic snitch (CASSANDRA-1873)


0.7.0-rc2
 * fix live-column-count of slice ranges including tombstoned supercolumn 
   with live subcolumn (CASSANDRA-1591)
 * rename o.a.c.internal.AntientropyStage -> AntiEntropyStage,
   o.a.c.request.Request_responseStage -> RequestResponseStage,
   o.a.c.internal.Internal_responseStage -> InternalResponseStage
 * add AbstractType.fromString (CASSANDRA-1767)
 * require index_type to be present when specifying index_name
   on ColumnDef (CASSANDRA-1759)
 * fix add/remove index bugs in CFMetadata (CASSANDRA-1768)
 * rebuild Strategy during system_update_keyspace (CASSANDRA-1762)
 * cli updates prompt to ... in continuation lines (CASSANDRA-1770)
 * support multiple Mutations per key in hadoop ColumnFamilyOutputFormat
   (CASSANDRA-1774)
 * improvements to Debian init script (CASSANDRA-1772)
 * use local classloader to check for version.properties (CASSANDRA-1778)
 * Validate that column names in column_metadata are valid for the
   defined comparator, and decode properly in cli (CASSANDRA-1773)
 * use cross-platform newlines in cli (CASSANDRA-1786)
 * add ExpiringColumn support to sstable import/export (CASSANDRA-1754)
 * add flush for each append to periodic commitlog mode; added
   periodic_without_flush option to disable this (CASSANDRA-1780)
 * close file handle used for post-flush truncate (CASSANDRA-1790)
 * various code cleanup (CASSANDRA-1793, -1794, -1795)
 * fix range queries against wrapped range (CASSANDRA-1781)
 * fix consistencylevel calculations for NetworkTopologyStrategy
   (CASSANDRA-1804)
 * cli support index type enum names (CASSANDRA-1810)
 * improved validation of column_metadata (CASSANDRA-1813)
 * reads at ConsistencyLevel > 1 throw UnavailableException
   immediately if insufficient live nodes exist (CASSANDRA-1803)
 * copy bytebuffers for local writes to avoid retaining the entire
   Thrift frame (CASSANDRA-1801)
 * fix NPE adding index to column w/o prior metadata (CASSANDRA-1764)
 * reduce fat client timeout (CASSANDRA-1730)
 * fix botched merge of CASSANDRA-1316


0.7.0-rc1
 * fix compaction and flush races with schema updates (CASSANDRA-1715)
 * add clustertool, config-converter, sstablekeys, and schematool 
   Windows .bat files (CASSANDRA-1723)
 * reject range queries received during bootstrap (CASSANDRA-1739)
 * fix wrapping-range queries on non-minimum token (CASSANDRA-1700)
 * add nodetool cfhistogram (CASSANDRA-1698)
 * limit repaired ranges to what the nodes have in common (CASSANDRA-1674)
 * index scan treats missing columns as not matching secondary
   expressions (CASSANDRA-1745)
 * Fix misuse of DataOutputBuffer.getData in AntiEntropyService
   (CASSANDRA-1729)
 * detect and warn when obsolete version of JNA is present (CASSANDRA-1760)
 * reduce fat client timeout (CASSANDRA-1730)
 * cleanup smallest CFs first to increase free temp space for larger ones
   (CASSANDRA-1811)
 * Update windows .bat files to work outside of main Cassandra
   directory (CASSANDRA-1713)
 * fix read repair regression from 0.6.7 (CASSANDRA-1727)
 * more-efficient read repair (CASSANDRA-1719)
 * fix hinted handoff replay (CASSANDRA-1656)
 * log type of dropped messages (CASSANDRA-1677)
 * upgrade to SLF4J 1.6.1
 * fix ByteBuffer bug in ExpiringColumn.updateDigest (CASSANDRA-1679)
 * fix IntegerType.getString (CASSANDRA-1681)
 * make -Djava.net.preferIPv4Stack=true the default (CASSANDRA-628)
 * add INTERNAL_RESPONSE verb to differentiate from responses related
   to client requests (CASSANDRA-1685)
 * log tpstats when dropping messages (CASSANDRA-1660)
 * include unreachable nodes in describeSchemaVersions (CASSANDRA-1678)
 * Avoid dropping messages off the client request path (CASSANDRA-1676)
 * fix jna errno reporting (CASSANDRA-1694)
 * add friendlier error for UnknownHostException on startup (CASSANDRA-1697)
 * include jna dependency in RPM package (CASSANDRA-1690)
 * add --skip-keys option to stress.py (CASSANDRA-1696)
 * improve cli handling of non-string keys and column names 
   (CASSANDRA-1701, -1693)
 * r/m extra subcomparator line in cli keyspaces output (CASSANDRA-1712)
 * add read repair chance to cli "show keyspaces"
 * upgrade to ConcurrentLinkedHashMap 1.1 (CASSANDRA-975)
 * fix index scan routing (CASSANDRA-1722)
 * fix tombstoning of supercolumns in range queries (CASSANDRA-1734)
 * clear endpoint cache after updating keyspace metadata (CASSANDRA-1741)
 * fix wrapping-range queries on non-minimum token (CASSANDRA-1700)
 * truncate includes secondary indexes (CASSANDRA-1747)
 * retain reference to PendingFile sstables (CASSANDRA-1749)
 * fix sstableimport regression (CASSANDRA-1753)
 * fix for bootstrap when no non-system tables are defined (CASSANDRA-1732)
 * handle replica unavailability in index scan (CASSANDRA-1755)
 * fix service initialization order deadlock (CASSANDRA-1756)
 * multi-line cli commands (CASSANDRA-1742)
 * fix race between snapshot and compaction (CASSANDRA-1736)
 * add listEndpointsPendingHints, deleteHintsForEndpoint JMX methods 
   (CASSANDRA-1551)


0.7.0-beta3
 * add strategy options to describe_keyspace output (CASSANDRA-1560)
 * log warning when using randomly generated token (CASSANDRA-1552)
 * re-organize JMX into .db, .net, .internal, .request (CASSANDRA-1217)
 * allow nodes to change IPs between restarts (CASSANDRA-1518)
 * remember ring state between restarts by default (CASSANDRA-1518)
 * flush index built flag so we can read it before log replay (CASSANDRA-1541)
 * lock row cache updates to prevent race condition (CASSANDRA-1293)
 * remove assertion causing rare (and harmless) error messages in
   commitlog (CASSANDRA-1330)
 * fix moving nodes with no keyspaces defined (CASSANDRA-1574)
 * fix unbootstrap when no data is present in a transfer range (CASSANDRA-1573)
 * take advantage of AVRO-495 to simplify our avro IDL (CASSANDRA-1436)
 * extend authorization hierarchy to column family (CASSANDRA-1554)
 * deletion support in secondary indexes (CASSANDRA-1571)
 * meaningful error message for invalid replication strategy class 
   (CASSANDRA-1566)
 * allow keyspace creation with RF > N (CASSANDRA-1428)
 * improve cli error handling (CASSANDRA-1580)
 * add cache save/load ability (CASSANDRA-1417, 1606, 1647)
 * add StorageService.getDrainProgress (CASSANDRA-1588)
 * Disallow bootstrap to an in-use token (CASSANDRA-1561)
 * Allow dynamic secondary index creation and destruction (CASSANDRA-1532)
 * log auto-guessed memtable thresholds (CASSANDRA-1595)
 * add ColumnDef support to cli (CASSANDRA-1583)
 * reduce index sample time by 75% (CASSANDRA-1572)
 * add cli support for column, strategy metadata (CASSANDRA-1578, 1612)
 * add cli support for schema modification (CASSANDRA-1584)
 * delete temp files on failed compactions (CASSANDRA-1596)
 * avoid blocking for dead nodes during removetoken (CASSANDRA-1605)
 * remove ConsistencyLevel.ZERO (CASSANDRA-1607)
 * expose in-progress compaction type in jmx (CASSANDRA-1586)
 * removed IClock & related classes from internals (CASSANDRA-1502)
 * fix removing tokens from SystemTable on decommission and removetoken
   (CASSANDRA-1609)
 * include CF metadata in cli 'show keyspaces' (CASSANDRA-1613)
 * switch from Properties to HashMap in PropertyFileSnitch to
   avoid synchronization bottleneck (CASSANDRA-1481)
 * PropertyFileSnitch configuration file renamed to 
   cassandra-topology.properties
 * add cli support for get_range_slices (CASSANDRA-1088, CASSANDRA-1619)
 * Make memtable flush thresholds per-CF instead of global 
   (CASSANDRA-1007, 1637)
 * add cli support for binary data without CfDef hints (CASSANDRA-1603)
 * fix building SSTable statistics post-stream (CASSANDRA-1620)
 * fix potential infinite loop in 2ary index queries (CASSANDRA-1623)
 * allow creating NTS keyspaces with no replicas configured (CASSANDRA-1626)
 * add jmx histogram of sstables accessed per read (CASSANDRA-1624)
 * remove system_rename_column_family and system_rename_keyspace from the
   client API until races can be fixed (CASSANDRA-1630, CASSANDRA-1585)
 * add cli sanity tests (CASSANDRA-1582)
 * update GC settings in cassandra.bat (CASSANDRA-1636)
 * cli support for index queries (CASSANDRA-1635)
 * cli support for updating schema memtable settings (CASSANDRA-1634)
 * cli --file option (CASSANDRA-1616)
 * reduce automatically chosen memtable sizes by 50% (CASSANDRA-1641)
 * move endpoint cache from snitch to strategy (CASSANDRA-1643)
 * fix commitlog recovery deleting the newly-created segment as well as
   the old ones (CASSANDRA-1644)
 * upgrade to Thrift 0.5 (CASSANDRA-1367)
 * renamed CL.DCQUORUM to LOCAL_QUORUM and DCQUORUMSYNC to EACH_QUORUM
 * cli truncate support (CASSANDRA-1653)
 * update GC settings in cassandra.bat (CASSANDRA-1636)
 * avoid logging when a node's ip/token is gossipped back to it (CASSANDRA-1666)


0.7-beta2
 * always use UTF-8 for hint keys (CASSANDRA-1439)
 * remove cassandra.yaml dependency from Hadoop and Pig (CASSADRA-1322)
 * expose CfDef metadata in describe_keyspaces (CASSANDRA-1363)
 * restore use of mmap_index_only option (CASSANDRA-1241)
 * dropping a keyspace with no column families generated an error 
   (CASSANDRA-1378)
 * rename RackAwareStrategy to OldNetworkTopologyStrategy, RackUnawareStrategy 
   to SimpleStrategy, DatacenterShardStrategy to NetworkTopologyStrategy,
   AbstractRackAwareSnitch to AbstractNetworkTopologySnitch (CASSANDRA-1392)
 * merge StorageProxy.mutate, mutateBlocking (CASSANDRA-1396)
 * faster UUIDType, LongType comparisons (CASSANDRA-1386, 1393)
 * fix setting read_repair_chance from CLI addColumnFamily (CASSANDRA-1399)
 * fix updates to indexed columns (CASSANDRA-1373)
 * fix race condition leaving to FileNotFoundException (CASSANDRA-1382)
 * fix sharded lock hash on index write path (CASSANDRA-1402)
 * add support for GT/E, LT/E in subordinate index clauses (CASSANDRA-1401)
 * cfId counter got out of sync when CFs were added (CASSANDRA-1403)
 * less chatty schema updates (CASSANDRA-1389)
 * rename column family mbeans. 'type' will now include either 
   'IndexColumnFamilies' or 'ColumnFamilies' depending on the CFS type.
   (CASSANDRA-1385)
 * disallow invalid keyspace and column family names. This includes name that
   matches a '^\w+' regex. (CASSANDRA-1377)
 * use JNA, if present, to take snapshots (CASSANDRA-1371)
 * truncate hints if starting 0.7 for the first time (CASSANDRA-1414)
 * fix FD leak in single-row slicepredicate queries (CASSANDRA-1416)
 * allow index expressions against columns that are not part of the 
   SlicePredicate (CASSANDRA-1410)
 * config-converter properly handles snitches and framed support 
   (CASSANDRA-1420)
 * remove keyspace argument from multiget_count (CASSANDRA-1422)
 * allow specifying cassandra.yaml location as (local or remote) URL
   (CASSANDRA-1126)
 * fix using DynamicEndpointSnitch with NetworkTopologyStrategy
   (CASSANDRA-1429)
 * Add CfDef.default_validation_class (CASSANDRA-891)
 * fix EstimatedHistogram.max (CASSANDRA-1413)
 * quorum read optimization (CASSANDRA-1622)
 * handle zero-length (or missing) rows during HH paging (CASSANDRA-1432)
 * include secondary indexes during schema migrations (CASSANDRA-1406)
 * fix commitlog header race during schema change (CASSANDRA-1435)
 * fix ColumnFamilyStoreMBeanIterator to use new type name (CASSANDRA-1433)
 * correct filename generated by xml->yaml converter (CASSANDRA-1419)
 * add CMSInitiatingOccupancyFraction=75 and UseCMSInitiatingOccupancyOnly
   to default JVM options
 * decrease jvm heap for cassandra-cli (CASSANDRA-1446)
 * ability to modify keyspaces and column family definitions on a live cluster
   (CASSANDRA-1285)
 * support for Hadoop Streaming [non-jvm map/reduce via stdin/out]
   (CASSANDRA-1368)
 * Move persistent sstable stats from the system table to an sstable component
   (CASSANDRA-1430)
 * remove failed bootstrap attempt from pending ranges when gossip times
   it out after 1h (CASSANDRA-1463)
 * eager-create tcp connections to other cluster members (CASSANDRA-1465)
 * enumerate stages and derive stage from message type instead of 
   transmitting separately (CASSANDRA-1465)
 * apply reversed flag during collation from different data sources
   (CASSANDRA-1450)
 * make failure to remove commitlog segment non-fatal (CASSANDRA-1348)
 * correct ordering of drain operations so CL.recover is no longer 
   necessary (CASSANDRA-1408)
 * removed keyspace from describe_splits method (CASSANDRA-1425)
 * rename check_schema_agreement to describe_schema_versions
   (CASSANDRA-1478)
 * fix QUORUM calculation for RF > 3 (CASSANDRA-1487)
 * remove tombstones during non-major compactions when bloom filter
   verifies that row does not exist in other sstables (CASSANDRA-1074)
 * nodes that coordinated a loadbalance in the past could not be seen by
   newly added nodes (CASSANDRA-1467)
 * exposed endpoint states (gossip details) via jmx (CASSANDRA-1467)
 * ensure that compacted sstables are not included when new readers are
   instantiated (CASSANDRA-1477)
 * by default, calculate heap size and memtable thresholds at runtime (CASSANDRA-1469)
 * fix races dealing with adding/dropping keyspaces and column families in
   rapid succession (CASSANDRA-1477)
 * clean up of Streaming system (CASSANDRA-1503, 1504, 1506)
 * add options to configure Thrift socket keepalive and buffer sizes (CASSANDRA-1426)
 * make contrib CassandraServiceDataCleaner recursive (CASSANDRA-1509)
 * min, max compaction threshold are configurable and persistent 
   per-ColumnFamily (CASSANDRA-1468)
 * fix replaying the last mutation in a commitlog unnecessarily 
   (CASSANDRA-1512)
 * invoke getDefaultUncaughtExceptionHandler from DTPE with the original
   exception rather than the ExecutionException wrapper (CASSANDRA-1226)
 * remove Clock from the Thrift (and Avro) API (CASSANDRA-1501)
 * Close intra-node sockets when connection is broken (CASSANDRA-1528)
 * RPM packaging spec file (CASSANDRA-786)
 * weighted request scheduler (CASSANDRA-1485)
 * treat expired columns as deleted (CASSANDRA-1539)
 * make IndexInterval configurable (CASSANDRA-1488)
 * add describe_snitch to Thrift API (CASSANDRA-1490)
 * MD5 authenticator compares plain text submitted password with MD5'd
   saved property, instead of vice versa (CASSANDRA-1447)
 * JMX MessagingService pending and completed counts (CASSANDRA-1533)
 * fix race condition processing repair responses (CASSANDRA-1511)
 * make repair blocking (CASSANDRA-1511)
 * create EndpointSnitchInfo and MBean to expose rack and DC (CASSANDRA-1491)
 * added option to contrib/word_count to output results back to Cassandra
   (CASSANDRA-1342)
 * rewrite Hadoop ColumnFamilyRecordWriter to pool connections, retry to
   multiple Cassandra nodes, and smooth impact on the Cassandra cluster
   by using smaller batch sizes (CASSANDRA-1434)
 * fix setting gc_grace_seconds via CLI (CASSANDRA-1549)
 * support TTL'd index values (CASSANDRA-1536)
 * make removetoken work like decommission (CASSANDRA-1216)
 * make cli comparator-aware and improve quote rules (CASSANDRA-1523,-1524)
 * make nodetool compact and cleanup blocking (CASSANDRA-1449)
 * add memtable, cache information to GCInspector logs (CASSANDRA-1558)
 * enable/disable HintedHandoff via JMX (CASSANDRA-1550)
 * Ignore stray files in the commit log directory (CASSANDRA-1547)
 * Disallow bootstrap to an in-use token (CASSANDRA-1561)


0.7-beta1
 * sstable versioning (CASSANDRA-389)
 * switched to slf4j logging (CASSANDRA-625)
 * add (optional) expiration time for column (CASSANDRA-699)
 * access levels for authentication/authorization (CASSANDRA-900)
 * add ReadRepairChance to CF definition (CASSANDRA-930)
 * fix heisenbug in system tests, especially common on OS X (CASSANDRA-944)
 * convert to byte[] keys internally and all public APIs (CASSANDRA-767)
 * ability to alter schema definitions on a live cluster (CASSANDRA-44)
 * renamed configuration file to cassandra.xml, and log4j.properties to
   log4j-server.properties, which must now be loaded from
   the classpath (which is how our scripts in bin/ have always done it)
   (CASSANDRA-971)
 * change get_count to require a SlicePredicate. create multi_get_count
   (CASSANDRA-744)
 * re-organized endpointsnitch implementations and added SimpleSnitch
   (CASSANDRA-994)
 * Added preload_row_cache option (CASSANDRA-946)
 * add CRC to commitlog header (CASSANDRA-999)
 * removed deprecated batch_insert and get_range_slice methods (CASSANDRA-1065)
 * add truncate thrift method (CASSANDRA-531)
 * http mini-interface using mx4j (CASSANDRA-1068)
 * optimize away copy of sliced row on memtable read path (CASSANDRA-1046)
 * replace constant-size 2GB mmaped segments and special casing for index 
   entries spanning segment boundaries, with SegmentedFile that computes 
   segments that always contain entire entries/rows (CASSANDRA-1117)
 * avoid reading large rows into memory during compaction (CASSANDRA-16)
 * added hadoop OutputFormat (CASSANDRA-1101)
 * efficient Streaming (no more anticompaction) (CASSANDRA-579)
 * split commitlog header into separate file and add size checksum to
   mutations (CASSANDRA-1179)
 * avoid allocating a new byte[] for each mutation on replay (CASSANDRA-1219)
 * revise HH schema to be per-endpoint (CASSANDRA-1142)
 * add joining/leaving status to nodetool ring (CASSANDRA-1115)
 * allow multiple repair sessions per node (CASSANDRA-1190)
 * optimize away MessagingService for local range queries (CASSANDRA-1261)
 * make framed transport the default so malformed requests can't OOM the 
   server (CASSANDRA-475)
 * significantly faster reads from row cache (CASSANDRA-1267)
 * take advantage of row cache during range queries (CASSANDRA-1302)
 * make GCGraceSeconds a per-ColumnFamily value (CASSANDRA-1276)
 * keep persistent row size and column count statistics (CASSANDRA-1155)
 * add IntegerType (CASSANDRA-1282)
 * page within a single row during hinted handoff (CASSANDRA-1327)
 * push DatacenterShardStrategy configuration into keyspace definition,
   eliminating datacenter.properties. (CASSANDRA-1066)
 * optimize forward slices starting with '' and single-index-block name 
   queries by skipping the column index (CASSANDRA-1338)
 * streaming refactor (CASSANDRA-1189)
 * faster comparison for UUID types (CASSANDRA-1043)
 * secondary index support (CASSANDRA-749 and subtasks)
 * make compaction buckets deterministic (CASSANDRA-1265)


0.6.6
 * Allow using DynamicEndpointSnitch with RackAwareStrategy (CASSANDRA-1429)
 * remove the remaining vestiges of the unfinished DatacenterShardStrategy 
   (replaced by NetworkTopologyStrategy in 0.7)
   

0.6.5
 * fix key ordering in range query results with RandomPartitioner
   and ConsistencyLevel > ONE (CASSANDRA-1145)
 * fix for range query starting with the wrong token range (CASSANDRA-1042)
 * page within a single row during hinted handoff (CASSANDRA-1327)
 * fix compilation on non-sun JDKs (CASSANDRA-1061)
 * remove String.trim() call on row keys in batch mutations (CASSANDRA-1235)
 * Log summary of dropped messages instead of spamming log (CASSANDRA-1284)
 * add dynamic endpoint snitch (CASSANDRA-981)
 * fix streaming for keyspaces with hyphens in their name (CASSANDRA-1377)
 * fix errors in hard-coded bloom filter optKPerBucket by computing it
   algorithmically (CASSANDRA-1220
 * remove message deserialization stage, and uncap read/write stages
   so slow reads/writes don't block gossip processing (CASSANDRA-1358)
 * add jmx port configuration to Debian package (CASSANDRA-1202)
 * use mlockall via JNA, if present, to prevent Linux from swapping
   out parts of the JVM (CASSANDRA-1214)


0.6.4
 * avoid queuing multiple hint deliveries for the same endpoint
   (CASSANDRA-1229)
 * better performance for and stricter checking of UTF8 column names
   (CASSANDRA-1232)
 * extend option to lower compaction priority to hinted handoff
   as well (CASSANDRA-1260)
 * log errors in gossip instead of re-throwing (CASSANDRA-1289)
 * avoid aborting commitlog replay prematurely if a flushed-but-
   not-removed commitlog segment is encountered (CASSANDRA-1297)
 * fix duplicate rows being read during mapreduce (CASSANDRA-1142)
 * failure detection wasn't closing command sockets (CASSANDRA-1221)
 * cassandra-cli.bat works on windows (CASSANDRA-1236)
 * pre-emptively drop requests that cannot be processed within RPCTimeout
   (CASSANDRA-685)
 * add ack to Binary write verb and update CassandraBulkLoader
   to wait for acks for each row (CASSANDRA-1093)
 * added describe_partitioner Thrift method (CASSANDRA-1047)
 * Hadoop jobs no longer require the Cassandra storage-conf.xml
   (CASSANDRA-1280, CASSANDRA-1047)
 * log thread pool stats when GC is excessive (CASSANDRA-1275)
 * remove gossip message size limit (CASSANDRA-1138)
 * parallelize local and remote reads during multiget, and respect snitch 
   when determining whether to do local read for CL.ONE (CASSANDRA-1317)
 * fix read repair to use requested consistency level on digest mismatch,
   rather than assuming QUORUM (CASSANDRA-1316)
 * process digest mismatch re-reads in parallel (CASSANDRA-1323)
 * switch hints CF comparator to BytesType (CASSANDRA-1274)


0.6.3
 * retry to make streaming connections up to 8 times. (CASSANDRA-1019)
 * reject describe_ring() calls on invalid keyspaces (CASSANDRA-1111)
 * fix cache size calculation for size of 100% (CASSANDRA-1129)
 * fix cache capacity only being recalculated once (CASSANDRA-1129)
 * remove hourly scan of all hints on the off chance that the gossiper
   missed a status change; instead, expose deliverHintsToEndpoint to JMX
   so it can be done manually, if necessary (CASSANDRA-1141)
 * don't reject reads at CL.ALL (CASSANDRA-1152)
 * reject deletions to supercolumns in CFs containing only standard
   columns (CASSANDRA-1139)
 * avoid preserving login information after client disconnects
   (CASSANDRA-1057)
 * prefer sun jdk to openjdk in debian init script (CASSANDRA-1174)
 * detect partioner config changes between restarts and fail fast 
   (CASSANDRA-1146)
 * use generation time to resolve node token reassignment disagreements
   (CASSANDRA-1118)
 * restructure the startup ordering of Gossiper and MessageService to avoid
   timing anomalies (CASSANDRA-1160)
 * detect incomplete commit log hearders (CASSANDRA-1119)
 * force anti-entropy service to stream files on the stream stage to avoid
   sending streams out of order (CASSANDRA-1169)
 * remove inactive stream managers after AES streams files (CASSANDRA-1169)
 * allow removing entire row through batch_mutate Deletion (CASSANDRA-1027)
 * add JMX metrics for row-level bloom filter false positives (CASSANDRA-1212)
 * added a redhat init script to contrib (CASSANDRA-1201)
 * use midpoint when bootstrapping a new machine into range with not
   much data yet instead of random token (CASSANDRA-1112)
 * kill server on OOM in executor stage as well as Thrift (CASSANDRA-1226)
 * remove opportunistic repairs, when two machines with overlapping replica
   responsibilities happen to finish major compactions of the same CF near
   the same time.  repairs are now fully manual (CASSANDRA-1190)
 * add ability to lower compaction priority (default is no change from 0.6.2)
   (CASSANDRA-1181)


0.6.2
 * fix contrib/word_count build. (CASSANDRA-992)
 * split CommitLogExecutorService into BatchCommitLogExecutorService and 
   PeriodicCommitLogExecutorService (CASSANDRA-1014)
 * add latency histograms to CFSMBean (CASSANDRA-1024)
 * make resolving timestamp ties deterministic by using value bytes
   as a tiebreaker (CASSANDRA-1039)
 * Add option to turn off Hinted Handoff (CASSANDRA-894)
 * fix windows startup (CASSANDRA-948)
 * make concurrent_reads, concurrent_writes configurable at runtime via JMX
   (CASSANDRA-1060)
 * disable GCInspector on non-Sun JVMs (CASSANDRA-1061)
 * fix tombstone handling in sstable rows with no other data (CASSANDRA-1063)
 * fix size of row in spanned index entries (CASSANDRA-1056)
 * install json2sstable, sstable2json, and sstablekeys to Debian package
 * StreamingService.StreamDestinations wouldn't empty itself after streaming
   finished (CASSANDRA-1076)
 * added Collections.shuffle(splits) before returning the splits in 
   ColumnFamilyInputFormat (CASSANDRA-1096)
 * do not recalculate cache capacity post-compaction if it's been manually 
   modified (CASSANDRA-1079)
 * better defaults for flush sorter + writer executor queue sizes
   (CASSANDRA-1100)
 * windows scripts for SSTableImport/Export (CASSANDRA-1051)
 * windows script for nodetool (CASSANDRA-1113)
 * expose PhiConvictThreshold (CASSANDRA-1053)
 * make repair of RF==1 a no-op (CASSANDRA-1090)
 * improve default JVM GC options (CASSANDRA-1014)
 * fix SlicePredicate serialization inside Hadoop jobs (CASSANDRA-1049)
 * close Thrift sockets in Hadoop ColumnFamilyRecordReader (CASSANDRA-1081)


0.6.1
 * fix NPE in sstable2json when no excluded keys are given (CASSANDRA-934)
 * keep the replica set constant throughout the read repair process
   (CASSANDRA-937)
 * allow querying getAllRanges with empty token list (CASSANDRA-933)
 * fix command line arguments inversion in clustertool (CASSANDRA-942)
 * fix race condition that could trigger a false-positive assertion
   during post-flush discard of old commitlog segments (CASSANDRA-936)
 * fix neighbor calculation for anti-entropy repair (CASSANDRA-924)
 * perform repair even for small entropy differences (CASSANDRA-924)
 * Use hostnames in CFInputFormat to allow Hadoop's naive string-based
   locality comparisons to work (CASSANDRA-955)
 * cache read-only BufferedRandomAccessFile length to avoid
   3 system calls per invocation (CASSANDRA-950)
 * nodes with IPv6 (and no IPv4) addresses could not join cluster
   (CASSANDRA-969)
 * Retrieve the correct number of undeleted columns, if any, from
   a supercolumn in a row that had been deleted previously (CASSANDRA-920)
 * fix index scans that cross the 2GB mmap boundaries for both mmap
   and standard i/o modes (CASSANDRA-866)
 * expose drain via nodetool (CASSANDRA-978)


0.6.0-RC1
 * JMX drain to flush memtables and run through commit log (CASSANDRA-880)
 * Bootstrapping can skip ranges under the right conditions (CASSANDRA-902)
 * fix merging row versions in range_slice for CL > ONE (CASSANDRA-884)
 * default write ConsistencyLeven chaned from ZERO to ONE
 * fix for index entries spanning mmap buffer boundaries (CASSANDRA-857)
 * use lexical comparison if time part of TimeUUIDs are the same 
   (CASSANDRA-907)
 * bound read, mutation, and response stages to fix possible OOM
   during log replay (CASSANDRA-885)
 * Use microseconds-since-epoch (UTC) in cli, instead of milliseconds
 * Treat batch_mutate Deletion with null supercolumn as "apply this predicate 
   to top level supercolumns" (CASSANDRA-834)
 * Streaming destination nodes do not update their JMX status (CASSANDRA-916)
 * Fix internal RPC timeout calculation (CASSANDRA-911)
 * Added Pig loadfunc to contrib/pig (CASSANDRA-910)


0.6.0-beta3
 * fix compaction bucketing bug (CASSANDRA-814)
 * update windows batch file (CASSANDRA-824)
 * deprecate KeysCachedFraction configuration directive in favor
   of KeysCached; move to unified-per-CF key cache (CASSANDRA-801)
 * add invalidateRowCache to ColumnFamilyStoreMBean (CASSANDRA-761)
 * send Handoff hints to natural locations to reduce load on
   remaining nodes in a failure scenario (CASSANDRA-822)
 * Add RowWarningThresholdInMB configuration option to warn before very 
   large rows get big enough to threaten node stability, and -x option to
   be able to remove them with sstable2json if the warning is unheeded
   until it's too late (CASSANDRA-843)
 * Add logging of GC activity (CASSANDRA-813)
 * fix ConcurrentModificationException in commitlog discard (CASSANDRA-853)
 * Fix hardcoded row count in Hadoop RecordReader (CASSANDRA-837)
 * Add a jmx status to the streaming service and change several DEBUG
   messages to INFO (CASSANDRA-845)
 * fix classpath in cassandra-cli.bat for Windows (CASSANDRA-858)
 * allow re-specifying host, port to cassandra-cli if invalid ones
   are first tried (CASSANDRA-867)
 * fix race condition handling rpc timeout in the coordinator
   (CASSANDRA-864)
 * Remove CalloutLocation and StagingFileDirectory from storage-conf files 
   since those settings are no longer used (CASSANDRA-878)
 * Parse a long from RowWarningThresholdInMB instead of an int (CASSANDRA-882)
 * Remove obsolete ControlPort code from DatabaseDescriptor (CASSANDRA-886)
 * move skipBytes side effect out of assert (CASSANDRA-899)
 * add "double getLoad" to StorageServiceMBean (CASSANDRA-898)
 * track row stats per CF at compaction time (CASSANDRA-870)
 * disallow CommitLogDirectory matching a DataFileDirectory (CASSANDRA-888)
 * default key cache size is 200k entries, changed from 10% (CASSANDRA-863)
 * add -Dcassandra-foreground=yes to cassandra.bat
 * exit if cluster name is changed unexpectedly (CASSANDRA-769)


0.6.0-beta1/beta2
 * add batch_mutate thrift command, deprecating batch_insert (CASSANDRA-336)
 * remove get_key_range Thrift API, deprecated in 0.5 (CASSANDRA-710)
 * add optional login() Thrift call for authentication (CASSANDRA-547)
 * support fat clients using gossiper and StorageProxy to perform
   replication in-process [jvm-only] (CASSANDRA-535)
 * support mmapped I/O for reads, on by default on 64bit JVMs 
   (CASSANDRA-408, CASSANDRA-669)
 * improve insert concurrency, particularly during Hinted Handoff
   (CASSANDRA-658)
 * faster network code (CASSANDRA-675)
 * stress.py moved to contrib (CASSANDRA-635)
 * row caching [must be explicitly enabled per-CF in config] (CASSANDRA-678)
 * present a useful measure of compaction progress in JMX (CASSANDRA-599)
 * add bin/sstablekeys (CASSNADRA-679)
 * add ConsistencyLevel.ANY (CASSANDRA-687)
 * make removetoken remove nodes from gossip entirely (CASSANDRA-644)
 * add ability to set cache sizes at runtime (CASSANDRA-708)
 * report latency and cache hit rate statistics with lifetime totals
   instead of average over the last minute (CASSANDRA-702)
 * support get_range_slice for RandomPartitioner (CASSANDRA-745)
 * per-keyspace replication factory and replication strategy (CASSANDRA-620)
 * track latency in microseconds (CASSANDRA-733)
 * add describe_ Thrift methods, deprecating get_string_property and 
   get_string_list_property
 * jmx interface for tracking operation mode and streams in general.
   (CASSANDRA-709)
 * keep memtables in sorted order to improve range query performance
   (CASSANDRA-799)
 * use while loop instead of recursion when trimming sstables compaction list 
   to avoid blowing stack in pathological cases (CASSANDRA-804)
 * basic Hadoop map/reduce support (CASSANDRA-342)


0.5.1
 * ensure all files for an sstable are streamed to the same directory.
   (CASSANDRA-716)
 * more accurate load estimate for bootstrapping (CASSANDRA-762)
 * tolerate dead or unavailable bootstrap target on write (CASSANDRA-731)
 * allow larger numbers of keys (> 140M) in a sstable bloom filter
   (CASSANDRA-790)
 * include jvm argument improvements from CASSANDRA-504 in debian package
 * change streaming chunk size to 32MB to accomodate Windows XP limitations
   (was 64MB) (CASSANDRA-795)
 * fix get_range_slice returning results in the wrong order (CASSANDRA-781)
 

0.5.0 final
 * avoid attempting to delete temporary bootstrap files twice (CASSANDRA-681)
 * fix bogus NaN in nodeprobe cfstats output (CASSANDRA-646)
 * provide a policy for dealing with single thread executors w/ a full queue
   (CASSANDRA-694)
 * optimize inner read in MessagingService, vastly improving multiple-node
   performance (CASSANDRA-675)
 * wait for table flush before streaming data back to a bootstrapping node.
   (CASSANDRA-696)
 * keep track of bootstrapping sources by table so that bootstrapping doesn't 
   give the indication of finishing early (CASSANDRA-673)


0.5.0 RC3
 * commit the correct version of the patch for CASSANDRA-663


0.5.0 RC2 (unreleased)
 * fix bugs in converting get_range_slice results to Thrift 
   (CASSANDRA-647, CASSANDRA-649)
 * expose java.util.concurrent.TimeoutException in StorageProxy methods
   (CASSANDRA-600)
 * TcpConnectionManager was holding on to disconnected connections, 
   giving the false indication they were being used. (CASSANDRA-651)
 * Remove duplicated write. (CASSANDRA-662)
 * Abort bootstrap if IP is already in the token ring (CASSANDRA-663)
 * increase default commitlog sync period, and wait for last sync to 
   finish before submitting another (CASSANDRA-668)


0.5.0 RC1
 * Fix potential NPE in get_range_slice (CASSANDRA-623)
 * add CRC32 to commitlog entries (CASSANDRA-605)
 * fix data streaming on windows (CASSANDRA-630)
 * GC compacted sstables after cleanup and compaction (CASSANDRA-621)
 * Speed up anti-entropy validation (CASSANDRA-629)
 * Fix anti-entropy assertion error (CASSANDRA-639)
 * Fix pending range conflicts when bootstapping or moving
   multiple nodes at once (CASSANDRA-603)
 * Handle obsolete gossip related to node movement in the case where
   one or more nodes is down when the movement occurs (CASSANDRA-572)
 * Include dead nodes in gossip to avoid a variety of problems
   and fix HH to removed nodes (CASSANDRA-634)
 * return an InvalidRequestException for mal-formed SlicePredicates
   (CASSANDRA-643)
 * fix bug determining closest neighbor for use in multiple datacenters
   (CASSANDRA-648)
 * Vast improvements in anticompaction speed (CASSANDRA-607)
 * Speed up log replay and writes by avoiding redundant serializations
   (CASSANDRA-652)


0.5.0 beta 2
 * Bootstrap improvements (several tickets)
 * add nodeprobe repair anti-entropy feature (CASSANDRA-193, CASSANDRA-520)
 * fix possibility of partition when many nodes restart at once
   in clusters with multiple seeds (CASSANDRA-150)
 * fix NPE in get_range_slice when no data is found (CASSANDRA-578)
 * fix potential NPE in hinted handoff (CASSANDRA-585)
 * fix cleanup of local "system" keyspace (CASSANDRA-576)
 * improve computation of cluster load balance (CASSANDRA-554)
 * added super column read/write, column count, and column/row delete to
   cassandra-cli (CASSANDRA-567, CASSANDRA-594)
 * fix returning live subcolumns of deleted supercolumns (CASSANDRA-583)
 * respect JAVA_HOME in bin/ scripts (several tickets)
 * add StorageService.initClient for fat clients on the JVM (CASSANDRA-535)
   (see contrib/client_only for an example of use)
 * make consistency_level functional in get_range_slice (CASSANDRA-568)
 * optimize key deserialization for RandomPartitioner (CASSANDRA-581)
 * avoid GCing tombstones except on major compaction (CASSANDRA-604)
 * increase failure conviction threshold, resulting in less nodes
   incorrectly (and temporarily) marked as down (CASSANDRA-610)
 * respect memtable thresholds during log replay (CASSANDRA-609)
 * support ConsistencyLevel.ALL on read (CASSANDRA-584)
 * add nodeprobe removetoken command (CASSANDRA-564)


0.5.0 beta
 * Allow multiple simultaneous flushes, improving flush throughput 
   on multicore systems (CASSANDRA-401)
 * Split up locks to improve write and read throughput on multicore systems
   (CASSANDRA-444, CASSANDRA-414)
 * More efficient use of memory during compaction (CASSANDRA-436)
 * autobootstrap option: when enabled, all non-seed nodes will attempt
   to bootstrap when started, until bootstrap successfully
   completes. -b option is removed.  (CASSANDRA-438)
 * Unless a token is manually specified in the configuration xml,
   a bootstraping node will use a token that gives it half the
   keys from the most-heavily-loaded node in the cluster,
   instead of generating a random token. 
   (CASSANDRA-385, CASSANDRA-517)
 * Miscellaneous bootstrap fixes (several tickets)
 * Ability to change a node's token even after it has data on it
   (CASSANDRA-541)
 * Ability to decommission a live node from the ring (CASSANDRA-435)
 * Semi-automatic loadbalancing via nodeprobe (CASSANDRA-192)
 * Add ability to set compaction thresholds at runtime via
   JMX / nodeprobe.  (CASSANDRA-465)
 * Add "comment" field to ColumnFamily definition. (CASSANDRA-481)
 * Additional JMX metrics (CASSANDRA-482)
 * JSON based export and import tools (several tickets)
 * Hinted Handoff fixes (several tickets)
 * Add key cache to improve read performance (CASSANDRA-423)
 * Simplified construction of custom ReplicationStrategy classes
   (CASSANDRA-497)
 * Graphical application (Swing) for ring integrity verification and 
   visualization was added to contrib (CASSANDRA-252)
 * Add DCQUORUM, DCQUORUMSYNC consistency levels and corresponding
   ReplicationStrategy / EndpointSnitch classes.  Experimental.
   (CASSANDRA-492)
 * Web client interface added to contrib (CASSANDRA-457)
 * More-efficient flush for Random, CollatedOPP partitioners 
   for normal writes (CASSANDRA-446) and bulk load (CASSANDRA-420)
 * Add MemtableFlushAfterMinutes, a global replacement for the old 
   per-CF FlushPeriodInMinutes setting (CASSANDRA-463)
 * optimizations to slice reading (CASSANDRA-350) and supercolumn
   queries (CASSANDRA-510)
 * force binding to given listenaddress for nodes with multiple
   interfaces (CASSANDRA-546)
 * stress.py benchmarking tool improvements (several tickets)
 * optimized replica placement code (CASSANDRA-525)
 * faster log replay on restart (CASSANDRA-539, CASSANDRA-540)
 * optimized local-node writes (CASSANDRA-558)
 * added get_range_slice, deprecating get_key_range (CASSANDRA-344)
 * expose TimedOutException to thrift (CASSANDRA-563)
 

0.4.2
 * Add validation disallowing null keys (CASSANDRA-486)
 * Fix race conditions in TCPConnectionManager (CASSANDRA-487)
 * Fix using non-utf8-aware comparison as a sanity check.
   (CASSANDRA-493)
 * Improve default garbage collector options (CASSANDRA-504)
 * Add "nodeprobe flush" (CASSANDRA-505)
 * remove NotFoundException from get_slice throws list (CASSANDRA-518)
 * fix get (not get_slice) of entire supercolumn (CASSANDRA-508)
 * fix null token during bootstrap (CASSANDRA-501)


0.4.1
 * Fix FlushPeriod columnfamily configuration regression
   (CASSANDRA-455)
 * Fix long column name support (CASSANDRA-460)
 * Fix for serializing a row that only contains tombstones
   (CASSANDRA-458)
 * Fix for discarding unneeded commitlog segments (CASSANDRA-459)
 * Add SnapshotBeforeCompaction configuration option (CASSANDRA-426)
 * Fix compaction abort under insufficient disk space (CASSANDRA-473)
 * Fix reading subcolumn slice from tombstoned CF (CASSANDRA-484)
 * Fix race condition in RVH causing occasional NPE (CASSANDRA-478)


0.4.0
 * fix get_key_range problems when a node is down (CASSANDRA-440)
   and add UnavailableException to more Thrift methods
 * Add example EndPointSnitch contrib code (several tickets)


0.4.0 RC2
 * fix SSTable generation clash during compaction (CASSANDRA-418)
 * reject method calls with null parameters (CASSANDRA-308)
 * properly order ranges in nodeprobe output (CASSANDRA-421)
 * fix logging of certain errors on executor threads (CASSANDRA-425)


0.4.0 RC1
 * Bootstrap feature is live; use -b on startup (several tickets)
 * Added multiget api (CASSANDRA-70)
 * fix Deadlock with SelectorManager.doProcess and TcpConnection.write
   (CASSANDRA-392)
 * remove key cache b/c of concurrency bugs in third-party
   CLHM library (CASSANDRA-405)
 * update non-major compaction logic to use two threshold values
   (CASSANDRA-407)
 * add periodic / batch commitlog sync modes (several tickets)
 * inline BatchMutation into batch_insert params (CASSANDRA-403)
 * allow setting the logging level at runtime via mbean (CASSANDRA-402)
 * change default comparator to BytesType (CASSANDRA-400)
 * add forwards-compatible ConsistencyLevel parameter to get_key_range
   (CASSANDRA-322)
 * r/m special case of blocking for local destination when writing with 
   ConsistencyLevel.ZERO (CASSANDRA-399)
 * Fixes to make BinaryMemtable [bulk load interface] useful (CASSANDRA-337);
   see contrib/bmt_example for an example of using it.
 * More JMX properties added (several tickets)
 * Thrift changes (several tickets)
    - Merged _super get methods with the normal ones; return values
      are now of ColumnOrSuperColumn.
    - Similarly, merged batch_insert_super into batch_insert.



0.4.0 beta
 * On-disk data format has changed to allow billions of keys/rows per
   node instead of only millions
 * Multi-keyspace support
 * Scan all sstables for all queries to avoid situations where
   different types of operation on the same ColumnFamily could
   disagree on what data was present
 * Snapshot support via JMX
 * Thrift API has changed a _lot_:
    - removed time-sorted CFs; instead, user-defined comparators
      may be defined on the column names, which are now byte arrays.
      Default comparators are provided for UTF8, Bytes, Ascii, Long (i64),
      and UUID types.
    - removed colon-delimited strings in thrift api in favor of explicit
      structs such as ColumnPath, ColumnParent, etc.  Also normalized
      thrift struct and argument naming.
    - Added columnFamily argument to get_key_range.
    - Change signature of get_slice to accept starting and ending
      columns as well as an offset.  (This allows use of indexes.)
      Added "ascending" flag to allow reasonably-efficient reverse
      scans as well.  Removed get_slice_by_range as redundant.
    - get_key_range operates on one CF at a time
    - changed `block` boolean on insert methods to ConsistencyLevel enum,
      with options of NONE, ONE, QUORUM, and ALL.
    - added similar consistency_level parameter to read methods
    - column-name-set slice with no names given now returns zero columns
      instead of all of them.  ("all" can run your server out of memory.
      use a range-based slice with a high max column count instead.)
 * Removed the web interface. Node information can now be obtained by 
   using the newly introduced nodeprobe utility.
 * More JMX stats
 * Remove magic values from internals (e.g. special key to indicate
   when to flush memtables)
 * Rename configuration "table" to "keyspace"
 * Moved to crash-only design; no more shutdown (just kill the process)
 * Lots of bug fixes

Full list of issues resolved in 0.4 is at https://issues.apache.org/jira/secure/IssueNavigator.jspa?reset=true&&pid=12310865&fixfor=12313862&resolution=1&sorter/field=issuekey&sorter/order=DESC


0.3.0 RC3
 * Fix potential deadlock under load in TCPConnection.
   (CASSANDRA-220)


0.3.0 RC2
 * Fix possible data loss when server is stopped after replaying
   log but before new inserts force memtable flush.
   (CASSANDRA-204)
 * Added BUGS file


0.3.0 RC1
 * Range queries on keys, including user-defined key collation
 * Remove support
 * Workarounds for a weird bug in JDK select/register that seems
   particularly common on VM environments. Cassandra should deploy
   fine on EC2 now
 * Much improved infrastructure: the beginnings of a decent test suite
   ("ant test" for unit tests; "nosetests" for system tests), code
   coverage reporting, etc.
 * Expanded node status reporting via JMX
 * Improved error reporting/logging on both server and client
 * Reduced memory footprint in default configuration
 * Combined blocking and non-blocking versions of insert APIs
 * Added FlushPeriodInMinutes configuration parameter to force
   flushing of infrequently-updated ColumnFamilies<|MERGE_RESOLUTION|>--- conflicted
+++ resolved
@@ -1,4 +1,3 @@
-<<<<<<< HEAD
 2.1.6
  * Consistent error message when a table mixes counter and non-counter
    columns (CASSANDRA-9492)
@@ -33,10 +32,7 @@
  * Fix streaming not holding ref when stream error (CASSANDRA-9295)
  * Fix canonical view returning early opened SSTables (CASSANDRA-9396)
 Merged from 2.0:
-=======
-2.0.16:
  * Always mark sstable suspect when corrupted (CASSANDRA-9478)
->>>>>>> 9b10928c
  * Add database users and permissions to CQL3 documentation (CASSANDRA-7558)
  * Allow JVM_OPTS to be passed to standalone tools (CASSANDRA-5969)
  * Fix bad condition in RangeTombstoneList (CASSANDRA-9485)
