<<<<<<< HEAD
3.11.4
Merged from 3.0:
=======
3.0.18
 * Reverse order reads can return incomplete results (CASSANDRA-14803)
>>>>>>> ab0e30e7
 * Avoid calling iter.next() in a loop when notifying indexers about range tombstones (CASSANDRA-14794)
 * Fix purging semi-expired RT boundaries in reversed iterators (CASSANDRA-14672)
 * DESC order reads can fail to return the last Unfiltered in the partition (CASSANDRA-14766)
 * Fix corrupted collection deletions for dropped columns in 3.0 <-> 2.{1,2} messages (CASSANDRA-14568)
 * Fix corrupted static collection deletions in 3.0 <-> 2.{1,2} messages (CASSANDRA-14568)
 * Handle failures in parallelAllSSTableOperation (cleanup/upgradesstables/etc) (CASSANDRA-14657)
 * Improve TokenMetaData cache populating performance avoid long locking (CASSANDRA-14660)
 * Fix static column order for SELECT * wildcard queries (CASSANDRA-14638)
 * sstableloader should use discovered broadcast address to connect intra-cluster (CASSANDRA-14522)
 * Fix reading columns with non-UTF names from schema (CASSANDRA-14468)
 Merged from 2.2:
 * Fix incorrect cqlsh results when selecting same columns multiple times (CASSANDRA-13262)
 * Returns null instead of NaN or Infinity in JSON strings (CASSANDRA-14377)


3.11.3
 * Validate supported column type with SASI analyzer (CASSANDRA-13669)
 * Remove BTree.Builder Recycler to reduce memory usage (CASSANDRA-13929)
 * Reduce nodetool GC thread count (CASSANDRA-14475)
 * Fix New SASI view creation during Index Redistribution (CASSANDRA-14055)
 * Remove string formatting lines from BufferPool hot path (CASSANDRA-14416)
 * Update metrics to 3.1.5 (CASSANDRA-12924)
 * Detect OpenJDK jvm type and architecture (CASSANDRA-12793)
 * Don't use guava collections in the non-system keyspace jmx attributes (CASSANDRA-12271)
 * Allow existing nodes to use all peers in shadow round (CASSANDRA-13851)
 * Fix cqlsh to read connection.ssl cqlshrc option again (CASSANDRA-14299)
 * Downgrade log level to trace for CommitLogSegmentManager (CASSANDRA-14370)
 * CQL fromJson(null) throws NullPointerException (CASSANDRA-13891)
 * Serialize empty buffer as empty string for json output format (CASSANDRA-14245)
 * Allow logging implementation to be interchanged for embedded testing (CASSANDRA-13396)
 * SASI tokenizer for simple delimiter based entries (CASSANDRA-14247)
 * Fix Loss of digits when doing CAST from varint/bigint to decimal (CASSANDRA-14170)
 * RateBasedBackPressure unnecessarily invokes a lock on the Guava RateLimiter (CASSANDRA-14163)
 * Fix wildcard GROUP BY queries (CASSANDRA-14209)
Merged from 3.0:
 * Fix corrupted static collection deletions in 3.0 -> 2.{1,2} messages (CASSANDRA-14568)
 * Fix potential IndexOutOfBoundsException with counters (CASSANDRA-14167)
 * Always close RT markers returned by ReadCommand#executeLocally() (CASSANDRA-14515)
 * Reverse order queries with range tombstones can cause data loss (CASSANDRA-14513)
 * Fix regression of lagging commitlog flush log message (CASSANDRA-14451)
 * Add Missing dependencies in pom-all (CASSANDRA-14422)
 * Cleanup StartupClusterConnectivityChecker and PING Verb (CASSANDRA-14447)
 * Fix deprecated repair error notifications from 3.x clusters to legacy JMX clients (CASSANDRA-13121)
 * Cassandra not starting when using enhanced startup scripts in windows (CASSANDRA-14418)
 * Fix progress stats and units in compactionstats (CASSANDRA-12244)
 * Better handle missing partition columns in system_schema.columns (CASSANDRA-14379)
 * Delay hints store excise by write timeout to avoid race with decommission (CASSANDRA-13740)
 * Deprecate background repair and probablistic read_repair_chance table options
   (CASSANDRA-13910)
 * Add missed CQL keywords to documentation (CASSANDRA-14359)
 * Fix unbounded validation compactions on repair / revert CASSANDRA-13797 (CASSANDRA-14332)
 * Avoid deadlock when running nodetool refresh before node is fully up (CASSANDRA-14310)
 * Handle all exceptions when opening sstables (CASSANDRA-14202)
 * Handle incompletely written hint descriptors during startup (CASSANDRA-14080)
 * Handle repeat open bound from SRP in read repair (CASSANDRA-14330)
 * Respect max hint window when hinting for LWT (CASSANDRA-14215)
 * Adding missing WriteType enum values to v3, v4, and v5 spec (CASSANDRA-13697)
 * Don't regenerate bloomfilter and summaries on startup (CASSANDRA-11163)
 * Fix NPE when performing comparison against a null frozen in LWT (CASSANDRA-14087)
 * Log when SSTables are deleted (CASSANDRA-14302)
 * Fix batch commitlog sync regression (CASSANDRA-14292)
 * Write to pending endpoint when view replica is also base replica (CASSANDRA-14251)
 * Chain commit log marker potential performance regression in batch commit mode (CASSANDRA-14194)
 * Fully utilise specified compaction threads (CASSANDRA-14210)
 * Pre-create deletion log records to finish compactions quicker (CASSANDRA-12763)
Merged from 2.2:
 * Fix bug that prevented compaction of SSTables after full repairs (CASSANDRA-14423)
 * Incorrect counting of pending messages in OutboundTcpConnection (CASSANDRA-11551)
 * Fix compaction failure caused by reading un-flushed data (CASSANDRA-12743)
 * Use Bounds instead of Range for sstables in anticompaction (CASSANDRA-14411)
 * Fix JSON queries with IN restrictions and ORDER BY clause (CASSANDRA-14286)
 * Backport circleci yaml (CASSANDRA-14240)
Merged from 2.1:
 * Check checksum before decompressing data (CASSANDRA-14284)
 * CVE-2017-5929 Security vulnerability in Logback warning in NEWS.txt (CASSANDRA-14183)


3.11.2
 * Fix ReadCommandTest (CASSANDRA-14234)
 * Remove trailing period from latency reports at keyspace level (CASSANDRA-14233)
 * Backport CASSANDRA-13080: Use new token allocation for non bootstrap case as well (CASSANDRA-14212)
 * Remove dependencies on JVM internal classes from JMXServerUtils (CASSANDRA-14173) 
 * Add DEFAULT, UNSET, MBEAN and MBEANS to `ReservedKeywords` (CASSANDRA-14205)
 * Add Unittest for schema migration fix (CASSANDRA-14140)
 * Print correct snitch info from nodetool describecluster (CASSANDRA-13528)
 * Close socket on error during connect on OutboundTcpConnection (CASSANDRA-9630)
 * Enable CDC unittest (CASSANDRA-14141)
 * Acquire read lock before accessing CompactionStrategyManager fields (CASSANDRA-14139)
 * Split CommitLogStressTest to avoid timeout (CASSANDRA-14143)
 * Avoid invalidating disk boundaries unnecessarily (CASSANDRA-14083)
 * Avoid exposing compaction strategy index externally (CASSANDRA-14082)
 * Prevent continuous schema exchange between 3.0 and 3.11 nodes (CASSANDRA-14109)
 * Fix imbalanced disks when replacing node with same address with JBOD (CASSANDRA-14084)
 * Reload compaction strategies when disk boundaries are invalidated (CASSANDRA-13948)
 * Remove OpenJDK log warning (CASSANDRA-13916)
 * Prevent compaction strategies from looping indefinitely (CASSANDRA-14079)
 * Cache disk boundaries (CASSANDRA-13215)
 * Add asm jar to build.xml for maven builds (CASSANDRA-11193)
 * Round buffer size to powers of 2 for the chunk cache (CASSANDRA-13897)
 * Update jackson JSON jars (CASSANDRA-13949)
 * Avoid locks when checking LCS fanout and if we should defrag (CASSANDRA-13930)
 * Correctly count range tombstones in traces and tombstone thresholds (CASSANDRA-8527)
Merged from 3.0:
 * Add MinGW uname check to start scripts (CASSANDRA-12840)
 * Use the correct digest file and reload sstable metadata in nodetool verify (CASSANDRA-14217)
 * Handle failure when mutating repaired status in Verifier (CASSANDRA-13933)
 * Set encoding for javadoc generation (CASSANDRA-14154)
 * Fix index target computation for dense composite tables with dropped compact storage (CASSANDRA-14104)
 * Improve commit log chain marker updating (CASSANDRA-14108)
 * Extra range tombstone bound creates double rows (CASSANDRA-14008)
 * Fix SStable ordering by max timestamp in SinglePartitionReadCommand (CASSANDRA-14010)
 * Accept role names containing forward-slash (CASSANDRA-14088)
 * Optimize CRC check chance probability calculations (CASSANDRA-14094)
 * Fix cleanup on keyspace with no replicas (CASSANDRA-13526)
 * Fix updating base table rows with TTL not removing view entries (CASSANDRA-14071)
 * Reduce garbage created by DynamicSnitch (CASSANDRA-14091)
 * More frequent commitlog chained markers (CASSANDRA-13987)
 * Fix serialized size of DataLimits (CASSANDRA-14057)
 * Add flag to allow dropping oversized read repair mutations (CASSANDRA-13975)
 * Fix SSTableLoader logger message (CASSANDRA-14003)
 * Fix repair race that caused gossip to block (CASSANDRA-13849)
 * Tracing interferes with digest requests when using RandomPartitioner (CASSANDRA-13964)
 * Add flag to disable materialized views, and warnings on creation (CASSANDRA-13959)
 * Don't let user drop or generally break tables in system_distributed (CASSANDRA-13813)
 * Provide a JMX call to sync schema with local storage (CASSANDRA-13954)
 * Mishandling of cells for removed/dropped columns when reading legacy files (CASSANDRA-13939)
 * Deserialise sstable metadata in nodetool verify (CASSANDRA-13922)
Merged from 2.2:
 * Fix the inspectJvmOptions startup check (CASSANDRA-14112)
 * Fix race that prevents submitting compaction for a table when executor is full (CASSANDRA-13801)
 * Rely on the JVM to handle OutOfMemoryErrors (CASSANDRA-13006)
 * Grab refs during scrub/index redistribution/cleanup (CASSANDRA-13873)
Merged from 2.1:
 * Protect against overflow of local expiration time (CASSANDRA-14092)
 * RPM package spec: fix permissions for installed jars and config files (CASSANDRA-14181)
 * More PEP8 compiance for cqlsh (CASSANDRA-14021)


3.11.1
 * Fix the computation of cdc_total_space_in_mb for exabyte filesystems (CASSANDRA-13808)
 * AbstractTokenTreeBuilder#serializedSize returns wrong value when there is a single leaf and overflow collisions (CASSANDRA-13869)
 * Add a compaction option to TWCS to ignore sstables overlapping checks (CASSANDRA-13418)
 * BTree.Builder memory leak (CASSANDRA-13754)
 * Revert CASSANDRA-10368 of supporting non-pk column filtering due to correctness (CASSANDRA-13798)
 * Add a skip read validation flag to cassandra-stress (CASSANDRA-13772)
 * Fix cassandra-stress hang issues when an error during cluster connection happens (CASSANDRA-12938)
 * Better bootstrap failure message when blocked by (potential) range movement (CASSANDRA-13744)
 * "ignore" option is ignored in sstableloader (CASSANDRA-13721)
 * Deadlock in AbstractCommitLogSegmentManager (CASSANDRA-13652)
 * Duplicate the buffer before passing it to analyser in SASI operation (CASSANDRA-13512)
 * Properly evict pstmts from prepared statements cache (CASSANDRA-13641)
Merged from 3.0:
 * Improve TRUNCATE performance (CASSANDRA-13909)
 * Implement short read protection on partition boundaries (CASSANDRA-13595)
 * Fix ISE thrown by UPI.Serializer.hasNext() for some SELECT queries (CASSANDRA-13911)
 * Filter header only commit logs before recovery (CASSANDRA-13918)
 * AssertionError prepending to a list (CASSANDRA-13149)
 * Fix support for SuperColumn tables (CASSANDRA-12373)
 * Handle limit correctly on tables with strict liveness (CASSANDRA-13883)
 * Fix missing original update in TriggerExecutor (CASSANDRA-13894)
 * Remove non-rpc-ready nodes from counter leader candidates (CASSANDRA-13043)
 * Improve short read protection performance (CASSANDRA-13794)
 * Fix sstable reader to support range-tombstone-marker for multi-slices (CASSANDRA-13787)
 * Fix short read protection for tables with no clustering columns (CASSANDRA-13880)
 * Make isBuilt volatile in PartitionUpdate (CASSANDRA-13619)
 * Prevent integer overflow of timestamps in CellTest and RowsTest (CASSANDRA-13866)
 * Fix counter application order in short read protection (CASSANDRA-12872)
 * Don't block RepairJob execution on validation futures (CASSANDRA-13797)
 * Wait for all management tasks to complete before shutting down CLSM (CASSANDRA-13123)
 * INSERT statement fails when Tuple type is used as clustering column with default DESC order (CASSANDRA-13717)
 * Fix pending view mutations handling and cleanup batchlog when there are local and remote paired mutations (CASSANDRA-13069)
 * Improve config validation and documentation on overflow and NPE (CASSANDRA-13622)
 * Range deletes in a CAS batch are ignored (CASSANDRA-13655)
 * Avoid assertion error when IndexSummary > 2G (CASSANDRA-12014)
 * Change repair midpoint logging for tiny ranges (CASSANDRA-13603)
 * Better handle corrupt final commitlog segment (CASSANDRA-11995)
 * StreamingHistogram is not thread safe (CASSANDRA-13756)
 * Fix MV timestamp issues (CASSANDRA-11500)
 * Better tolerate improperly formatted bcrypt hashes (CASSANDRA-13626)
 * Fix race condition in read command serialization (CASSANDRA-13363)
 * Fix AssertionError in short read protection (CASSANDRA-13747)
 * Don't skip corrupted sstables on startup (CASSANDRA-13620)
 * Fix the merging of cells with different user type versions (CASSANDRA-13776)
 * Copy session properties on cqlsh.py do_login (CASSANDRA-13640)
 * Potential AssertionError during ReadRepair of range tombstone and partition deletions (CASSANDRA-13719)
 * Don't let stress write warmup data if n=0 (CASSANDRA-13773)
 * Gossip thread slows down when using batch commit log (CASSANDRA-12966)
 * Randomize batchlog endpoint selection with only 1 or 2 racks (CASSANDRA-12884)
 * Fix digest calculation for counter cells (CASSANDRA-13750)
 * Fix ColumnDefinition.cellValueType() for non-frozen collection and change SSTabledump to use type.toJSONString() (CASSANDRA-13573)
 * Skip materialized view addition if the base table doesn't exist (CASSANDRA-13737)
 * Drop table should remove corresponding entries in dropped_columns table (CASSANDRA-13730)
 * Log warn message until legacy auth tables have been migrated (CASSANDRA-13371)
 * Fix incorrect [2.1 <- 3.0] serialization of counter cells created in 2.0 (CASSANDRA-13691)
 * Fix invalid writetime for null cells (CASSANDRA-13711)
 * Fix ALTER TABLE statement to atomically propagate changes to the table and its MVs (CASSANDRA-12952)
 * Fixed ambiguous output of nodetool tablestats command (CASSANDRA-13722)
 * Fix Digest mismatch Exception if hints file has UnknownColumnFamily (CASSANDRA-13696)
 * Purge tombstones created by expired cells (CASSANDRA-13643)
 * Make concat work with iterators that have different subsets of columns (CASSANDRA-13482)
 * Set test.runners based on cores and memory size (CASSANDRA-13078)
 * Allow different NUMACTL_ARGS to be passed in (CASSANDRA-13557)
 * Allow native function calls in CQLSSTableWriter (CASSANDRA-12606)
 * Fix secondary index queries on COMPACT tables (CASSANDRA-13627)
 * Nodetool listsnapshots output is missing a newline, if there are no snapshots (CASSANDRA-13568)
 * sstabledump reports incorrect usage for argument order (CASSANDRA-13532)
Merged from 2.2:
 * Safely handle empty buffers when outputting to JSON (CASSANDRA-13868)
 * Copy session properties on cqlsh.py do_login (CASSANDRA-13847)
 * Fix load over calculated issue in IndexSummaryRedistribution (CASSANDRA-13738)
 * Fix compaction and flush exception not captured (CASSANDRA-13833)
 * Uncaught exceptions in Netty pipeline (CASSANDRA-13649)
 * Prevent integer overflow on exabyte filesystems (CASSANDRA-13067)
 * Fix queries with LIMIT and filtering on clustering columns (CASSANDRA-11223)
 * Fix potential NPE when resume bootstrap fails (CASSANDRA-13272)
 * Fix toJSONString for the UDT, tuple and collection types (CASSANDRA-13592)
 * Fix nested Tuples/UDTs validation (CASSANDRA-13646)
Merged from 2.1:
 * Clone HeartBeatState when building gossip messages. Make its generation/version volatile (CASSANDRA-13700)


3.11.0
 * Allow native function calls in CQLSSTableWriter (CASSANDRA-12606)
 * Replace string comparison with regex/number checks in MessagingService test (CASSANDRA-13216)
 * Fix formatting of duration columns in CQLSH (CASSANDRA-13549)
 * Fix the problem with duplicated rows when using paging with SASI (CASSANDRA-13302)
 * Allow CONTAINS statements filtering on the partition key and it’s parts (CASSANDRA-13275)
 * Fall back to even ranges calculation in clusters with vnodes when tokens are distributed unevenly (CASSANDRA-13229)
 * Fix duration type validation to prevent overflow (CASSANDRA-13218)
 * Forbid unsupported creation of SASI indexes over partition key columns (CASSANDRA-13228)
 * Reject multiple values for a key in CQL grammar. (CASSANDRA-13369)
 * UDA fails without input rows (CASSANDRA-13399)
 * Fix compaction-stress by using daemonInitialization (CASSANDRA-13188)
 * V5 protocol flags decoding broken (CASSANDRA-13443)
 * Use write lock not read lock for removing sstables from compaction strategies. (CASSANDRA-13422)
 * Use corePoolSize equal to maxPoolSize in JMXEnabledThreadPoolExecutors (CASSANDRA-13329)
 * Avoid rebuilding SASI indexes containing no values (CASSANDRA-12962)
 * Add charset to Analyser input stream (CASSANDRA-13151)
 * Fix testLimitSSTables flake caused by concurrent flush (CASSANDRA-12820)
 * cdc column addition strikes again (CASSANDRA-13382)
 * Fix static column indexes (CASSANDRA-13277)
 * DataOutputBuffer.asNewBuffer broken (CASSANDRA-13298)
 * unittest CipherFactoryTest failed on MacOS (CASSANDRA-13370)
 * Forbid SELECT restrictions and CREATE INDEX over non-frozen UDT columns (CASSANDRA-13247)
 * Default logging we ship will incorrectly print "?:?" for "%F:%L" pattern (CASSANDRA-13317)
 * Possible AssertionError in UnfilteredRowIteratorWithLowerBound (CASSANDRA-13366)
 * Support unaligned memory access for AArch64 (CASSANDRA-13326)
 * Improve SASI range iterator efficiency on intersection with an empty range (CASSANDRA-12915).
 * Fix equality comparisons of columns using the duration type (CASSANDRA-13174)
 * Obfuscate password in stress-graphs (CASSANDRA-12233)
 * Move to FastThreadLocalThread and FastThreadLocal (CASSANDRA-13034)
 * nodetool stopdaemon errors out (CASSANDRA-13030)
 * Tables in system_distributed should not use gcgs of 0 (CASSANDRA-12954)
 * Fix primary index calculation for SASI (CASSANDRA-12910)
 * More fixes to the TokenAllocator (CASSANDRA-12990)
 * NoReplicationTokenAllocator should work with zero replication factor (CASSANDRA-12983)
 * Address message coalescing regression (CASSANDRA-12676)
 * Delete illegal character from StandardTokenizerImpl.jflex (CASSANDRA-13417)
 * Fix cqlsh automatic protocol downgrade regression (CASSANDRA-13307)
 * Tracing payload not passed from QueryMessage to tracing session (CASSANDRA-12835)
Merged from 3.0:
 * Ensure int overflow doesn't occur when calculating large partition warning size (CASSANDRA-13172)
 * Ensure consistent view of partition columns between coordinator and replica in ColumnFilter (CASSANDRA-13004)
 * Failed unregistering mbean during drop keyspace (CASSANDRA-13346)
 * nodetool scrub/cleanup/upgradesstables exit code is wrong (CASSANDRA-13542)
 * Fix the reported number of sstable data files accessed per read (CASSANDRA-13120)
 * Fix schema digest mismatch during rolling upgrades from versions before 3.0.12 (CASSANDRA-13559)
 * Upgrade JNA version to 4.4.0 (CASSANDRA-13072)
 * Interned ColumnIdentifiers should use minimal ByteBuffers (CASSANDRA-13533)
 * ReverseIndexedReader may drop rows during 2.1 to 3.0 upgrade (CASSANDRA-13525)
 * Fix repair process violating start/end token limits for small ranges (CASSANDRA-13052)
 * Add storage port options to sstableloader (CASSANDRA-13518)
 * Properly handle quoted index names in cqlsh DESCRIBE output (CASSANDRA-12847)
 * Avoid reading static row twice from old format sstables (CASSANDRA-13236)
 * Fix NPE in StorageService.excise() (CASSANDRA-13163)
 * Expire OutboundTcpConnection messages by a single Thread (CASSANDRA-13265)
 * Fail repair if insufficient responses received (CASSANDRA-13397)
 * Fix SSTableLoader fail when the loaded table contains dropped columns (CASSANDRA-13276)
 * Avoid name clashes in CassandraIndexTest (CASSANDRA-13427)
 * Handling partially written hint files (CASSANDRA-12728)
 * Interrupt replaying hints on decommission (CASSANDRA-13308)
 * Handling partially written hint files (CASSANDRA-12728)
 * Fix NPE issue in StorageService (CASSANDRA-13060)
 * Make reading of range tombstones more reliable (CASSANDRA-12811)
 * Fix startup problems due to schema tables not completely flushed (CASSANDRA-12213)
 * Fix view builder bug that can filter out data on restart (CASSANDRA-13405)
 * Fix 2i page size calculation when there are no regular columns (CASSANDRA-13400)
 * Fix the conversion of 2.X expired rows without regular column data (CASSANDRA-13395)
 * Fix hint delivery when using ext+internal IPs with prefer_local enabled (CASSANDRA-13020)
 * Fix possible NPE on upgrade to 3.0/3.X in case of IO errors (CASSANDRA-13389)
 * Legacy deserializer can create empty range tombstones (CASSANDRA-13341)
 * Legacy caching options can prevent 3.0 upgrade (CASSANDRA-13384)
 * Use the Kernel32 library to retrieve the PID on Windows and fix startup checks (CASSANDRA-13333)
 * Fix code to not exchange schema across major versions (CASSANDRA-13274)
 * Dropping column results in "corrupt" SSTable (CASSANDRA-13337)
 * Bugs handling range tombstones in the sstable iterators (CASSANDRA-13340)
 * Fix CONTAINS filtering for null collections (CASSANDRA-13246)
 * Applying: Use a unique metric reservoir per test run when using Cassandra-wide metrics residing in MBeans (CASSANDRA-13216)
 * Propagate row deletions in 2i tables on upgrade (CASSANDRA-13320)
 * Slice.isEmpty() returns false for some empty slices (CASSANDRA-13305)
 * Add formatted row output to assertEmpty in CQL Tester (CASSANDRA-13238)
 * Prevent data loss on upgrade 2.1 - 3.0 by adding component separator to LogRecord absolute path (CASSANDRA-13294)
 * Improve testing on macOS by eliminating sigar logging (CASSANDRA-13233)
 * Cqlsh copy-from should error out when csv contains invalid data for collections (CASSANDRA-13071)
 * Fix "multiple versions of ant detected..." when running ant test (CASSANDRA-13232)
 * Coalescing strategy sleeps too much (CASSANDRA-13090)
 * Faster StreamingHistogram (CASSANDRA-13038)
 * Legacy deserializer can create unexpected boundary range tombstones (CASSANDRA-13237)
 * Remove unnecessary assertion from AntiCompactionTest (CASSANDRA-13070)
 * Fix cqlsh COPY for dates before 1900 (CASSANDRA-13185)
 * Use keyspace replication settings on system.size_estimates table (CASSANDRA-9639)
 * Add vm.max_map_count StartupCheck (CASSANDRA-13008)
 * Hint related logging should include the IP address of the destination in addition to
   host ID (CASSANDRA-13205)
 * Reloading logback.xml does not work (CASSANDRA-13173)
 * Lightweight transactions temporarily fail after upgrade from 2.1 to 3.0 (CASSANDRA-13109)
 * Duplicate rows after upgrading from 2.1.16 to 3.0.10/3.9 (CASSANDRA-13125)
 * Fix UPDATE queries with empty IN restrictions (CASSANDRA-13152)
 * Fix handling of partition with partition-level deletion plus
   live rows in sstabledump (CASSANDRA-13177)
 * Provide user workaround when system_schema.columns does not contain entries
   for a table that's in system_schema.tables (CASSANDRA-13180)
 * Nodetool upgradesstables/scrub/compact ignores system tables (CASSANDRA-13410)
 * Fix schema version calculation for rolling upgrades (CASSANDRA-13441)
Merged from 2.2:
 * Nodes started with join_ring=False should be able to serve requests when authentication is enabled (CASSANDRA-11381)
 * cqlsh COPY FROM: increment error count only for failures, not for attempts (CASSANDRA-13209)
 * Avoid starting gossiper in RemoveTest (CASSANDRA-13407)
 * Fix weightedSize() for row-cache reported by JMX and NodeTool (CASSANDRA-13393)
 * Fix JVM metric names (CASSANDRA-13103)
 * Honor truststore-password parameter in cassandra-stress (CASSANDRA-12773)
 * Discard in-flight shadow round responses (CASSANDRA-12653)
 * Don't anti-compact repaired data to avoid inconsistencies (CASSANDRA-13153)
 * Wrong logger name in AnticompactionTask (CASSANDRA-13343)
 * Commitlog replay may fail if last mutation is within 4 bytes of end of segment (CASSANDRA-13282)
 * Fix queries updating multiple time the same list (CASSANDRA-13130)
 * Fix GRANT/REVOKE when keyspace isn't specified (CASSANDRA-13053)
 * Fix flaky LongLeveledCompactionStrategyTest (CASSANDRA-12202)
 * Fix failing COPY TO STDOUT (CASSANDRA-12497)
 * Fix ColumnCounter::countAll behaviour for reverse queries (CASSANDRA-13222)
 * Exceptions encountered calling getSeeds() breaks OTC thread (CASSANDRA-13018)
 * Fix negative mean latency metric (CASSANDRA-12876)
 * Use only one file pointer when creating commitlog segments (CASSANDRA-12539)
Merged from 2.1:
 * Fix 2ndary index queries on partition keys for tables with static columns (CASSANDRA-13147)
 * Fix ParseError unhashable type list in cqlsh copy from (CASSANDRA-13364)
 * Remove unused repositories (CASSANDRA-13278)
 * Log stacktrace of uncaught exceptions (CASSANDRA-13108)
 * Use portable stderr for java error in startup (CASSANDRA-13211)
 * Fix Thread Leak in OutboundTcpConnection (CASSANDRA-13204)
 * Coalescing strategy can enter infinite loop (CASSANDRA-13159)


3.10
 * Fix secondary index queries regression (CASSANDRA-13013)
 * Add duration type to the protocol V5 (CASSANDRA-12850)
 * Fix duration type validation (CASSANDRA-13143)
 * Fix flaky GcCompactionTest (CASSANDRA-12664)
 * Fix TestHintedHandoff.hintedhandoff_decom_test (CASSANDRA-13058)
 * Fixed query monitoring for range queries (CASSANDRA-13050)
 * Remove outboundBindAny configuration property (CASSANDRA-12673)
 * Use correct bounds for all-data range when filtering (CASSANDRA-12666)
 * Remove timing window in test case (CASSANDRA-12875)
 * Resolve unit testing without JCE security libraries installed (CASSANDRA-12945)
 * Fix inconsistencies in cassandra-stress load balancing policy (CASSANDRA-12919)
 * Fix validation of non-frozen UDT cells (CASSANDRA-12916)
 * Don't shut down socket input/output on StreamSession (CASSANDRA-12903)
 * Fix Murmur3PartitionerTest (CASSANDRA-12858)
 * Move cqlsh syntax rules into separate module and allow easier customization (CASSANDRA-12897)
 * Fix CommitLogSegmentManagerTest (CASSANDRA-12283)
 * Fix cassandra-stress truncate option (CASSANDRA-12695)
 * Fix crossNode value when receiving messages (CASSANDRA-12791)
 * Don't load MX4J beans twice (CASSANDRA-12869)
 * Extend native protocol request flags, add versions to SUPPORTED, and introduce ProtocolVersion enum (CASSANDRA-12838)
 * Set JOINING mode when running pre-join tasks (CASSANDRA-12836)
 * remove net.mintern.primitive library due to license issue (CASSANDRA-12845)
 * Properly format IPv6 addresses when logging JMX service URL (CASSANDRA-12454)
 * Optimize the vnode allocation for single replica per DC (CASSANDRA-12777)
 * Use non-token restrictions for bounds when token restrictions are overridden (CASSANDRA-12419)
 * Fix CQLSH auto completion for PER PARTITION LIMIT (CASSANDRA-12803)
 * Use different build directories for Eclipse and Ant (CASSANDRA-12466)
 * Avoid potential AttributeError in cqlsh due to no table metadata (CASSANDRA-12815)
 * Fix RandomReplicationAwareTokenAllocatorTest.testExistingCluster (CASSANDRA-12812)
 * Upgrade commons-codec to 1.9 (CASSANDRA-12790)
 * Make the fanout size for LeveledCompactionStrategy to be configurable (CASSANDRA-11550)
 * Add duration data type (CASSANDRA-11873)
 * Fix timeout in ReplicationAwareTokenAllocatorTest (CASSANDRA-12784)
 * Improve sum aggregate functions (CASSANDRA-12417)
 * Make cassandra.yaml docs for batch_size_*_threshold_in_kb reflect changes in CASSANDRA-10876 (CASSANDRA-12761)
 * cqlsh fails to format collections when using aliases (CASSANDRA-11534)
 * Check for hash conflicts in prepared statements (CASSANDRA-12733)
 * Exit query parsing upon first error (CASSANDRA-12598)
 * Fix cassandra-stress to use single seed in UUID generation (CASSANDRA-12729)
 * CQLSSTableWriter does not allow Update statement (CASSANDRA-12450)
 * Config class uses boxed types but DD exposes primitive types (CASSANDRA-12199)
 * Add pre- and post-shutdown hooks to Storage Service (CASSANDRA-12461)
 * Add hint delivery metrics (CASSANDRA-12693)
 * Remove IndexInfo cache from FileIndexInfoRetriever (CASSANDRA-12731)
 * ColumnIndex does not reuse buffer (CASSANDRA-12502)
 * cdc column addition still breaks schema migration tasks (CASSANDRA-12697)
 * Upgrade metrics-reporter dependencies (CASSANDRA-12089)
 * Tune compaction thread count via nodetool (CASSANDRA-12248)
 * Add +=/-= shortcut syntax for update queries (CASSANDRA-12232)
 * Include repair session IDs in repair start message (CASSANDRA-12532)
 * Add a blocking task to Index, run before joining the ring (CASSANDRA-12039)
 * Fix NPE when using CQLSSTableWriter (CASSANDRA-12667)
 * Support optional backpressure strategies at the coordinator (CASSANDRA-9318)
 * Make randompartitioner work with new vnode allocation (CASSANDRA-12647)
 * Fix cassandra-stress graphing (CASSANDRA-12237)
 * Allow filtering on partition key columns for queries without secondary indexes (CASSANDRA-11031)
 * Fix Cassandra Stress reporting thread model and precision (CASSANDRA-12585)
 * Add JMH benchmarks.jar (CASSANDRA-12586)
 * Cleanup uses of AlterTableStatementColumn (CASSANDRA-12567)
 * Add keep-alive to streaming (CASSANDRA-11841)
 * Tracing payload is passed through newSession(..) (CASSANDRA-11706)
 * avoid deleting non existing sstable files and improve related log messages (CASSANDRA-12261)
 * json/yaml output format for nodetool compactionhistory (CASSANDRA-12486)
 * Retry all internode messages once after a connection is
   closed and reopened (CASSANDRA-12192)
 * Add support to rebuild from targeted replica (CASSANDRA-9875)
 * Add sequence distribution type to cassandra stress (CASSANDRA-12490)
 * "SELECT * FROM foo LIMIT ;" does not error out (CASSANDRA-12154)
 * Define executeLocally() at the ReadQuery Level (CASSANDRA-12474)
 * Extend read/write failure messages with a map of replica addresses
   to error codes in the v5 native protocol (CASSANDRA-12311)
 * Fix rebuild of SASI indexes with existing index files (CASSANDRA-12374)
 * Let DatabaseDescriptor not implicitly startup services (CASSANDRA-9054, 12550)
 * Fix clustering indexes in presence of static columns in SASI (CASSANDRA-12378)
 * Fix queries on columns with reversed type on SASI indexes (CASSANDRA-12223)
 * Added slow query log (CASSANDRA-12403)
 * Count full coordinated request against timeout (CASSANDRA-12256)
 * Allow TTL with null value on insert and update (CASSANDRA-12216)
 * Make decommission operation resumable (CASSANDRA-12008)
 * Add support to one-way targeted repair (CASSANDRA-9876)
 * Remove clientutil jar (CASSANDRA-11635)
 * Fix compaction throughput throttle (CASSANDRA-12366, CASSANDRA-12717)
 * Delay releasing Memtable memory on flush until PostFlush has finished running (CASSANDRA-12358)
 * Cassandra stress should dump all setting on startup (CASSANDRA-11914)
 * Make it possible to compact a given token range (CASSANDRA-10643)
 * Allow updating DynamicEndpointSnitch properties via JMX (CASSANDRA-12179)
 * Collect metrics on queries by consistency level (CASSANDRA-7384)
 * Add support for GROUP BY to SELECT statement (CASSANDRA-10707)
 * Deprecate memtable_cleanup_threshold and update default for memtable_flush_writers (CASSANDRA-12228)
 * Upgrade to OHC 0.4.4 (CASSANDRA-12133)
 * Add version command to cassandra-stress (CASSANDRA-12258)
 * Create compaction-stress tool (CASSANDRA-11844)
 * Garbage-collecting compaction operation and schema option (CASSANDRA-7019)
 * Add beta protocol flag for v5 native protocol (CASSANDRA-12142)
 * Support filtering on non-PRIMARY KEY columns in the CREATE
   MATERIALIZED VIEW statement's WHERE clause (CASSANDRA-10368)
 * Unify STDOUT and SYSTEMLOG logback format (CASSANDRA-12004)
 * COPY FROM should raise error for non-existing input files (CASSANDRA-12174)
 * Faster write path (CASSANDRA-12269)
 * Option to leave omitted columns in INSERT JSON unset (CASSANDRA-11424)
 * Support json/yaml output in nodetool tpstats (CASSANDRA-12035)
 * Expose metrics for successful/failed authentication attempts (CASSANDRA-10635)
 * Prepend snapshot name with "truncated" or "dropped" when a snapshot
   is taken before truncating or dropping a table (CASSANDRA-12178)
 * Optimize RestrictionSet (CASSANDRA-12153)
 * cqlsh does not automatically downgrade CQL version (CASSANDRA-12150)
 * Omit (de)serialization of state variable in UDAs (CASSANDRA-9613)
 * Create a system table to expose prepared statements (CASSANDRA-8831)
 * Reuse DataOutputBuffer from ColumnIndex (CASSANDRA-11970)
 * Remove DatabaseDescriptor dependency from SegmentedFile (CASSANDRA-11580)
 * Add supplied username to authentication error messages (CASSANDRA-12076)
 * Remove pre-startup check for open JMX port (CASSANDRA-12074)
 * Remove compaction Severity from DynamicEndpointSnitch (CASSANDRA-11738)
 * Restore resumable hints delivery (CASSANDRA-11960)
 * Properly report LWT contention (CASSANDRA-12626)
Merged from 3.0:
 * Dump threads when unit tests time out (CASSANDRA-13117)
 * Better error when modifying function permissions without explicit keyspace (CASSANDRA-12925)
 * Indexer is not correctly invoked when building indexes over sstables (CASSANDRA-13075)
 * Read repair is not blocking repair to finish in foreground repair (CASSANDRA-13115)
 * Stress daemon help is incorrect(CASSANDRA-12563)
 * Remove ALTER TYPE support (CASSANDRA-12443)
 * Fix assertion for certain legacy range tombstone pattern (CASSANDRA-12203)
 * Replace empty strings with null values if they cannot be converted (CASSANDRA-12794)
 * Fix deserialization of 2.x DeletedCells (CASSANDRA-12620)
 * Add parent repair session id to anticompaction log message (CASSANDRA-12186)
 * Improve contention handling on failure to acquire MV lock for streaming and hints (CASSANDRA-12905)
 * Fix DELETE and UPDATE queries with empty IN restrictions (CASSANDRA-12829)
 * Mark MVs as built after successful bootstrap (CASSANDRA-12984)
 * Estimated TS drop-time histogram updated with Cell.NO_DELETION_TIME (CASSANDRA-13040)
 * Nodetool compactionstats fails with NullPointerException (CASSANDRA-13021)
 * Thread local pools never cleaned up (CASSANDRA-13033)
 * Set RPC_READY to false when draining or if a node is marked as shutdown (CASSANDRA-12781)
 * CQL often queries static columns unnecessarily (CASSANDRA-12768)
 * Make sure sstables only get committed when it's safe to discard commit log records (CASSANDRA-12956)
 * Reject default_time_to_live option when creating or altering MVs (CASSANDRA-12868)
 * Nodetool should use a more sane max heap size (CASSANDRA-12739)
 * LocalToken ensures token values are cloned on heap (CASSANDRA-12651)
 * AnticompactionRequestSerializer serializedSize is incorrect (CASSANDRA-12934)
 * Prevent reloading of logback.xml from UDF sandbox (CASSANDRA-12535)
 * Reenable HeapPool (CASSANDRA-12900)
 * Disallow offheap_buffers memtable allocation (CASSANDRA-11039)
 * Fix CommitLogSegmentManagerTest (CASSANDRA-12283)
 * Pass root cause to CorruptBlockException when uncompression failed (CASSANDRA-12889)
 * Batch with multiple conditional updates for the same partition causes AssertionError (CASSANDRA-12867)
 * Make AbstractReplicationStrategy extendable from outside its package (CASSANDRA-12788)
 * Don't tell users to turn off consistent rangemovements during rebuild. (CASSANDRA-12296)
 * Fix CommitLogTest.testDeleteIfNotDirty (CASSANDRA-12854)
 * Avoid deadlock due to MV lock contention (CASSANDRA-12689)
 * Fix for KeyCacheCqlTest flakiness (CASSANDRA-12801)
 * Include SSTable filename in compacting large row message (CASSANDRA-12384)
 * Fix potential socket leak (CASSANDRA-12329, CASSANDRA-12330)
 * Fix ViewTest.testCompaction (CASSANDRA-12789)
 * Improve avg aggregate functions (CASSANDRA-12417)
 * Preserve quoted reserved keyword column names in MV creation (CASSANDRA-11803)
 * nodetool stopdaemon errors out (CASSANDRA-12646)
 * Split materialized view mutations on build to prevent OOM (CASSANDRA-12268)
 * mx4j does not work in 3.0.8 (CASSANDRA-12274)
 * Abort cqlsh copy-from in case of no answer after prolonged period of time (CASSANDRA-12740)
 * Avoid sstable corrupt exception due to dropped static column (CASSANDRA-12582)
 * Make stress use client mode to avoid checking commit log size on startup (CASSANDRA-12478)
 * Fix exceptions with new vnode allocation (CASSANDRA-12715)
 * Unify drain and shutdown processes (CASSANDRA-12509)
 * Fix NPE in ComponentOfSlice.isEQ() (CASSANDRA-12706)
 * Fix failure in LogTransactionTest (CASSANDRA-12632)
 * Fix potentially incomplete non-frozen UDT values when querying with the
   full primary key specified (CASSANDRA-12605)
 * Make sure repaired tombstones are dropped when only_purge_repaired_tombstones is enabled (CASSANDRA-12703)
 * Skip writing MV mutations to commitlog on mutation.applyUnsafe() (CASSANDRA-11670)
 * Establish consistent distinction between non-existing partition and NULL value for LWTs on static columns (CASSANDRA-12060)
 * Extend ColumnIdentifier.internedInstances key to include the type that generated the byte buffer (CASSANDRA-12516)
 * Handle composite prefixes with final EOC=0 as in 2.x and refactor LegacyLayout.decodeBound (CASSANDRA-12423)
 * select_distinct_with_deletions_test failing on non-vnode environments (CASSANDRA-11126)
 * Stack Overflow returned to queries while upgrading (CASSANDRA-12527)
 * Fix legacy regex for temporary files from 2.2 (CASSANDRA-12565)
 * Add option to state current gc_grace_seconds to tools/bin/sstablemetadata (CASSANDRA-12208)
 * Fix file system race condition that may cause LogAwareFileLister to fail to classify files (CASSANDRA-11889)
 * Fix file handle leaks due to simultaneous compaction/repair and
   listing snapshots, calculating snapshot sizes, or making schema
   changes (CASSANDRA-11594)
 * Fix nodetool repair exits with 0 for some errors (CASSANDRA-12508)
 * Do not shut down BatchlogManager twice during drain (CASSANDRA-12504)
 * Disk failure policy should not be invoked on out of space (CASSANDRA-12385)
 * Calculate last compacted key on startup (CASSANDRA-6216)
 * Add schema to snapshot manifest, add USING TIMESTAMP clause to ALTER TABLE statements (CASSANDRA-7190)
 * If CF has no clustering columns, any row cache is full partition cache (CASSANDRA-12499)
 * Correct log message for statistics of offheap memtable flush (CASSANDRA-12776)
 * Explicitly set locale for string validation (CASSANDRA-12541,CASSANDRA-12542,CASSANDRA-12543,CASSANDRA-12545)
Merged from 2.2:
 * Fix speculative retry bugs (CASSANDRA-13009)
 * Fix handling of nulls and unsets in IN conditions (CASSANDRA-12981)
 * Fix race causing infinite loop if Thrift server is stopped before it starts listening (CASSANDRA-12856)
 * CompactionTasks now correctly drops sstables out of compaction when not enough disk space is available (CASSANDRA-12979)
 * Remove support for non-JavaScript UDFs (CASSANDRA-12883)
 * Fix DynamicEndpointSnitch noop in multi-datacenter situations (CASSANDRA-13074)
 * cqlsh copy-from: encode column names to avoid primary key parsing errors (CASSANDRA-12909)
 * Temporarily fix bug that creates commit log when running offline tools (CASSANDRA-8616)
 * Reduce granuality of OpOrder.Group during index build (CASSANDRA-12796)
 * Test bind parameters and unset parameters in InsertUpdateIfConditionTest (CASSANDRA-12980)
 * Use saved tokens when setting local tokens on StorageService.joinRing (CASSANDRA-12935)
 * cqlsh: fix DESC TYPES errors (CASSANDRA-12914)
 * Fix leak on skipped SSTables in sstableupgrade (CASSANDRA-12899)
 * Avoid blocking gossip during pending range calculation (CASSANDRA-12281)
 * Fix purgeability of tombstones with max timestamp (CASSANDRA-12792)
 * Fail repair if participant dies during sync or anticompaction (CASSANDRA-12901)
 * cqlsh COPY: unprotected pk values before converting them if not using prepared statements (CASSANDRA-12863)
 * Fix Util.spinAssertEquals (CASSANDRA-12283)
 * Fix potential NPE for compactionstats (CASSANDRA-12462)
 * Prepare legacy authenticate statement if credentials table initialised after node startup (CASSANDRA-12813)
 * Change cassandra.wait_for_tracing_events_timeout_secs default to 0 (CASSANDRA-12754)
 * Clean up permissions when a UDA is dropped (CASSANDRA-12720)
 * Limit colUpdateTimeDelta histogram updates to reasonable deltas (CASSANDRA-11117)
 * Fix leak errors and execution rejected exceptions when draining (CASSANDRA-12457)
 * Fix merkle tree depth calculation (CASSANDRA-12580)
 * Make Collections deserialization more robust (CASSANDRA-12618)
 * Better handle invalid system roles table (CASSANDRA-12700)
 * Fix exceptions when enabling gossip on nodes that haven't joined the ring (CASSANDRA-12253)
 * Fix authentication problem when invoking cqlsh copy from a SOURCE command (CASSANDRA-12642)
 * Decrement pending range calculator jobs counter in finally block
 * cqlshlib tests: increase default execute timeout (CASSANDRA-12481)
 * Forward writes to replacement node when replace_address != broadcast_address (CASSANDRA-8523)
 * Fail repair on non-existing table (CASSANDRA-12279)
 * Enable repair -pr and -local together (fix regression of CASSANDRA-7450) (CASSANDRA-12522)
 * Split consistent range movement flag correction (CASSANDRA-12786)
Merged from 2.1:
 * Upgrade netty version to fix memory leak with client encryption (CASSANDRA-13114)
 * cqlsh copy-from: sort user type fields in csv (CASSANDRA-12959)
 * Don't skip sstables based on maxLocalDeletionTime (CASSANDRA-12765)


3.8, 3.9
 * Fix value skipping with counter columns (CASSANDRA-11726)
 * Fix nodetool tablestats miss SSTable count (CASSANDRA-12205)
 * Fixed flacky SSTablesIteratedTest (CASSANDRA-12282)
 * Fixed flacky SSTableRewriterTest: check file counts before calling validateCFS (CASSANDRA-12348)
 * cqlsh: Fix handling of $$-escaped strings (CASSANDRA-12189)
 * Fix SSL JMX requiring truststore containing server cert (CASSANDRA-12109)
 * RTE from new CDC column breaks in flight queries (CASSANDRA-12236)
 * Fix hdr logging for single operation workloads (CASSANDRA-12145)
 * Fix SASI PREFIX search in CONTAINS mode with partial terms (CASSANDRA-12073)
 * Increase size of flushExecutor thread pool (CASSANDRA-12071)
 * Partial revert of CASSANDRA-11971, cannot recycle buffer in SP.sendMessagesToNonlocalDC (CASSANDRA-11950)
 * Upgrade netty to 4.0.39 (CASSANDRA-12032, CASSANDRA-12034)
 * Improve details in compaction log message (CASSANDRA-12080)
 * Allow unset values in CQLSSTableWriter (CASSANDRA-11911)
 * Chunk cache to request compressor-compatible buffers if pool space is exhausted (CASSANDRA-11993)
 * Remove DatabaseDescriptor dependencies from SequentialWriter (CASSANDRA-11579)
 * Move skip_stop_words filter before stemming (CASSANDRA-12078)
 * Support seek() in EncryptedFileSegmentInputStream (CASSANDRA-11957)
 * SSTable tools mishandling LocalPartitioner (CASSANDRA-12002)
 * When SEPWorker assigned work, set thread name to match pool (CASSANDRA-11966)
 * Add cross-DC latency metrics (CASSANDRA-11596)
 * Allow terms in selection clause (CASSANDRA-10783)
 * Add bind variables to trace (CASSANDRA-11719)
 * Switch counter shards' clock to timestamps (CASSANDRA-9811)
 * Introduce HdrHistogram and response/service/wait separation to stress tool (CASSANDRA-11853)
 * entry-weighers in QueryProcessor should respect partitionKeyBindIndexes field (CASSANDRA-11718)
 * Support older ant versions (CASSANDRA-11807)
 * Estimate compressed on disk size when deciding if sstable size limit reached (CASSANDRA-11623)
 * cassandra-stress profiles should support case sensitive schemas (CASSANDRA-11546)
 * Remove DatabaseDescriptor dependency from FileUtils (CASSANDRA-11578)
 * Faster streaming (CASSANDRA-9766)
 * Add prepared query parameter to trace for "Execute CQL3 prepared query" session (CASSANDRA-11425)
 * Add repaired percentage metric (CASSANDRA-11503)
 * Add Change-Data-Capture (CASSANDRA-8844)
Merged from 3.0:
 * Fix paging for 2.x to 3.x upgrades (CASSANDRA-11195)
 * Fix clean interval not sent to commit log for empty memtable flush (CASSANDRA-12436)
 * Fix potential resource leak in RMIServerSocketFactoryImpl (CASSANDRA-12331)
 * Make sure compaction stats are updated when compaction is interrupted (CASSANDRA-12100)
 * Change commitlog and sstables to track dirty and clean intervals (CASSANDRA-11828)
 * NullPointerException during compaction on table with static columns (CASSANDRA-12336)
 * Fixed ConcurrentModificationException when reading metrics in GraphiteReporter (CASSANDRA-11823)
 * Fix upgrade of super columns on thrift (CASSANDRA-12335)
 * Fixed flacky BlacklistingCompactionsTest, switched to fixed size types and increased corruption size (CASSANDRA-12359)
 * Rerun ReplicationAwareTokenAllocatorTest on failure to avoid flakiness (CASSANDRA-12277)
 * Exception when computing read-repair for range tombstones (CASSANDRA-12263)
 * Lost counter writes in compact table and static columns (CASSANDRA-12219)
 * AssertionError with MVs on updating a row that isn't indexed due to a null value (CASSANDRA-12247)
 * Disable RR and speculative retry with EACH_QUORUM reads (CASSANDRA-11980)
 * Add option to override compaction space check (CASSANDRA-12180)
 * Faster startup by only scanning each directory for temporary files once (CASSANDRA-12114)
 * Respond with v1/v2 protocol header when responding to driver that attempts
   to connect with too low of a protocol version (CASSANDRA-11464)
 * NullPointerExpception when reading/compacting table (CASSANDRA-11988)
 * Fix problem with undeleteable rows on upgrade to new sstable format (CASSANDRA-12144)
 * Fix potential bad messaging service message for paged range reads
   within mixed-version 3.x clusters (CASSANDRA-12249)
 * Fix paging logic for deleted partitions with static columns (CASSANDRA-12107)
 * Wait until the message is being send to decide which serializer must be used (CASSANDRA-11393)
 * Fix migration of static thrift column names with non-text comparators (CASSANDRA-12147)
 * Fix upgrading sparse tables that are incorrectly marked as dense (CASSANDRA-11315)
 * Fix reverse queries ignoring range tombstones (CASSANDRA-11733)
 * Avoid potential race when rebuilding CFMetaData (CASSANDRA-12098)
 * Avoid missing sstables when getting the canonical sstables (CASSANDRA-11996)
 * Always select the live sstables when getting sstables in bounds (CASSANDRA-11944)
 * Fix column ordering of results with static columns for Thrift requests in
   a mixed 2.x/3.x cluster, also fix potential non-resolved duplication of
   those static columns in query results (CASSANDRA-12123)
 * Avoid digest mismatch with empty but static rows (CASSANDRA-12090)
 * Fix EOF exception when altering column type (CASSANDRA-11820)
 * Fix potential race in schema during new table creation (CASSANDRA-12083)
 * cqlsh: fix error handling in rare COPY FROM failure scenario (CASSANDRA-12070)
 * Disable autocompaction during drain (CASSANDRA-11878)
 * Add a metrics timer to MemtablePool and use it to track time spent blocked on memory in MemtableAllocator (CASSANDRA-11327)
 * Fix upgrading schema with super columns with non-text subcomparators (CASSANDRA-12023)
 * Add TimeWindowCompactionStrategy (CASSANDRA-9666)
 * Fix JsonTransformer output of partition with deletion info (CASSANDRA-12418)
 * Fix NPE in SSTableLoader when specifying partial directory path (CASSANDRA-12609)
Merged from 2.2:
 * Add local address entry in PropertyFileSnitch (CASSANDRA-11332)
 * cqlsh copy: fix missing counter values (CASSANDRA-12476)
 * Move migration tasks to non-periodic queue, assure flush executor shutdown after non-periodic executor (CASSANDRA-12251)
 * cqlsh copy: fixed possible race in initializing feeding thread (CASSANDRA-11701)
 * Only set broadcast_rpc_address on Ec2MultiRegionSnitch if it's not set (CASSANDRA-11357)
 * Update StorageProxy range metrics for timeouts, failures and unavailables (CASSANDRA-9507)
 * Add Sigar to classes included in clientutil.jar (CASSANDRA-11635)
 * Add decay to histograms and timers used for metrics (CASSANDRA-11752)
 * Fix hanging stream session (CASSANDRA-10992)
 * Fix INSERT JSON, fromJson() support of smallint, tinyint types (CASSANDRA-12371)
 * Restore JVM metric export for metric reporters (CASSANDRA-12312)
 * Release sstables of failed stream sessions only when outgoing transfers are finished (CASSANDRA-11345)
 * Wait for tracing events before returning response and query at same consistency level client side (CASSANDRA-11465)
 * cqlsh copyutil should get host metadata by connected address (CASSANDRA-11979)
 * Fixed cqlshlib.test.remove_test_db (CASSANDRA-12214)
 * Synchronize ThriftServer::stop() (CASSANDRA-12105)
 * Use dedicated thread for JMX notifications (CASSANDRA-12146)
 * Improve streaming synchronization and fault tolerance (CASSANDRA-11414)
 * MemoryUtil.getShort() should return an unsigned short also for architectures not supporting unaligned memory accesses (CASSANDRA-11973)
Merged from 2.1:
 * Fix queries with empty ByteBuffer values in clustering column restrictions (CASSANDRA-12127)
 * Disable passing control to post-flush after flush failure to prevent data loss (CASSANDRA-11828)
 * Allow STCS-in-L0 compactions to reduce scope with LCS (CASSANDRA-12040)
 * cannot use cql since upgrading python to 2.7.11+ (CASSANDRA-11850)
 * Fix filtering on clustering columns when 2i is used (CASSANDRA-11907)


3.0.8
 * Fix potential race in schema during new table creation (CASSANDRA-12083)
 * cqlsh: fix error handling in rare COPY FROM failure scenario (CASSANDRA-12070)
 * Disable autocompaction during drain (CASSANDRA-11878)
 * Add a metrics timer to MemtablePool and use it to track time spent blocked on memory in MemtableAllocator (CASSANDRA-11327)
 * Fix upgrading schema with super columns with non-text subcomparators (CASSANDRA-12023)
 * Add TimeWindowCompactionStrategy (CASSANDRA-9666)
Merged from 2.2:
 * Allow nodetool info to run with readonly JMX access (CASSANDRA-11755)
 * Validate bloom_filter_fp_chance against lowest supported
   value when the table is created (CASSANDRA-11920)
 * Don't send erroneous NEW_NODE notifications on restart (CASSANDRA-11038)
 * StorageService shutdown hook should use a volatile variable (CASSANDRA-11984)
Merged from 2.1:
 * Add system property to set the max number of native transport requests in queue (CASSANDRA-11363)
 * Fix queries with empty ByteBuffer values in clustering column restrictions (CASSANDRA-12127)
 * Disable passing control to post-flush after flush failure to prevent data loss (CASSANDRA-11828)
 * Allow STCS-in-L0 compactions to reduce scope with LCS (CASSANDRA-12040)
 * cannot use cql since upgrading python to 2.7.11+ (CASSANDRA-11850)
 * Fix filtering on clustering columns when 2i is used (CASSANDRA-11907)
 * Avoid stalling paxos when the paxos state expires (CASSANDRA-12043)
 * Remove finished incoming streaming connections from MessagingService (CASSANDRA-11854)
 * Don't try to get sstables for non-repairing column families (CASSANDRA-12077)
 * Avoid marking too many sstables as repaired (CASSANDRA-11696)
 * Prevent select statements with clustering key > 64k (CASSANDRA-11882)
 * Fix clock skew corrupting other nodes with paxos (CASSANDRA-11991)
 * Remove distinction between non-existing static columns and existing but null in LWTs (CASSANDRA-9842)
 * Cache local ranges when calculating repair neighbors (CASSANDRA-11934)
 * Allow LWT operation on static column with only partition keys (CASSANDRA-10532)
 * Create interval tree over canonical sstables to avoid missing sstables during streaming (CASSANDRA-11886)
 * cqlsh COPY FROM: shutdown parent cluster after forking, to avoid corrupting SSL connections (CASSANDRA-11749)


3.7
 * Support multiple folders for user defined compaction tasks (CASSANDRA-11765)
 * Fix race in CompactionStrategyManager's pause/resume (CASSANDRA-11922)
Merged from 3.0:
 * Fix legacy serialization of Thrift-generated non-compound range tombstones
   when communicating with 2.x nodes (CASSANDRA-11930)
 * Fix Directories instantiations where CFS.initialDirectories should be used (CASSANDRA-11849)
 * Avoid referencing DatabaseDescriptor in AbstractType (CASSANDRA-11912)
 * Don't use static dataDirectories field in Directories instances (CASSANDRA-11647)
 * Fix sstables not being protected from removal during index build (CASSANDRA-11905)
 * cqlsh: Suppress stack trace from Read/WriteFailures (CASSANDRA-11032)
 * Remove unneeded code to repair index summaries that have
   been improperly down-sampled (CASSANDRA-11127)
 * Avoid WriteTimeoutExceptions during commit log replay due to materialized
   view lock contention (CASSANDRA-11891)
 * Prevent OOM failures on SSTable corruption, improve tests for corruption detection (CASSANDRA-9530)
 * Use CFS.initialDirectories when clearing snapshots (CASSANDRA-11705)
 * Allow compaction strategies to disable early open (CASSANDRA-11754)
 * Refactor Materialized View code (CASSANDRA-11475)
 * Update Java Driver (CASSANDRA-11615)
Merged from 2.2:
 * Persist local metadata earlier in startup sequence (CASSANDRA-11742)
 * cqlsh: fix tab completion for case-sensitive identifiers (CASSANDRA-11664)
 * Avoid showing estimated key as -1 in tablestats (CASSANDRA-11587)
 * Fix possible race condition in CommitLog.recover (CASSANDRA-11743)
 * Enable client encryption in sstableloader with cli options (CASSANDRA-11708)
 * Possible memory leak in NIODataInputStream (CASSANDRA-11867)
 * Add seconds to cqlsh tracing session duration (CASSANDRA-11753)
 * Fix commit log replay after out-of-order flush completion (CASSANDRA-9669)
 * Prohibit Reversed Counter type as part of the PK (CASSANDRA-9395)
 * cqlsh: correctly handle non-ascii chars in error messages (CASSANDRA-11626)
Merged from 2.1:
 * Run CommitLog tests with different compression settings (CASSANDRA-9039)
 * cqlsh: apply current keyspace to source command (CASSANDRA-11152)
 * Clear out parent repair session if repair coordinator dies (CASSANDRA-11824)
 * Set default streaming_socket_timeout_in_ms to 24 hours (CASSANDRA-11840)
 * Do not consider local node a valid source during replace (CASSANDRA-11848)
 * Add message dropped tasks to nodetool netstats (CASSANDRA-11855)
 * Avoid holding SSTableReaders for duration of incremental repair (CASSANDRA-11739)


3.6
 * Correctly migrate schema for frozen UDTs during 2.x -> 3.x upgrades
   (does not affect any released versions) (CASSANDRA-11613)
 * Allow server startup if JMX is configured directly (CASSANDRA-11725)
 * Prevent direct memory OOM on buffer pool allocations (CASSANDRA-11710)
 * Enhanced Compaction Logging (CASSANDRA-10805)
 * Make prepared statement cache size configurable (CASSANDRA-11555)
 * Integrated JMX authentication and authorization (CASSANDRA-10091)
 * Add units to stress ouput (CASSANDRA-11352)
 * Fix PER PARTITION LIMIT for single and multi partitions queries (CASSANDRA-11603)
 * Add uncompressed chunk cache for RandomAccessReader (CASSANDRA-5863)
 * Clarify ClusteringPrefix hierarchy (CASSANDRA-11213)
 * Always perform collision check before joining ring (CASSANDRA-10134)
 * SSTableWriter output discrepancy (CASSANDRA-11646)
 * Fix potential timeout in NativeTransportService.testConcurrentDestroys (CASSANDRA-10756)
 * Support large partitions on the 3.0 sstable format (CASSANDRA-11206,11763)
 * Add support to rebuild from specific range (CASSANDRA-10406)
 * Optimize the overlapping lookup by calculating all the
   bounds in advance (CASSANDRA-11571)
 * Support json/yaml output in nodetool tablestats (CASSANDRA-5977)
 * (stress) Add datacenter option to -node options (CASSANDRA-11591)
 * Fix handling of empty slices (CASSANDRA-11513)
 * Make number of cores used by cqlsh COPY visible to testing code (CASSANDRA-11437)
 * Allow filtering on clustering columns for queries without secondary indexes (CASSANDRA-11310)
 * Refactor Restriction hierarchy (CASSANDRA-11354)
 * Eliminate allocations in R/W path (CASSANDRA-11421)
 * Update Netty to 4.0.36 (CASSANDRA-11567)
 * Fix PER PARTITION LIMIT for queries requiring post-query ordering (CASSANDRA-11556)
 * Allow instantiation of UDTs and tuples in UDFs (CASSANDRA-10818)
 * Support UDT in CQLSSTableWriter (CASSANDRA-10624)
 * Support for non-frozen user-defined types, updating
   individual fields of user-defined types (CASSANDRA-7423)
 * Make LZ4 compression level configurable (CASSANDRA-11051)
 * Allow per-partition LIMIT clause in CQL (CASSANDRA-7017)
 * Make custom filtering more extensible with UserExpression (CASSANDRA-11295)
 * Improve field-checking and error reporting in cassandra.yaml (CASSANDRA-10649)
 * Print CAS stats in nodetool proxyhistograms (CASSANDRA-11507)
 * More user friendly error when providing an invalid token to nodetool (CASSANDRA-9348)
 * Add static column support to SASI index (CASSANDRA-11183)
 * Support EQ/PREFIX queries in SASI CONTAINS mode without tokenization (CASSANDRA-11434)
 * Support LIKE operator in prepared statements (CASSANDRA-11456)
 * Add a command to see if a Materialized View has finished building (CASSANDRA-9967)
 * Log endpoint and port associated with streaming operation (CASSANDRA-8777)
 * Print sensible units for all log messages (CASSANDRA-9692)
 * Upgrade Netty to version 4.0.34 (CASSANDRA-11096)
 * Break the CQL grammar into separate Parser and Lexer (CASSANDRA-11372)
 * Compress only inter-dc traffic by default (CASSANDRA-8888)
 * Add metrics to track write amplification (CASSANDRA-11420)
 * cassandra-stress: cannot handle "value-less" tables (CASSANDRA-7739)
 * Add/drop multiple columns in one ALTER TABLE statement (CASSANDRA-10411)
 * Add require_endpoint_verification opt for internode encryption (CASSANDRA-9220)
 * Add auto import java.util for UDF code block (CASSANDRA-11392)
 * Add --hex-format option to nodetool getsstables (CASSANDRA-11337)
 * sstablemetadata should print sstable min/max token (CASSANDRA-7159)
 * Do not wrap CassandraException in TriggerExecutor (CASSANDRA-9421)
 * COPY TO should have higher double precision (CASSANDRA-11255)
 * Stress should exit with non-zero status after failure (CASSANDRA-10340)
 * Add client to cqlsh SHOW_SESSION (CASSANDRA-8958)
 * Fix nodetool tablestats keyspace level metrics (CASSANDRA-11226)
 * Store repair options in parent_repair_history (CASSANDRA-11244)
 * Print current leveling in sstableofflinerelevel (CASSANDRA-9588)
 * Change repair message for keyspaces with RF 1 (CASSANDRA-11203)
 * Remove hard-coded SSL cipher suites and protocols (CASSANDRA-10508)
 * Improve concurrency in CompactionStrategyManager (CASSANDRA-10099)
 * (cqlsh) interpret CQL type for formatting blobs (CASSANDRA-11274)
 * Refuse to start and print txn log information in case of disk
   corruption (CASSANDRA-10112)
 * Resolve some eclipse-warnings (CASSANDRA-11086)
 * (cqlsh) Show static columns in a different color (CASSANDRA-11059)
 * Allow to remove TTLs on table with default_time_to_live (CASSANDRA-11207)
Merged from 3.0:
 * Disallow creating view with a static column (CASSANDRA-11602)
 * Reduce the amount of object allocations caused by the getFunctions methods (CASSANDRA-11593)
 * Potential error replaying commitlog with smallint/tinyint/date/time types (CASSANDRA-11618)
 * Fix queries with filtering on counter columns (CASSANDRA-11629)
 * Improve tombstone printing in sstabledump (CASSANDRA-11655)
 * Fix paging for range queries where all clustering columns are specified (CASSANDRA-11669)
 * Don't require HEAP_NEW_SIZE to be set when using G1 (CASSANDRA-11600)
 * Fix sstabledump not showing cells after tombstone marker (CASSANDRA-11654)
 * Ignore all LocalStrategy keyspaces for streaming and other related
   operations (CASSANDRA-11627)
 * Ensure columnfilter covers indexed columns for thrift 2i queries (CASSANDRA-11523)
 * Only open one sstable scanner per sstable (CASSANDRA-11412)
 * Option to specify ProtocolVersion in cassandra-stress (CASSANDRA-11410)
 * ArithmeticException in avgFunctionForDecimal (CASSANDRA-11485)
 * LogAwareFileLister should only use OLD sstable files in current folder to determine disk consistency (CASSANDRA-11470)
 * Notify indexers of expired rows during compaction (CASSANDRA-11329)
 * Properly respond with ProtocolError when a v1/v2 native protocol
   header is received (CASSANDRA-11464)
 * Validate that num_tokens and initial_token are consistent with one another (CASSANDRA-10120)
Merged from 2.2:
 * Exit JVM if JMX server fails to startup (CASSANDRA-11540)
 * Produce a heap dump when exiting on OOM (CASSANDRA-9861)
 * Restore ability to filter on clustering columns when using a 2i (CASSANDRA-11510)
 * JSON datetime formatting needs timezone (CASSANDRA-11137)
 * Fix is_dense recalculation for Thrift-updated tables (CASSANDRA-11502)
 * Remove unnescessary file existence check during anticompaction (CASSANDRA-11660)
 * Add missing files to debian packages (CASSANDRA-11642)
 * Avoid calling Iterables::concat in loops during ModificationStatement::getFunctions (CASSANDRA-11621)
 * cqlsh: COPY FROM should use regular inserts for single statement batches and
   report errors correctly if workers processes crash on initialization (CASSANDRA-11474)
 * Always close cluster with connection in CqlRecordWriter (CASSANDRA-11553)
 * Allow only DISTINCT queries with partition keys restrictions (CASSANDRA-11339)
 * CqlConfigHelper no longer requires both a keystore and truststore to work (CASSANDRA-11532)
 * Make deprecated repair methods backward-compatible with previous notification service (CASSANDRA-11430)
 * IncomingStreamingConnection version check message wrong (CASSANDRA-11462)
Merged from 2.1:
 * Support mlockall on IBM POWER arch (CASSANDRA-11576)
 * Add option to disable use of severity in DynamicEndpointSnitch (CASSANDRA-11737)
 * cqlsh COPY FROM fails for null values with non-prepared statements (CASSANDRA-11631)
 * Make cython optional in pylib/setup.py (CASSANDRA-11630)
 * Change order of directory searching for cassandra.in.sh to favor local one (CASSANDRA-11628)
 * cqlsh COPY FROM fails with []{} chars in UDT/tuple fields/values (CASSANDRA-11633)
 * clqsh: COPY FROM throws TypeError with Cython extensions enabled (CASSANDRA-11574)
 * cqlsh: COPY FROM ignores NULL values in conversion (CASSANDRA-11549)
 * Validate levels when building LeveledScanner to avoid overlaps with orphaned sstables (CASSANDRA-9935)


3.5
 * StaticTokenTreeBuilder should respect posibility of duplicate tokens (CASSANDRA-11525)
 * Correctly fix potential assertion error during compaction (CASSANDRA-11353)
 * Avoid index segment stitching in RAM which lead to OOM on big SSTable files (CASSANDRA-11383)
 * Fix clustering and row filters for LIKE queries on clustering columns (CASSANDRA-11397)
Merged from 3.0:
 * Fix rare NPE on schema upgrade from 2.x to 3.x (CASSANDRA-10943)
 * Improve backoff policy for cqlsh COPY FROM (CASSANDRA-11320)
 * Improve IF NOT EXISTS check in CREATE INDEX (CASSANDRA-11131)
 * Upgrade ohc to 0.4.3
 * Enable SO_REUSEADDR for JMX RMI server sockets (CASSANDRA-11093)
 * Allocate merkletrees with the correct size (CASSANDRA-11390)
 * Support streaming pre-3.0 sstables (CASSANDRA-10990)
 * Add backpressure to compressed or encrypted commit log (CASSANDRA-10971)
 * SSTableExport supports secondary index tables (CASSANDRA-11330)
 * Fix sstabledump to include missing info in debug output (CASSANDRA-11321)
 * Establish and implement canonical bulk reading workload(s) (CASSANDRA-10331)
 * Fix paging for IN queries on tables without clustering columns (CASSANDRA-11208)
 * Remove recursive call from CompositesSearcher (CASSANDRA-11304)
 * Fix filtering on non-primary key columns for queries without index (CASSANDRA-6377)
 * Fix sstableloader fail when using materialized view (CASSANDRA-11275)
Merged from 2.2:
 * DatabaseDescriptor should log stacktrace in case of Eception during seed provider creation (CASSANDRA-11312)
 * Use canonical path for directory in SSTable descriptor (CASSANDRA-10587)
 * Add cassandra-stress keystore option (CASSANDRA-9325)
 * Dont mark sstables as repairing with sub range repairs (CASSANDRA-11451)
 * Notify when sstables change after cancelling compaction (CASSANDRA-11373)
 * cqlsh: COPY FROM should check that explicit column names are valid (CASSANDRA-11333)
 * Add -Dcassandra.start_gossip startup option (CASSANDRA-10809)
 * Fix UTF8Validator.validate() for modified UTF-8 (CASSANDRA-10748)
 * Clarify that now() function is calculated on the coordinator node in CQL documentation (CASSANDRA-10900)
 * Fix bloom filter sizing with LCS (CASSANDRA-11344)
 * (cqlsh) Fix error when result is 0 rows with EXPAND ON (CASSANDRA-11092)
 * Add missing newline at end of bin/cqlsh (CASSANDRA-11325)
 * Unresolved hostname leads to replace being ignored (CASSANDRA-11210)
 * Only log yaml config once, at startup (CASSANDRA-11217)
 * Reference leak with parallel repairs on the same table (CASSANDRA-11215)
Merged from 2.1:
 * Add a -j parameter to scrub/cleanup/upgradesstables to state how
   many threads to use (CASSANDRA-11179)
 * COPY FROM on large datasets: fix progress report and debug performance (CASSANDRA-11053)
 * InvalidateKeys should have a weak ref to key cache (CASSANDRA-11176)


3.4
 * (cqlsh) add cqlshrc option to always connect using ssl (CASSANDRA-10458)
 * Cleanup a few resource warnings (CASSANDRA-11085)
 * Allow custom tracing implementations (CASSANDRA-10392)
 * Extract LoaderOptions to be able to be used from outside (CASSANDRA-10637)
 * fix OnDiskIndexTest to properly treat empty ranges (CASSANDRA-11205)
 * fix TrackerTest to handle new notifications (CASSANDRA-11178)
 * add SASI validation for partitioner and complex columns (CASSANDRA-11169)
 * Add caching of encrypted credentials in PasswordAuthenticator (CASSANDRA-7715)
 * fix SASI memtable switching on flush (CASSANDRA-11159)
 * Remove duplicate offline compaction tracking (CASSANDRA-11148)
 * fix EQ semantics of analyzed SASI indexes (CASSANDRA-11130)
 * Support long name output for nodetool commands (CASSANDRA-7950)
 * Encrypted hints (CASSANDRA-11040)
 * SASI index options validation (CASSANDRA-11136)
 * Optimize disk seek using min/max column name meta data when the LIMIT clause is used
   (CASSANDRA-8180)
 * Add LIKE support to CQL3 (CASSANDRA-11067)
 * Generic Java UDF types (CASSANDRA-10819)
 * cqlsh: Include sub-second precision in timestamps by default (CASSANDRA-10428)
 * Set javac encoding to utf-8 (CASSANDRA-11077)
 * Integrate SASI index into Cassandra (CASSANDRA-10661)
 * Add --skip-flush option to nodetool snapshot
 * Skip values for non-queried columns (CASSANDRA-10657)
 * Add support for secondary indexes on static columns (CASSANDRA-8103)
 * CommitLogUpgradeTestMaker creates broken commit logs (CASSANDRA-11051)
 * Add metric for number of dropped mutations (CASSANDRA-10866)
 * Simplify row cache invalidation code (CASSANDRA-10396)
 * Support user-defined compaction through nodetool (CASSANDRA-10660)
 * Stripe view locks by key and table ID to reduce contention (CASSANDRA-10981)
 * Add nodetool gettimeout and settimeout commands (CASSANDRA-10953)
 * Add 3.0 metadata to sstablemetadata output (CASSANDRA-10838)
Merged from 3.0:
 * MV should only query complex columns included in the view (CASSANDRA-11069)
 * Failed aggregate creation breaks server permanently (CASSANDRA-11064)
 * Add sstabledump tool (CASSANDRA-7464)
 * Introduce backpressure for hints (CASSANDRA-10972)
 * Fix ClusteringPrefix not being able to read tombstone range boundaries (CASSANDRA-11158)
 * Prevent logging in sandboxed state (CASSANDRA-11033)
 * Disallow drop/alter operations of UDTs used by UDAs (CASSANDRA-10721)
 * Add query time validation method on Index (CASSANDRA-11043)
 * Avoid potential AssertionError in mixed version cluster (CASSANDRA-11128)
 * Properly handle hinted handoff after topology changes (CASSANDRA-5902)
 * AssertionError when listing sstable files on inconsistent disk state (CASSANDRA-11156)
 * Fix wrong rack counting and invalid conditions check for TokenAllocation
   (CASSANDRA-11139)
 * Avoid creating empty hint files (CASSANDRA-11090)
 * Fix leak detection strong reference loop using weak reference (CASSANDRA-11120)
 * Configurie BatchlogManager to stop delayed tasks on shutdown (CASSANDRA-11062)
 * Hadoop integration is incompatible with Cassandra Driver 3.0.0 (CASSANDRA-11001)
 * Add dropped_columns to the list of schema table so it gets handled
   properly (CASSANDRA-11050)
 * Fix NPE when using forceRepairRangeAsync without DC (CASSANDRA-11239)
Merged from 2.2:
 * Preserve order for preferred SSL cipher suites (CASSANDRA-11164)
 * Range.compareTo() violates the contract of Comparable (CASSANDRA-11216)
 * Avoid NPE when serializing ErrorMessage with null message (CASSANDRA-11167)
 * Replacing an aggregate with a new version doesn't reset INITCOND (CASSANDRA-10840)
 * (cqlsh) cqlsh cannot be called through symlink (CASSANDRA-11037)
 * fix ohc and java-driver pom dependencies in build.xml (CASSANDRA-10793)
 * Protect from keyspace dropped during repair (CASSANDRA-11065)
 * Handle adding fields to a UDT in SELECT JSON and toJson() (CASSANDRA-11146)
 * Better error message for cleanup (CASSANDRA-10991)
 * cqlsh pg-style-strings broken if line ends with ';' (CASSANDRA-11123)
 * Always persist upsampled index summaries (CASSANDRA-10512)
 * (cqlsh) Fix inconsistent auto-complete (CASSANDRA-10733)
 * Make SELECT JSON and toJson() threadsafe (CASSANDRA-11048)
 * Fix SELECT on tuple relations for mixed ASC/DESC clustering order (CASSANDRA-7281)
 * Use cloned TokenMetadata in size estimates to avoid race against membership check
   (CASSANDRA-10736)
 * (cqlsh) Support utf-8/cp65001 encoding on Windows (CASSANDRA-11030)
 * Fix paging on DISTINCT queries repeats result when first row in partition changes
   (CASSANDRA-10010)
 * (cqlsh) Support timezone conversion using pytz (CASSANDRA-10397)
 * cqlsh: change default encoding to UTF-8 (CASSANDRA-11124)
Merged from 2.1:
 * Checking if an unlogged batch is local is inefficient (CASSANDRA-11529)
 * Fix out-of-space error treatment in memtable flushing (CASSANDRA-11448).
 * Don't do defragmentation if reading from repaired sstables (CASSANDRA-10342)
 * Fix streaming_socket_timeout_in_ms not enforced (CASSANDRA-11286)
 * Avoid dropping message too quickly due to missing unit conversion (CASSANDRA-11302)
 * Don't remove FailureDetector history on removeEndpoint (CASSANDRA-10371)
 * Only notify if repair status changed (CASSANDRA-11172)
 * Use logback setting for 'cassandra -v' command (CASSANDRA-10767)
 * Fix sstableloader to unthrottle streaming by default (CASSANDRA-9714)
 * Fix incorrect warning in 'nodetool status' (CASSANDRA-10176)
 * Properly release sstable ref when doing offline scrub (CASSANDRA-10697)
 * Improve nodetool status performance for large cluster (CASSANDRA-7238)
 * Gossiper#isEnabled is not thread safe (CASSANDRA-11116)
 * Avoid major compaction mixing repaired and unrepaired sstables in DTCS (CASSANDRA-11113)
 * Make it clear what DTCS timestamp_resolution is used for (CASSANDRA-11041)
 * (cqlsh) Display milliseconds when datetime overflows (CASSANDRA-10625)


3.3
 * Avoid infinite loop if owned range is smaller than number of
   data dirs (CASSANDRA-11034)
 * Avoid bootstrap hanging when existing nodes have no data to stream (CASSANDRA-11010)
Merged from 3.0:
 * Remove double initialization of newly added tables (CASSANDRA-11027)
 * Filter keys searcher results by target range (CASSANDRA-11104)
 * Fix deserialization of legacy read commands (CASSANDRA-11087)
 * Fix incorrect computation of deletion time in sstable metadata (CASSANDRA-11102)
 * Avoid memory leak when collecting sstable metadata (CASSANDRA-11026)
 * Mutations do not block for completion under view lock contention (CASSANDRA-10779)
 * Invalidate legacy schema tables when unloading them (CASSANDRA-11071)
 * (cqlsh) handle INSERT and UPDATE statements with LWT conditions correctly
   (CASSANDRA-11003)
 * Fix DISTINCT queries in mixed version clusters (CASSANDRA-10762)
 * Migrate build status for indexes along with legacy schema (CASSANDRA-11046)
 * Ensure SSTables for legacy KEYS indexes can be read (CASSANDRA-11045)
 * Added support for IBM zSystems architecture (CASSANDRA-11054)
 * Update CQL documentation (CASSANDRA-10899)
 * Check the column name, not cell name, for dropped columns when reading
   legacy sstables (CASSANDRA-11018)
 * Don't attempt to index clustering values of static rows (CASSANDRA-11021)
 * Remove checksum files after replaying hints (CASSANDRA-10947)
 * Support passing base table metadata to custom 2i validation (CASSANDRA-10924)
 * Ensure stale index entries are purged during reads (CASSANDRA-11013)
 * (cqlsh) Also apply --connect-timeout to control connection
   timeout (CASSANDRA-10959)
 * Fix AssertionError when removing from list using UPDATE (CASSANDRA-10954)
 * Fix UnsupportedOperationException when reading old sstable with range
   tombstone (CASSANDRA-10743)
 * MV should use the maximum timestamp of the primary key (CASSANDRA-10910)
 * Fix potential assertion error during compaction (CASSANDRA-10944)
Merged from 2.2:
 * maxPurgeableTimestamp needs to check memtables too (CASSANDRA-9949)
 * Apply change to compaction throughput in real time (CASSANDRA-10025)
 * (cqlsh) encode input correctly when saving history
 * Fix potential NPE on ORDER BY queries with IN (CASSANDRA-10955)
 * Start L0 STCS-compactions even if there is a L0 -> L1 compaction
   going (CASSANDRA-10979)
 * Make UUID LSB unique per process (CASSANDRA-7925)
 * Avoid NPE when performing sstable tasks (scrub etc.) (CASSANDRA-10980)
 * Make sure client gets tombstone overwhelmed warning (CASSANDRA-9465)
 * Fix error streaming section more than 2GB (CASSANDRA-10961)
 * Histogram buckets exposed in jmx are sorted incorrectly (CASSANDRA-10975)
 * Enable GC logging by default (CASSANDRA-10140)
 * Optimize pending range computation (CASSANDRA-9258)
 * Skip commit log and saved cache directories in SSTable version startup check (CASSANDRA-10902)
 * drop/alter user should be case sensitive (CASSANDRA-10817)
Merged from 2.1:
 * test_bulk_round_trip_blogposts is failing occasionally (CASSANDRA-10938)
 * Fix isJoined return true only after becoming cluster member (CASANDRA-11007)
 * Fix bad gossip generation seen in long-running clusters (CASSANDRA-10969)
 * Avoid NPE when incremental repair fails (CASSANDRA-10909)
 * Unmark sstables compacting once they are done in cleanup/scrub/upgradesstables (CASSANDRA-10829)
 * Allow simultaneous bootstrapping with strict consistency when no vnodes are used (CASSANDRA-11005)
 * Log a message when major compaction does not result in a single file (CASSANDRA-10847)
 * (cqlsh) fix cqlsh_copy_tests when vnodes are disabled (CASSANDRA-10997)
 * (cqlsh) Add request timeout option to cqlsh (CASSANDRA-10686)
 * Avoid AssertionError while submitting hint with LWT (CASSANDRA-10477)
 * If CompactionMetadata is not in stats file, use index summary instead (CASSANDRA-10676)
 * Retry sending gossip syn multiple times during shadow round (CASSANDRA-8072)
 * Fix pending range calculation during moves (CASSANDRA-10887)
 * Sane default (200Mbps) for inter-DC streaming througput (CASSANDRA-8708)



3.2
 * Make sure tokens don't exist in several data directories (CASSANDRA-6696)
 * Add requireAuthorization method to IAuthorizer (CASSANDRA-10852)
 * Move static JVM options to conf/jvm.options file (CASSANDRA-10494)
 * Fix CassandraVersion to accept x.y version string (CASSANDRA-10931)
 * Add forceUserDefinedCleanup to allow more flexible cleanup (CASSANDRA-10708)
 * (cqlsh) allow setting TTL with COPY (CASSANDRA-9494)
 * Fix counting of received sstables in streaming (CASSANDRA-10949)
 * Implement hints compression (CASSANDRA-9428)
 * Fix potential assertion error when reading static columns (CASSANDRA-10903)
 * Fix EstimatedHistogram creation in nodetool tablehistograms (CASSANDRA-10859)
 * Establish bootstrap stream sessions sequentially (CASSANDRA-6992)
 * Sort compactionhistory output by timestamp (CASSANDRA-10464)
 * More efficient BTree removal (CASSANDRA-9991)
 * Make tablehistograms accept the same syntax as tablestats (CASSANDRA-10149)
 * Group pending compactions based on table (CASSANDRA-10718)
 * Add compressor name in sstablemetadata output (CASSANDRA-9879)
 * Fix type casting for counter columns (CASSANDRA-10824)
 * Prevent running Cassandra as root (CASSANDRA-8142)
 * bound maximum in-flight commit log replay mutation bytes to 64 megabytes (CASSANDRA-8639)
 * Normalize all scripts (CASSANDRA-10679)
 * Make compression ratio much more accurate (CASSANDRA-10225)
 * Optimize building of Clustering object when only one is created (CASSANDRA-10409)
 * Make index building pluggable (CASSANDRA-10681)
 * Add sstable flush observer (CASSANDRA-10678)
 * Improve NTS endpoints calculation (CASSANDRA-10200)
 * Improve performance of the folderSize function (CASSANDRA-10677)
 * Add support for type casting in selection clause (CASSANDRA-10310)
 * Added graphing option to cassandra-stress (CASSANDRA-7918)
 * Abort in-progress queries that time out (CASSANDRA-7392)
 * Add transparent data encryption core classes (CASSANDRA-9945)
Merged from 3.0:
 * Better handling of SSL connection errors inter-node (CASSANDRA-10816)
 * Avoid NoSuchElementException when executing empty batch (CASSANDRA-10711)
 * Avoid building PartitionUpdate in toString (CASSANDRA-10897)
 * Reduce heap spent when receiving many SSTables (CASSANDRA-10797)
 * Add back support for 3rd party auth providers to bulk loader (CASSANDRA-10873)
 * Eliminate the dependency on jgrapht for UDT resolution (CASSANDRA-10653)
 * (Hadoop) Close Clusters and Sessions in Hadoop Input/Output classes (CASSANDRA-10837)
 * Fix sstableloader not working with upper case keyspace name (CASSANDRA-10806)
Merged from 2.2:
 * jemalloc detection fails due to quoting issues in regexv (CASSANDRA-10946)
 * (cqlsh) show correct column names for empty result sets (CASSANDRA-9813)
 * Add new types to Stress (CASSANDRA-9556)
 * Add property to allow listening on broadcast interface (CASSANDRA-9748)
Merged from 2.1:
 * Match cassandra-loader options in COPY FROM (CASSANDRA-9303)
 * Fix binding to any address in CqlBulkRecordWriter (CASSANDRA-9309)
 * cqlsh fails to decode utf-8 characters for text typed columns (CASSANDRA-10875)
 * Log error when stream session fails (CASSANDRA-9294)
 * Fix bugs in commit log archiving startup behavior (CASSANDRA-10593)
 * (cqlsh) further optimise COPY FROM (CASSANDRA-9302)
 * Allow CREATE TABLE WITH ID (CASSANDRA-9179)
 * Make Stress compiles within eclipse (CASSANDRA-10807)
 * Cassandra Daemon should print JVM arguments (CASSANDRA-10764)
 * Allow cancellation of index summary redistribution (CASSANDRA-8805)


3.1.1
Merged from 3.0:
  * Fix upgrade data loss due to range tombstone deleting more data than then should
    (CASSANDRA-10822)


3.1
Merged from 3.0:
 * Avoid MV race during node decommission (CASSANDRA-10674)
 * Disable reloading of GossipingPropertyFileSnitch (CASSANDRA-9474)
 * Handle single-column deletions correction in materialized views
   when the column is part of the view primary key (CASSANDRA-10796)
 * Fix issue with datadir migration on upgrade (CASSANDRA-10788)
 * Fix bug with range tombstones on reverse queries and test coverage for
   AbstractBTreePartition (CASSANDRA-10059)
 * Remove 64k limit on collection elements (CASSANDRA-10374)
 * Remove unclear Indexer.indexes() method (CASSANDRA-10690)
 * Fix NPE on stream read error (CASSANDRA-10771)
 * Normalize cqlsh DESC output (CASSANDRA-10431)
 * Rejects partition range deletions when columns are specified (CASSANDRA-10739)
 * Fix error when saving cached key for old format sstable (CASSANDRA-10778)
 * Invalidate prepared statements on DROP INDEX (CASSANDRA-10758)
 * Fix SELECT statement with IN restrictions on partition key,
   ORDER BY and LIMIT (CASSANDRA-10729)
 * Improve stress performance over 1k threads (CASSANDRA-7217)
 * Wait for migration responses to complete before bootstrapping (CASSANDRA-10731)
 * Unable to create a function with argument of type Inet (CASSANDRA-10741)
 * Fix backward incompatibiliy in CqlInputFormat (CASSANDRA-10717)
 * Correctly preserve deletion info on updated rows when notifying indexers
   of single-row deletions (CASSANDRA-10694)
 * Notify indexers of partition delete during cleanup (CASSANDRA-10685)
 * Keep the file open in trySkipCache (CASSANDRA-10669)
 * Updated trigger example (CASSANDRA-10257)
Merged from 2.2:
 * Verify tables in pseudo-system keyspaces at startup (CASSANDRA-10761)
 * Fix IllegalArgumentException in DataOutputBuffer.reallocate for large buffers (CASSANDRA-10592)
 * Show CQL help in cqlsh in web browser (CASSANDRA-7225)
 * Serialize on disk the proper SSTable compression ratio (CASSANDRA-10775)
 * Reject index queries while the index is building (CASSANDRA-8505)
 * CQL.textile syntax incorrectly includes optional keyspace for aggregate SFUNC and FINALFUNC (CASSANDRA-10747)
 * Fix JSON update with prepared statements (CASSANDRA-10631)
 * Don't do anticompaction after subrange repair (CASSANDRA-10422)
 * Fix SimpleDateType type compatibility (CASSANDRA-10027)
 * (Hadoop) fix splits calculation (CASSANDRA-10640)
 * (Hadoop) ensure that Cluster instances are always closed (CASSANDRA-10058)
Merged from 2.1:
 * Fix Stress profile parsing on Windows (CASSANDRA-10808)
 * Fix incremental repair hang when replica is down (CASSANDRA-10288)
 * Optimize the way we check if a token is repaired in anticompaction (CASSANDRA-10768)
 * Add proper error handling to stream receiver (CASSANDRA-10774)
 * Warn or fail when changing cluster topology live (CASSANDRA-10243)
 * Status command in debian/ubuntu init script doesn't work (CASSANDRA-10213)
 * Some DROP ... IF EXISTS incorrectly result in exceptions on non-existing KS (CASSANDRA-10658)
 * DeletionTime.compareTo wrong in rare cases (CASSANDRA-10749)
 * Force encoding when computing statement ids (CASSANDRA-10755)
 * Properly reject counters as map keys (CASSANDRA-10760)
 * Fix the sstable-needs-cleanup check (CASSANDRA-10740)
 * (cqlsh) Print column names before COPY operation (CASSANDRA-8935)
 * Fix CompressedInputStream for proper cleanup (CASSANDRA-10012)
 * (cqlsh) Support counters in COPY commands (CASSANDRA-9043)
 * Try next replica if not possible to connect to primary replica on
   ColumnFamilyRecordReader (CASSANDRA-2388)
 * Limit window size in DTCS (CASSANDRA-10280)
 * sstableloader does not use MAX_HEAP_SIZE env parameter (CASSANDRA-10188)
 * (cqlsh) Improve COPY TO performance and error handling (CASSANDRA-9304)
 * Create compression chunk for sending file only (CASSANDRA-10680)
 * Forbid compact clustering column type changes in ALTER TABLE (CASSANDRA-8879)
 * Reject incremental repair with subrange repair (CASSANDRA-10422)
 * Add a nodetool command to refresh size_estimates (CASSANDRA-9579)
 * Invalidate cache after stream receive task is completed (CASSANDRA-10341)
 * Reject counter writes in CQLSSTableWriter (CASSANDRA-10258)
 * Remove superfluous COUNTER_MUTATION stage mapping (CASSANDRA-10605)


3.0
 * Fix AssertionError while flushing memtable due to materialized views
   incorrectly inserting empty rows (CASSANDRA-10614)
 * Store UDA initcond as CQL literal in the schema table, instead of a blob (CASSANDRA-10650)
 * Don't use -1 for the position of partition key in schema (CASSANDRA-10491)
 * Fix distinct queries in mixed version cluster (CASSANDRA-10573)
 * Skip sstable on clustering in names query (CASSANDRA-10571)
 * Remove value skipping as it breaks read-repair (CASSANDRA-10655)
 * Fix bootstrapping with MVs (CASSANDRA-10621)
 * Make sure EACH_QUORUM reads are using NTS (CASSANDRA-10584)
 * Fix MV replica filtering for non-NetworkTopologyStrategy (CASSANDRA-10634)
 * (Hadoop) fix CIF describeSplits() not handling 0 size estimates (CASSANDRA-10600)
 * Fix reading of legacy sstables (CASSANDRA-10590)
 * Use CQL type names in schema metadata tables (CASSANDRA-10365)
 * Guard batchlog replay against integer division by zero (CASSANDRA-9223)
 * Fix bug when adding a column to thrift with the same name than a primary key (CASSANDRA-10608)
 * Add client address argument to IAuthenticator::newSaslNegotiator (CASSANDRA-8068)
 * Fix implementation of LegacyLayout.LegacyBoundComparator (CASSANDRA-10602)
 * Don't use 'names query' read path for counters (CASSANDRA-10572)
 * Fix backward compatibility for counters (CASSANDRA-10470)
 * Remove memory_allocator paramter from cassandra.yaml (CASSANDRA-10581,10628)
 * Execute the metadata reload task of all registered indexes on CFS::reload (CASSANDRA-10604)
 * Fix thrift cas operations with defined columns (CASSANDRA-10576)
 * Fix PartitionUpdate.operationCount()for updates with static column operations (CASSANDRA-10606)
 * Fix thrift get() queries with defined columns (CASSANDRA-10586)
 * Fix marking of indexes as built and removed (CASSANDRA-10601)
 * Skip initialization of non-registered 2i instances, remove Index::getIndexName (CASSANDRA-10595)
 * Fix batches on multiple tables (CASSANDRA-10554)
 * Ensure compaction options are validated when updating KeyspaceMetadata (CASSANDRA-10569)
 * Flatten Iterator Transformation Hierarchy (CASSANDRA-9975)
 * Remove token generator (CASSANDRA-5261)
 * RolesCache should not be created for any authenticator that does not requireAuthentication (CASSANDRA-10562)
 * Fix LogTransaction checking only a single directory for files (CASSANDRA-10421)
 * Fix handling of range tombstones when reading old format sstables (CASSANDRA-10360)
 * Aggregate with Initial Condition fails with C* 3.0 (CASSANDRA-10367)
Merged from 2.2:
 * (cqlsh) show partial trace if incomplete after max_trace_wait (CASSANDRA-7645)
 * Use most up-to-date version of schema for system tables (CASSANDRA-10652)
 * Deprecate memory_allocator in cassandra.yaml (CASSANDRA-10581,10628)
 * Expose phi values from failure detector via JMX and tweak debug
   and trace logging (CASSANDRA-9526)
 * Fix IllegalArgumentException in DataOutputBuffer.reallocate for large buffers (CASSANDRA-10592)
Merged from 2.1:
 * Shutdown compaction in drain to prevent leak (CASSANDRA-10079)
 * (cqlsh) fix COPY using wrong variable name for time_format (CASSANDRA-10633)
 * Do not run SizeEstimatesRecorder if a node is not a member of the ring (CASSANDRA-9912)
 * Improve handling of dead nodes in gossip (CASSANDRA-10298)
 * Fix logback-tools.xml incorrectly configured for outputing to System.err
   (CASSANDRA-9937)
 * Fix streaming to catch exception so retry not fail (CASSANDRA-10557)
 * Add validation method to PerRowSecondaryIndex (CASSANDRA-10092)
 * Support encrypted and plain traffic on the same port (CASSANDRA-10559)
 * Do STCS in DTCS windows (CASSANDRA-10276)
 * Avoid repetition of JVM_OPTS in debian package (CASSANDRA-10251)
 * Fix potential NPE from handling result of SIM.highestSelectivityIndex (CASSANDRA-10550)
 * Fix paging issues with partitions containing only static columns data (CASSANDRA-10381)
 * Fix conditions on static columns (CASSANDRA-10264)
 * AssertionError: attempted to delete non-existing file CommitLog (CASSANDRA-10377)
 * Fix sorting for queries with an IN condition on partition key columns (CASSANDRA-10363)


3.0-rc2
 * Fix SELECT DISTINCT queries between 2.2.2 nodes and 3.0 nodes (CASSANDRA-10473)
 * Remove circular references in SegmentedFile (CASSANDRA-10543)
 * Ensure validation of indexed values only occurs once per-partition (CASSANDRA-10536)
 * Fix handling of static columns for range tombstones in thrift (CASSANDRA-10174)
 * Support empty ColumnFilter for backward compatility on empty IN (CASSANDRA-10471)
 * Remove Pig support (CASSANDRA-10542)
 * Fix LogFile throws Exception when assertion is disabled (CASSANDRA-10522)
 * Revert CASSANDRA-7486, make CMS default GC, move GC config to
   conf/jvm.options (CASSANDRA-10403)
 * Fix TeeingAppender causing some logs to be truncated/empty (CASSANDRA-10447)
 * Allow EACH_QUORUM for reads (CASSANDRA-9602)
 * Fix potential ClassCastException while upgrading (CASSANDRA-10468)
 * Fix NPE in MVs on update (CASSANDRA-10503)
 * Only include modified cell data in indexing deltas (CASSANDRA-10438)
 * Do not load keyspace when creating sstable writer (CASSANDRA-10443)
 * If node is not yet gossiping write all MV updates to batchlog only (CASSANDRA-10413)
 * Re-populate token metadata after commit log recovery (CASSANDRA-10293)
 * Provide additional metrics for materialized views (CASSANDRA-10323)
 * Flush system schema tables after local schema changes (CASSANDRA-10429)
Merged from 2.2:
 * Reduce contention getting instances of CompositeType (CASSANDRA-10433)
 * Fix the regression when using LIMIT with aggregates (CASSANDRA-10487)
 * Avoid NoClassDefFoundError during DataDescriptor initialization on windows (CASSANDRA-10412)
 * Preserve case of quoted Role & User names (CASSANDRA-10394)
 * cqlsh pg-style-strings broken (CASSANDRA-10484)
 * cqlsh prompt includes name of keyspace after failed `use` statement (CASSANDRA-10369)
Merged from 2.1:
 * (cqlsh) Distinguish negative and positive infinity in output (CASSANDRA-10523)
 * (cqlsh) allow custom time_format for COPY TO (CASSANDRA-8970)
 * Don't allow startup if the node's rack has changed (CASSANDRA-10242)
 * (cqlsh) show partial trace if incomplete after max_trace_wait (CASSANDRA-7645)
 * Allow LOCAL_JMX to be easily overridden (CASSANDRA-10275)
 * Mark nodes as dead even if they've already left (CASSANDRA-10205)


3.0.0-rc1
 * Fix mixed version read request compatibility for compact static tables
   (CASSANDRA-10373)
 * Fix paging of DISTINCT with static and IN (CASSANDRA-10354)
 * Allow MATERIALIZED VIEW's SELECT statement to restrict primary key
   columns (CASSANDRA-9664)
 * Move crc_check_chance out of compression options (CASSANDRA-9839)
 * Fix descending iteration past end of BTreeSearchIterator (CASSANDRA-10301)
 * Transfer hints to a different node on decommission (CASSANDRA-10198)
 * Check partition keys for CAS operations during stmt validation (CASSANDRA-10338)
 * Add custom query expressions to SELECT (CASSANDRA-10217)
 * Fix minor bugs in MV handling (CASSANDRA-10362)
 * Allow custom indexes with 0,1 or multiple target columns (CASSANDRA-10124)
 * Improve MV schema representation (CASSANDRA-9921)
 * Add flag to enable/disable coordinator batchlog for MV writes (CASSANDRA-10230)
 * Update cqlsh COPY for new internal driver serialization interface (CASSANDRA-10318)
 * Give index implementations more control over rebuild operations (CASSANDRA-10312)
 * Update index file format (CASSANDRA-10314)
 * Add "shadowable" row tombstones to deal with mv timestamp issues (CASSANDRA-10261)
 * CFS.loadNewSSTables() broken for pre-3.0 sstables
 * Cache selected index in read command to reduce lookups (CASSANDRA-10215)
 * Small optimizations of sstable index serialization (CASSANDRA-10232)
 * Support for both encrypted and unencrypted native transport connections (CASSANDRA-9590)
Merged from 2.2:
 * Configurable page size in cqlsh (CASSANDRA-9855)
 * Defer default role manager setup until all nodes are on 2.2+ (CASSANDRA-9761)
 * Handle missing RoleManager in config after upgrade to 2.2 (CASSANDRA-10209)
Merged from 2.1:
 * Bulk Loader API could not tolerate even node failure (CASSANDRA-10347)
 * Avoid misleading pushed notifications when multiple nodes
   share an rpc_address (CASSANDRA-10052)
 * Fix dropping undroppable when message queue is full (CASSANDRA-10113)
 * Fix potential ClassCastException during paging (CASSANDRA-10352)
 * Prevent ALTER TYPE from creating circular references (CASSANDRA-10339)
 * Fix cache handling of 2i and base tables (CASSANDRA-10155, 10359)
 * Fix NPE in nodetool compactionhistory (CASSANDRA-9758)
 * (Pig) support BulkOutputFormat as a URL parameter (CASSANDRA-7410)
 * BATCH statement is broken in cqlsh (CASSANDRA-10272)
 * (cqlsh) Make cqlsh PEP8 Compliant (CASSANDRA-10066)
 * (cqlsh) Fix error when starting cqlsh with --debug (CASSANDRA-10282)
 * Scrub, Cleanup and Upgrade do not unmark compacting until all operations
   have completed, regardless of the occurence of exceptions (CASSANDRA-10274)


3.0.0-beta2
 * Fix columns returned by AbstractBtreePartitions (CASSANDRA-10220)
 * Fix backward compatibility issue due to AbstractBounds serialization bug (CASSANDRA-9857)
 * Fix startup error when upgrading nodes (CASSANDRA-10136)
 * Base table PRIMARY KEY can be assumed to be NOT NULL in MV creation (CASSANDRA-10147)
 * Improve batchlog write patch (CASSANDRA-9673)
 * Re-apply MaterializedView updates on commitlog replay (CASSANDRA-10164)
 * Require AbstractType.isByteOrderComparable declaration in constructor (CASSANDRA-9901)
 * Avoid digest mismatch on upgrade to 3.0 (CASSANDRA-9554)
 * Fix Materialized View builder when adding multiple MVs (CASSANDRA-10156)
 * Choose better poolingOptions for protocol v4 in cassandra-stress (CASSANDRA-10182)
 * Fix LWW bug affecting Materialized Views (CASSANDRA-10197)
 * Ensures frozen sets and maps are always sorted (CASSANDRA-10162)
 * Don't deadlock when flushing CFS backed custom indexes (CASSANDRA-10181)
 * Fix double flushing of secondary index tables (CASSANDRA-10180)
 * Fix incorrect handling of range tombstones in thrift (CASSANDRA-10046)
 * Only use batchlog when paired materialized view replica is remote (CASSANDRA-10061)
 * Reuse TemporalRow when updating multiple MaterializedViews (CASSANDRA-10060)
 * Validate gc_grace_seconds for batchlog writes and MVs (CASSANDRA-9917)
 * Fix sstablerepairedset (CASSANDRA-10132)
Merged from 2.2:
 * Cancel transaction for sstables we wont redistribute index summary
   for (CASSANDRA-10270)
 * Retry snapshot deletion after compaction and gc on Windows (CASSANDRA-10222)
 * Fix failure to start with space in directory path on Windows (CASSANDRA-10239)
 * Fix repair hang when snapshot failed (CASSANDRA-10057)
 * Fall back to 1/4 commitlog volume for commitlog_total_space on small disks
   (CASSANDRA-10199)
Merged from 2.1:
 * Added configurable warning threshold for GC duration (CASSANDRA-8907)
 * Fix handling of streaming EOF (CASSANDRA-10206)
 * Only check KeyCache when it is enabled
 * Change streaming_socket_timeout_in_ms default to 1 hour (CASSANDRA-8611)
 * (cqlsh) update list of CQL keywords (CASSANDRA-9232)
 * Add nodetool gettraceprobability command (CASSANDRA-10234)
Merged from 2.0:
 * Fix rare race where older gossip states can be shadowed (CASSANDRA-10366)
 * Fix consolidating racks violating the RF contract (CASSANDRA-10238)
 * Disallow decommission when node is in drained state (CASSANDRA-8741)


2.2.1
 * Fix race during construction of commit log (CASSANDRA-10049)
 * Fix LeveledCompactionStrategyTest (CASSANDRA-9757)
 * Fix broken UnbufferedDataOutputStreamPlus.writeUTF (CASSANDRA-10203)
 * (cqlsh) default load-from-file encoding to utf-8 (CASSANDRA-9898)
 * Avoid returning Permission.NONE when failing to query users table (CASSANDRA-10168)
 * (cqlsh) add CLEAR command (CASSANDRA-10086)
 * Support string literals as Role names for compatibility (CASSANDRA-10135)
Merged from 2.1:
 * Only check KeyCache when it is enabled
 * Change streaming_socket_timeout_in_ms default to 1 hour (CASSANDRA-8611)
 * (cqlsh) update list of CQL keywords (CASSANDRA-9232)


3.0.0-beta1
 * Redesign secondary index API (CASSANDRA-9459, 7771, 9041)
 * Fix throwing ReadFailure instead of ReadTimeout on range queries (CASSANDRA-10125)
 * Rewrite hinted handoff (CASSANDRA-6230)
 * Fix query on static compact tables (CASSANDRA-10093)
 * Fix race during construction of commit log (CASSANDRA-10049)
 * Add option to only purge repaired tombstones (CASSANDRA-6434)
 * Change authorization handling for MVs (CASSANDRA-9927)
 * Add custom JMX enabled executor for UDF sandbox (CASSANDRA-10026)
 * Fix row deletion bug for Materialized Views (CASSANDRA-10014)
 * Support mixed-version clusters with Cassandra 2.1 and 2.2 (CASSANDRA-9704)
 * Fix multiple slices on RowSearchers (CASSANDRA-10002)
 * Fix bug in merging of collections (CASSANDRA-10001)
 * Optimize batchlog replay to avoid full scans (CASSANDRA-7237)
 * Repair improvements when using vnodes (CASSANDRA-5220)
 * Disable scripted UDFs by default (CASSANDRA-9889)
 * Bytecode inspection for Java-UDFs (CASSANDRA-9890)
 * Use byte to serialize MT hash length (CASSANDRA-9792)
 * Replace usage of Adler32 with CRC32 (CASSANDRA-8684)
 * Fix migration to new format from 2.1 SSTable (CASSANDRA-10006)
 * SequentialWriter should extend BufferedDataOutputStreamPlus (CASSANDRA-9500)
 * Use the same repairedAt timestamp within incremental repair session (CASSANDRA-9111)
Merged from 2.2:
 * Allow count(*) and count(1) to be use as normal aggregation (CASSANDRA-10114)
 * An NPE is thrown if the column name is unknown for an IN relation (CASSANDRA-10043)
 * Apply commit_failure_policy to more errors on startup (CASSANDRA-9749)
 * Fix histogram overflow exception (CASSANDRA-9973)
 * Route gossip messages over dedicated socket (CASSANDRA-9237)
 * Add checksum to saved cache files (CASSANDRA-9265)
 * Log warning when using an aggregate without partition key (CASSANDRA-9737)
Merged from 2.1:
 * (cqlsh) Allow encoding to be set through command line (CASSANDRA-10004)
 * Add new JMX methods to change local compaction strategy (CASSANDRA-9965)
 * Write hints for paxos commits (CASSANDRA-7342)
 * (cqlsh) Fix timestamps before 1970 on Windows, always
   use UTC for timestamp display (CASSANDRA-10000)
 * (cqlsh) Avoid overwriting new config file with old config
   when both exist (CASSANDRA-9777)
 * Release snapshot selfRef when doing snapshot repair (CASSANDRA-9998)
 * Cannot replace token does not exist - DN node removed as Fat Client (CASSANDRA-9871)
Merged from 2.0:
 * Don't cast expected bf size to an int (CASSANDRA-9959)
 * Make getFullyExpiredSSTables less expensive (CASSANDRA-9882)


3.0.0-alpha1
 * Implement proper sandboxing for UDFs (CASSANDRA-9402)
 * Simplify (and unify) cleanup of compaction leftovers (CASSANDRA-7066)
 * Allow extra schema definitions in cassandra-stress yaml (CASSANDRA-9850)
 * Metrics should use up to date nomenclature (CASSANDRA-9448)
 * Change CREATE/ALTER TABLE syntax for compression (CASSANDRA-8384)
 * Cleanup crc and adler code for java 8 (CASSANDRA-9650)
 * Storage engine refactor (CASSANDRA-8099, 9743, 9746, 9759, 9781, 9808, 9825,
   9848, 9705, 9859, 9867, 9874, 9828, 9801)
 * Update Guava to 18.0 (CASSANDRA-9653)
 * Bloom filter false positive ratio is not honoured (CASSANDRA-8413)
 * New option for cassandra-stress to leave a ratio of columns null (CASSANDRA-9522)
 * Change hinted_handoff_enabled yaml setting, JMX (CASSANDRA-9035)
 * Add algorithmic token allocation (CASSANDRA-7032)
 * Add nodetool command to replay batchlog (CASSANDRA-9547)
 * Make file buffer cache independent of paths being read (CASSANDRA-8897)
 * Remove deprecated legacy Hadoop code (CASSANDRA-9353)
 * Decommissioned nodes will not rejoin the cluster (CASSANDRA-8801)
 * Change gossip stabilization to use endpoit size (CASSANDRA-9401)
 * Change default garbage collector to G1 (CASSANDRA-7486)
 * Populate TokenMetadata early during startup (CASSANDRA-9317)
 * Undeprecate cache recentHitRate (CASSANDRA-6591)
 * Add support for selectively varint encoding fields (CASSANDRA-9499, 9865)
 * Materialized Views (CASSANDRA-6477)
Merged from 2.2:
 * Avoid grouping sstables for anticompaction with DTCS (CASSANDRA-9900)
 * UDF / UDA execution time in trace (CASSANDRA-9723)
 * Fix broken internode SSL (CASSANDRA-9884)
Merged from 2.1:
 * Add new JMX methods to change local compaction strategy (CASSANDRA-9965)
 * Fix handling of enable/disable autocompaction (CASSANDRA-9899)
 * Add consistency level to tracing ouput (CASSANDRA-9827)
 * Remove repair snapshot leftover on startup (CASSANDRA-7357)
 * Use random nodes for batch log when only 2 racks (CASSANDRA-8735)
 * Ensure atomicity inside thrift and stream session (CASSANDRA-7757)
 * Fix nodetool info error when the node is not joined (CASSANDRA-9031)
Merged from 2.0:
 * Log when messages are dropped due to cross_node_timeout (CASSANDRA-9793)
 * Don't track hotness when opening from snapshot for validation (CASSANDRA-9382)


2.2.0
 * Allow the selection of columns together with aggregates (CASSANDRA-9767)
 * Fix cqlsh copy methods and other windows specific issues (CASSANDRA-9795)
 * Don't wrap byte arrays in SequentialWriter (CASSANDRA-9797)
 * sum() and avg() functions missing for smallint and tinyint types (CASSANDRA-9671)
 * Revert CASSANDRA-9542 (allow native functions in UDA) (CASSANDRA-9771)
Merged from 2.1:
 * Fix MarshalException when upgrading superColumn family (CASSANDRA-9582)
 * Fix broken logging for "empty" flushes in Memtable (CASSANDRA-9837)
 * Handle corrupt files on startup (CASSANDRA-9686)
 * Fix clientutil jar and tests (CASSANDRA-9760)
 * (cqlsh) Allow the SSL protocol version to be specified through the
    config file or environment variables (CASSANDRA-9544)
Merged from 2.0:
 * Add tool to find why expired sstables are not getting dropped (CASSANDRA-10015)
 * Remove erroneous pending HH tasks from tpstats/jmx (CASSANDRA-9129)
 * Don't cast expected bf size to an int (CASSANDRA-9959)
 * checkForEndpointCollision fails for legitimate collisions (CASSANDRA-9765)
 * Complete CASSANDRA-8448 fix (CASSANDRA-9519)
 * Don't include auth credentials in debug log (CASSANDRA-9682)
 * Can't transition from write survey to normal mode (CASSANDRA-9740)
 * Scrub (recover) sstables even when -Index.db is missing (CASSANDRA-9591)
 * Fix growing pending background compaction (CASSANDRA-9662)


2.2.0-rc2
 * Re-enable memory-mapped I/O on Windows (CASSANDRA-9658)
 * Warn when an extra-large partition is compacted (CASSANDRA-9643)
 * (cqlsh) Allow setting the initial connection timeout (CASSANDRA-9601)
 * BulkLoader has --transport-factory option but does not use it (CASSANDRA-9675)
 * Allow JMX over SSL directly from nodetool (CASSANDRA-9090)
 * Update cqlsh for UDFs (CASSANDRA-7556)
 * Change Windows kernel default timer resolution (CASSANDRA-9634)
 * Deprected sstable2json and json2sstable (CASSANDRA-9618)
 * Allow native functions in user-defined aggregates (CASSANDRA-9542)
 * Don't repair system_distributed by default (CASSANDRA-9621)
 * Fix mixing min, max, and count aggregates for blob type (CASSANRA-9622)
 * Rename class for DATE type in Java driver (CASSANDRA-9563)
 * Duplicate compilation of UDFs on coordinator (CASSANDRA-9475)
 * Fix connection leak in CqlRecordWriter (CASSANDRA-9576)
 * Mlockall before opening system sstables & remove boot_without_jna option (CASSANDRA-9573)
 * Add functions to convert timeuuid to date or time, deprecate dateOf and unixTimestampOf (CASSANDRA-9229)
 * Make sure we cancel non-compacting sstables from LifecycleTransaction (CASSANDRA-9566)
 * Fix deprecated repair JMX API (CASSANDRA-9570)
 * Add logback metrics (CASSANDRA-9378)
 * Update and refactor ant test/test-compression to run the tests in parallel (CASSANDRA-9583)
 * Fix upgrading to new directory for secondary index (CASSANDRA-9687)
Merged from 2.1:
 * (cqlsh) Fix bad check for CQL compatibility when DESCRIBE'ing
   COMPACT STORAGE tables with no clustering columns
 * Eliminate strong self-reference chains in sstable ref tidiers (CASSANDRA-9656)
 * Ensure StreamSession uses canonical sstable reader instances (CASSANDRA-9700)
 * Ensure memtable book keeping is not corrupted in the event we shrink usage (CASSANDRA-9681)
 * Update internal python driver for cqlsh (CASSANDRA-9064)
 * Fix IndexOutOfBoundsException when inserting tuple with too many
   elements using the string literal notation (CASSANDRA-9559)
 * Enable describe on indices (CASSANDRA-7814)
 * Fix incorrect result for IN queries where column not found (CASSANDRA-9540)
 * ColumnFamilyStore.selectAndReference may block during compaction (CASSANDRA-9637)
 * Fix bug in cardinality check when compacting (CASSANDRA-9580)
 * Fix memory leak in Ref due to ConcurrentLinkedQueue.remove() behaviour (CASSANDRA-9549)
 * Make rebuild only run one at a time (CASSANDRA-9119)
Merged from 2.0:
 * Avoid NPE in AuthSuccess#decode (CASSANDRA-9727)
 * Add listen_address to system.local (CASSANDRA-9603)
 * Bug fixes to resultset metadata construction (CASSANDRA-9636)
 * Fix setting 'durable_writes' in ALTER KEYSPACE (CASSANDRA-9560)
 * Avoids ballot clash in Paxos (CASSANDRA-9649)
 * Improve trace messages for RR (CASSANDRA-9479)
 * Fix suboptimal secondary index selection when restricted
   clustering column is also indexed (CASSANDRA-9631)
 * (cqlsh) Add min_threshold to DTCS option autocomplete (CASSANDRA-9385)
 * Fix error message when attempting to create an index on a column
   in a COMPACT STORAGE table with clustering columns (CASSANDRA-9527)
 * 'WITH WITH' in alter keyspace statements causes NPE (CASSANDRA-9565)
 * Expose some internals of SelectStatement for inspection (CASSANDRA-9532)
 * ArrivalWindow should use primitives (CASSANDRA-9496)
 * Periodically submit background compaction tasks (CASSANDRA-9592)
 * Set HAS_MORE_PAGES flag to false when PagingState is null (CASSANDRA-9571)


2.2.0-rc1
 * Compressed commit log should measure compressed space used (CASSANDRA-9095)
 * Fix comparison bug in CassandraRoleManager#collectRoles (CASSANDRA-9551)
 * Add tinyint,smallint,time,date support for UDFs (CASSANDRA-9400)
 * Deprecates SSTableSimpleWriter and SSTableSimpleUnsortedWriter (CASSANDRA-9546)
 * Empty INITCOND treated as null in aggregate (CASSANDRA-9457)
 * Remove use of Cell in Thrift MapReduce classes (CASSANDRA-8609)
 * Integrate pre-release Java Driver 2.2-rc1, custom build (CASSANDRA-9493)
 * Clean up gossiper logic for old versions (CASSANDRA-9370)
 * Fix custom payload coding/decoding to match the spec (CASSANDRA-9515)
 * ant test-all results incomplete when parsed (CASSANDRA-9463)
 * Disallow frozen<> types in function arguments and return types for
   clarity (CASSANDRA-9411)
 * Static Analysis to warn on unsafe use of Autocloseable instances (CASSANDRA-9431)
 * Update commitlog archiving examples now that commitlog segments are
   not recycled (CASSANDRA-9350)
 * Extend Transactional API to sstable lifecycle management (CASSANDRA-8568)
 * (cqlsh) Add support for native protocol 4 (CASSANDRA-9399)
 * Ensure that UDF and UDAs are keyspace-isolated (CASSANDRA-9409)
 * Revert CASSANDRA-7807 (tracing completion client notifications) (CASSANDRA-9429)
 * Add ability to stop compaction by ID (CASSANDRA-7207)
 * Let CassandraVersion handle SNAPSHOT version (CASSANDRA-9438)
Merged from 2.1:
 * (cqlsh) Fix using COPY through SOURCE or -f (CASSANDRA-9083)
 * Fix occasional lack of `system` keyspace in schema tables (CASSANDRA-8487)
 * Use ProtocolError code instead of ServerError code for native protocol
   error responses to unsupported protocol versions (CASSANDRA-9451)
 * Default commitlog_sync_batch_window_in_ms changed to 2ms (CASSANDRA-9504)
 * Fix empty partition assertion in unsorted sstable writing tools (CASSANDRA-9071)
 * Ensure truncate without snapshot cannot produce corrupt responses (CASSANDRA-9388)
 * Consistent error message when a table mixes counter and non-counter
   columns (CASSANDRA-9492)
 * Avoid getting unreadable keys during anticompaction (CASSANDRA-9508)
 * (cqlsh) Better float precision by default (CASSANDRA-9224)
 * Improve estimated row count (CASSANDRA-9107)
 * Optimize range tombstone memory footprint (CASSANDRA-8603)
 * Use configured gcgs in anticompaction (CASSANDRA-9397)
Merged from 2.0:
 * Don't accumulate more range than necessary in RangeTombstone.Tracker (CASSANDRA-9486)
 * Add broadcast and rpc addresses to system.local (CASSANDRA-9436)
 * Always mark sstable suspect when corrupted (CASSANDRA-9478)
 * Add database users and permissions to CQL3 documentation (CASSANDRA-7558)
 * Allow JVM_OPTS to be passed to standalone tools (CASSANDRA-5969)
 * Fix bad condition in RangeTombstoneList (CASSANDRA-9485)
 * Fix potential StackOverflow when setting CrcCheckChance over JMX (CASSANDRA-9488)
 * Fix null static columns in pages after the first, paged reversed
   queries (CASSANDRA-8502)
 * Fix counting cache serialization in request metrics (CASSANDRA-9466)
 * Add option not to validate atoms during scrub (CASSANDRA-9406)


2.2.0-beta1
 * Introduce Transactional API for internal state changes (CASSANDRA-8984)
 * Add a flag in cassandra.yaml to enable UDFs (CASSANDRA-9404)
 * Better support of null for UDF (CASSANDRA-8374)
 * Use ecj instead of javassist for UDFs (CASSANDRA-8241)
 * faster async logback configuration for tests (CASSANDRA-9376)
 * Add `smallint` and `tinyint` data types (CASSANDRA-8951)
 * Avoid thrift schema creation when native driver is used in stress tool (CASSANDRA-9374)
 * Make Functions.declared thread-safe
 * Add client warnings to native protocol v4 (CASSANDRA-8930)
 * Allow roles cache to be invalidated (CASSANDRA-8967)
 * Upgrade Snappy (CASSANDRA-9063)
 * Don't start Thrift rpc by default (CASSANDRA-9319)
 * Only stream from unrepaired sstables with incremental repair (CASSANDRA-8267)
 * Aggregate UDFs allow SFUNC return type to differ from STYPE if FFUNC specified (CASSANDRA-9321)
 * Remove Thrift dependencies in bundled tools (CASSANDRA-8358)
 * Disable memory mapping of hsperfdata file for JVM statistics (CASSANDRA-9242)
 * Add pre-startup checks to detect potential incompatibilities (CASSANDRA-8049)
 * Distinguish between null and unset in protocol v4 (CASSANDRA-7304)
 * Add user/role permissions for user-defined functions (CASSANDRA-7557)
 * Allow cassandra config to be updated to restart daemon without unloading classes (CASSANDRA-9046)
 * Don't initialize compaction writer before checking if iter is empty (CASSANDRA-9117)
 * Don't execute any functions at prepare-time (CASSANDRA-9037)
 * Share file handles between all instances of a SegmentedFile (CASSANDRA-8893)
 * Make it possible to major compact LCS (CASSANDRA-7272)
 * Make FunctionExecutionException extend RequestExecutionException
   (CASSANDRA-9055)
 * Add support for SELECT JSON, INSERT JSON syntax and new toJson(), fromJson()
   functions (CASSANDRA-7970)
 * Optimise max purgeable timestamp calculation in compaction (CASSANDRA-8920)
 * Constrain internode message buffer sizes, and improve IO class hierarchy (CASSANDRA-8670)
 * New tool added to validate all sstables in a node (CASSANDRA-5791)
 * Push notification when tracing completes for an operation (CASSANDRA-7807)
 * Delay "node up" and "node added" notifications until native protocol server is started (CASSANDRA-8236)
 * Compressed Commit Log (CASSANDRA-6809)
 * Optimise IntervalTree (CASSANDRA-8988)
 * Add a key-value payload for third party usage (CASSANDRA-8553, 9212)
 * Bump metrics-reporter-config dependency for metrics 3.0 (CASSANDRA-8149)
 * Partition intra-cluster message streams by size, not type (CASSANDRA-8789)
 * Add WriteFailureException to native protocol, notify coordinator of
   write failures (CASSANDRA-8592)
 * Convert SequentialWriter to nio (CASSANDRA-8709)
 * Add role based access control (CASSANDRA-7653, 8650, 7216, 8760, 8849, 8761, 8850)
 * Record client ip address in tracing sessions (CASSANDRA-8162)
 * Indicate partition key columns in response metadata for prepared
   statements (CASSANDRA-7660)
 * Merge UUIDType and TimeUUIDType parse logic (CASSANDRA-8759)
 * Avoid memory allocation when searching index summary (CASSANDRA-8793)
 * Optimise (Time)?UUIDType Comparisons (CASSANDRA-8730)
 * Make CRC32Ex into a separate maven dependency (CASSANDRA-8836)
 * Use preloaded jemalloc w/ Unsafe (CASSANDRA-8714, 9197)
 * Avoid accessing partitioner through StorageProxy (CASSANDRA-8244, 8268)
 * Upgrade Metrics library and remove depricated metrics (CASSANDRA-5657)
 * Serializing Row cache alternative, fully off heap (CASSANDRA-7438)
 * Duplicate rows returned when in clause has repeated values (CASSANDRA-6706)
 * Make CassandraException unchecked, extend RuntimeException (CASSANDRA-8560)
 * Support direct buffer decompression for reads (CASSANDRA-8464)
 * DirectByteBuffer compatible LZ4 methods (CASSANDRA-7039)
 * Group sstables for anticompaction correctly (CASSANDRA-8578)
 * Add ReadFailureException to native protocol, respond
   immediately when replicas encounter errors while handling
   a read request (CASSANDRA-7886)
 * Switch CommitLogSegment from RandomAccessFile to nio (CASSANDRA-8308)
 * Allow mixing token and partition key restrictions (CASSANDRA-7016)
 * Support index key/value entries on map collections (CASSANDRA-8473)
 * Modernize schema tables (CASSANDRA-8261)
 * Support for user-defined aggregation functions (CASSANDRA-8053)
 * Fix NPE in SelectStatement with empty IN values (CASSANDRA-8419)
 * Refactor SelectStatement, return IN results in natural order instead
   of IN value list order and ignore duplicate values in partition key IN restrictions (CASSANDRA-7981)
 * Support UDTs, tuples, and collections in user-defined
   functions (CASSANDRA-7563)
 * Fix aggregate fn results on empty selection, result column name,
   and cqlsh parsing (CASSANDRA-8229)
 * Mark sstables as repaired after full repair (CASSANDRA-7586)
 * Extend Descriptor to include a format value and refactor reader/writer
   APIs (CASSANDRA-7443)
 * Integrate JMH for microbenchmarks (CASSANDRA-8151)
 * Keep sstable levels when bootstrapping (CASSANDRA-7460)
 * Add Sigar library and perform basic OS settings check on startup (CASSANDRA-7838)
 * Support for aggregation functions (CASSANDRA-4914)
 * Remove cassandra-cli (CASSANDRA-7920)
 * Accept dollar quoted strings in CQL (CASSANDRA-7769)
 * Make assassinate a first class command (CASSANDRA-7935)
 * Support IN clause on any partition key column (CASSANDRA-7855)
 * Support IN clause on any clustering column (CASSANDRA-4762)
 * Improve compaction logging (CASSANDRA-7818)
 * Remove YamlFileNetworkTopologySnitch (CASSANDRA-7917)
 * Do anticompaction in groups (CASSANDRA-6851)
 * Support user-defined functions (CASSANDRA-7395, 7526, 7562, 7740, 7781, 7929,
   7924, 7812, 8063, 7813, 7708)
 * Permit configurable timestamps with cassandra-stress (CASSANDRA-7416)
 * Move sstable RandomAccessReader to nio2, which allows using the
   FILE_SHARE_DELETE flag on Windows (CASSANDRA-4050)
 * Remove CQL2 (CASSANDRA-5918)
 * Optimize fetching multiple cells by name (CASSANDRA-6933)
 * Allow compilation in java 8 (CASSANDRA-7028)
 * Make incremental repair default (CASSANDRA-7250)
 * Enable code coverage thru JaCoCo (CASSANDRA-7226)
 * Switch external naming of 'column families' to 'tables' (CASSANDRA-4369)
 * Shorten SSTable path (CASSANDRA-6962)
 * Use unsafe mutations for most unit tests (CASSANDRA-6969)
 * Fix race condition during calculation of pending ranges (CASSANDRA-7390)
 * Fail on very large batch sizes (CASSANDRA-8011)
 * Improve concurrency of repair (CASSANDRA-6455, 8208, 9145)
 * Select optimal CRC32 implementation at runtime (CASSANDRA-8614)
 * Evaluate MurmurHash of Token once per query (CASSANDRA-7096)
 * Generalize progress reporting (CASSANDRA-8901)
 * Resumable bootstrap streaming (CASSANDRA-8838, CASSANDRA-8942)
 * Allow scrub for secondary index (CASSANDRA-5174)
 * Save repair data to system table (CASSANDRA-5839)
 * fix nodetool names that reference column families (CASSANDRA-8872)
 Merged from 2.1:
 * Warn on misuse of unlogged batches (CASSANDRA-9282)
 * Failure detector detects and ignores local pauses (CASSANDRA-9183)
 * Add utility class to support for rate limiting a given log statement (CASSANDRA-9029)
 * Add missing consistency levels to cassandra-stess (CASSANDRA-9361)
 * Fix commitlog getCompletedTasks to not increment (CASSANDRA-9339)
 * Fix for harmless exceptions logged as ERROR (CASSANDRA-8564)
 * Delete processed sstables in sstablesplit/sstableupgrade (CASSANDRA-8606)
 * Improve sstable exclusion from partition tombstones (CASSANDRA-9298)
 * Validate the indexed column rather than the cell's contents for 2i (CASSANDRA-9057)
 * Add support for top-k custom 2i queries (CASSANDRA-8717)
 * Fix error when dropping table during compaction (CASSANDRA-9251)
 * cassandra-stress supports validation operations over user profiles (CASSANDRA-8773)
 * Add support for rate limiting log messages (CASSANDRA-9029)
 * Log the partition key with tombstone warnings (CASSANDRA-8561)
 * Reduce runWithCompactionsDisabled poll interval to 1ms (CASSANDRA-9271)
 * Fix PITR commitlog replay (CASSANDRA-9195)
 * GCInspector logs very different times (CASSANDRA-9124)
 * Fix deleting from an empty list (CASSANDRA-9198)
 * Update tuple and collection types that use a user-defined type when that UDT
   is modified (CASSANDRA-9148, CASSANDRA-9192)
 * Use higher timeout for prepair and snapshot in repair (CASSANDRA-9261)
 * Fix anticompaction blocking ANTI_ENTROPY stage (CASSANDRA-9151)
 * Repair waits for anticompaction to finish (CASSANDRA-9097)
 * Fix streaming not holding ref when stream error (CASSANDRA-9295)
 * Fix canonical view returning early opened SSTables (CASSANDRA-9396)
Merged from 2.0:
 * (cqlsh) Add LOGIN command to switch users (CASSANDRA-7212)
 * Clone SliceQueryFilter in AbstractReadCommand implementations (CASSANDRA-8940)
 * Push correct protocol notification for DROP INDEX (CASSANDRA-9310)
 * token-generator - generated tokens too long (CASSANDRA-9300)
 * Fix counting of tombstones for TombstoneOverwhelmingException (CASSANDRA-9299)
 * Fix ReconnectableSnitch reconnecting to peers during upgrade (CASSANDRA-6702)
 * Include keyspace and table name in error log for collections over the size
   limit (CASSANDRA-9286)
 * Avoid potential overlap in LCS with single-partition sstables (CASSANDRA-9322)
 * Log warning message when a table is queried before the schema has fully
   propagated (CASSANDRA-9136)
 * Overload SecondaryIndex#indexes to accept the column definition (CASSANDRA-9314)
 * (cqlsh) Add SERIAL and LOCAL_SERIAL consistency levels (CASSANDRA-8051)
 * Fix index selection during rebuild with certain table layouts (CASSANDRA-9281)
 * Fix partition-level-delete-only workload accounting (CASSANDRA-9194)
 * Allow scrub to handle corrupted compressed chunks (CASSANDRA-9140)
 * Fix assertion error when resetlocalschema is run during repair (CASSANDRA-9249)
 * Disable single sstable tombstone compactions for DTCS by default (CASSANDRA-9234)
 * IncomingTcpConnection thread is not named (CASSANDRA-9262)
 * Close incoming connections when MessagingService is stopped (CASSANDRA-9238)
 * Fix streaming hang when retrying (CASSANDRA-9132)


2.1.5
 * Re-add deprecated cold_reads_to_omit param for backwards compat (CASSANDRA-9203)
 * Make anticompaction visible in compactionstats (CASSANDRA-9098)
 * Improve nodetool getendpoints documentation about the partition
   key parameter (CASSANDRA-6458)
 * Don't check other keyspaces for schema changes when an user-defined
   type is altered (CASSANDRA-9187)
 * Add generate-idea-files target to build.xml (CASSANDRA-9123)
 * Allow takeColumnFamilySnapshot to take a list of tables (CASSANDRA-8348)
 * Limit major sstable operations to their canonical representation (CASSANDRA-8669)
 * cqlsh: Add tests for INSERT and UPDATE tab completion (CASSANDRA-9125)
 * cqlsh: quote column names when needed in COPY FROM inserts (CASSANDRA-9080)
 * Do not load read meter for offline operations (CASSANDRA-9082)
 * cqlsh: Make CompositeType data readable (CASSANDRA-8919)
 * cqlsh: Fix display of triggers (CASSANDRA-9081)
 * Fix NullPointerException when deleting or setting an element by index on
   a null list collection (CASSANDRA-9077)
 * Buffer bloom filter serialization (CASSANDRA-9066)
 * Fix anti-compaction target bloom filter size (CASSANDRA-9060)
 * Make FROZEN and TUPLE unreserved keywords in CQL (CASSANDRA-9047)
 * Prevent AssertionError from SizeEstimatesRecorder (CASSANDRA-9034)
 * Avoid overwriting index summaries for sstables with an older format that
   does not support downsampling; rebuild summaries on startup when this
   is detected (CASSANDRA-8993)
 * Fix potential data loss in CompressedSequentialWriter (CASSANDRA-8949)
 * Make PasswordAuthenticator number of hashing rounds configurable (CASSANDRA-8085)
 * Fix AssertionError when binding nested collections in DELETE (CASSANDRA-8900)
 * Check for overlap with non-early sstables in LCS (CASSANDRA-8739)
 * Only calculate max purgable timestamp if we have to (CASSANDRA-8914)
 * (cqlsh) Greatly improve performance of COPY FROM (CASSANDRA-8225)
 * IndexSummary effectiveIndexInterval is now a guideline, not a rule (CASSANDRA-8993)
 * Use correct bounds for page cache eviction of compressed files (CASSANDRA-8746)
 * SSTableScanner enforces its bounds (CASSANDRA-8946)
 * Cleanup cell equality (CASSANDRA-8947)
 * Introduce intra-cluster message coalescing (CASSANDRA-8692)
 * DatabaseDescriptor throws NPE when rpc_interface is used (CASSANDRA-8839)
 * Don't check if an sstable is live for offline compactions (CASSANDRA-8841)
 * Don't set clientMode in SSTableLoader (CASSANDRA-8238)
 * Fix SSTableRewriter with disabled early open (CASSANDRA-8535)
 * Fix cassandra-stress so it respects the CL passed in user mode (CASSANDRA-8948)
 * Fix rare NPE in ColumnDefinition#hasIndexOption() (CASSANDRA-8786)
 * cassandra-stress reports per-operation statistics, plus misc (CASSANDRA-8769)
 * Add SimpleDate (cql date) and Time (cql time) types (CASSANDRA-7523)
 * Use long for key count in cfstats (CASSANDRA-8913)
 * Make SSTableRewriter.abort() more robust to failure (CASSANDRA-8832)
 * Remove cold_reads_to_omit from STCS (CASSANDRA-8860)
 * Make EstimatedHistogram#percentile() use ceil instead of floor (CASSANDRA-8883)
 * Fix top partitions reporting wrong cardinality (CASSANDRA-8834)
 * Fix rare NPE in KeyCacheSerializer (CASSANDRA-8067)
 * Pick sstables for validation as late as possible inc repairs (CASSANDRA-8366)
 * Fix commitlog getPendingTasks to not increment (CASSANDRA-8862)
 * Fix parallelism adjustment in range and secondary index queries
   when the first fetch does not satisfy the limit (CASSANDRA-8856)
 * Check if the filtered sstables is non-empty in STCS (CASSANDRA-8843)
 * Upgrade java-driver used for cassandra-stress (CASSANDRA-8842)
 * Fix CommitLog.forceRecycleAllSegments() memory access error (CASSANDRA-8812)
 * Improve assertions in Memory (CASSANDRA-8792)
 * Fix SSTableRewriter cleanup (CASSANDRA-8802)
 * Introduce SafeMemory for CompressionMetadata.Writer (CASSANDRA-8758)
 * 'nodetool info' prints exception against older node (CASSANDRA-8796)
 * Ensure SSTableReader.last corresponds exactly with the file end (CASSANDRA-8750)
 * Make SSTableWriter.openEarly more robust and obvious (CASSANDRA-8747)
 * Enforce SSTableReader.first/last (CASSANDRA-8744)
 * Cleanup SegmentedFile API (CASSANDRA-8749)
 * Avoid overlap with early compaction replacement (CASSANDRA-8683)
 * Safer Resource Management++ (CASSANDRA-8707)
 * Write partition size estimates into a system table (CASSANDRA-7688)
 * cqlsh: Fix keys() and full() collection indexes in DESCRIBE output
   (CASSANDRA-8154)
 * Show progress of streaming in nodetool netstats (CASSANDRA-8886)
 * IndexSummaryBuilder utilises offheap memory, and shares data between
   each IndexSummary opened from it (CASSANDRA-8757)
 * markCompacting only succeeds if the exact SSTableReader instances being
   marked are in the live set (CASSANDRA-8689)
 * cassandra-stress support for varint (CASSANDRA-8882)
 * Fix Adler32 digest for compressed sstables (CASSANDRA-8778)
 * Add nodetool statushandoff/statusbackup (CASSANDRA-8912)
 * Use stdout for progress and stats in sstableloader (CASSANDRA-8982)
 * Correctly identify 2i datadir from older versions (CASSANDRA-9116)
Merged from 2.0:
 * Ignore gossip SYNs after shutdown (CASSANDRA-9238)
 * Avoid overflow when calculating max sstable size in LCS (CASSANDRA-9235)
 * Make sstable blacklisting work with compression (CASSANDRA-9138)
 * Do not attempt to rebuild indexes if no index accepts any column (CASSANDRA-9196)
 * Don't initiate snitch reconnection for dead states (CASSANDRA-7292)
 * Fix ArrayIndexOutOfBoundsException in CQLSSTableWriter (CASSANDRA-8978)
 * Add shutdown gossip state to prevent timeouts during rolling restarts (CASSANDRA-8336)
 * Fix running with java.net.preferIPv6Addresses=true (CASSANDRA-9137)
 * Fix failed bootstrap/replace attempts being persisted in system.peers (CASSANDRA-9180)
 * Flush system.IndexInfo after marking index built (CASSANDRA-9128)
 * Fix updates to min/max_compaction_threshold through cassandra-cli
   (CASSANDRA-8102)
 * Don't include tmp files when doing offline relevel (CASSANDRA-9088)
 * Use the proper CAS WriteType when finishing a previous round during Paxos
   preparation (CASSANDRA-8672)
 * Avoid race in cancelling compactions (CASSANDRA-9070)
 * More aggressive check for expired sstables in DTCS (CASSANDRA-8359)
 * Fix ignored index_interval change in ALTER TABLE statements (CASSANDRA-7976)
 * Do more aggressive compaction in old time windows in DTCS (CASSANDRA-8360)
 * java.lang.AssertionError when reading saved cache (CASSANDRA-8740)
 * "disk full" when running cleanup (CASSANDRA-9036)
 * Lower logging level from ERROR to DEBUG when a scheduled schema pull
   cannot be completed due to a node being down (CASSANDRA-9032)
 * Fix MOVED_NODE client event (CASSANDRA-8516)
 * Allow overriding MAX_OUTSTANDING_REPLAY_COUNT (CASSANDRA-7533)
 * Fix malformed JMX ObjectName containing IPv6 addresses (CASSANDRA-9027)
 * (cqlsh) Allow increasing CSV field size limit through
   cqlshrc config option (CASSANDRA-8934)
 * Stop logging range tombstones when exceeding the threshold
   (CASSANDRA-8559)
 * Fix NullPointerException when nodetool getendpoints is run
   against invalid keyspaces or tables (CASSANDRA-8950)
 * Allow specifying the tmp dir (CASSANDRA-7712)
 * Improve compaction estimated tasks estimation (CASSANDRA-8904)
 * Fix duplicate up/down messages sent to native clients (CASSANDRA-7816)
 * Expose commit log archive status via JMX (CASSANDRA-8734)
 * Provide better exceptions for invalid replication strategy parameters
   (CASSANDRA-8909)
 * Fix regression in mixed single and multi-column relation support for
   SELECT statements (CASSANDRA-8613)
 * Add ability to limit number of native connections (CASSANDRA-8086)
 * Fix CQLSSTableWriter throwing exception and spawning threads
   (CASSANDRA-8808)
 * Fix MT mismatch between empty and GC-able data (CASSANDRA-8979)
 * Fix incorrect validation when snapshotting single table (CASSANDRA-8056)
 * Add offline tool to relevel sstables (CASSANDRA-8301)
 * Preserve stream ID for more protocol errors (CASSANDRA-8848)
 * Fix combining token() function with multi-column relations on
   clustering columns (CASSANDRA-8797)
 * Make CFS.markReferenced() resistant to bad refcounting (CASSANDRA-8829)
 * Fix StreamTransferTask abort/complete bad refcounting (CASSANDRA-8815)
 * Fix AssertionError when querying a DESC clustering ordered
   table with ASC ordering and paging (CASSANDRA-8767)
 * AssertionError: "Memory was freed" when running cleanup (CASSANDRA-8716)
 * Make it possible to set max_sstable_age to fractional days (CASSANDRA-8406)
 * Fix some multi-column relations with indexes on some clustering
   columns (CASSANDRA-8275)
 * Fix memory leak in SSTableSimple*Writer and SSTableReader.validate()
   (CASSANDRA-8748)
 * Throw OOM if allocating memory fails to return a valid pointer (CASSANDRA-8726)
 * Fix SSTableSimpleUnsortedWriter ConcurrentModificationException (CASSANDRA-8619)
 * 'nodetool info' prints exception against older node (CASSANDRA-8796)
 * Ensure SSTableSimpleUnsortedWriter.close() terminates if
   disk writer has crashed (CASSANDRA-8807)


2.1.4
 * Bind JMX to localhost unless explicitly configured otherwise (CASSANDRA-9085)


2.1.3
 * Fix HSHA/offheap_objects corruption (CASSANDRA-8719)
 * Upgrade libthrift to 0.9.2 (CASSANDRA-8685)
 * Don't use the shared ref in sstableloader (CASSANDRA-8704)
 * Purge internal prepared statements if related tables or
   keyspaces are dropped (CASSANDRA-8693)
 * (cqlsh) Handle unicode BOM at start of files (CASSANDRA-8638)
 * Stop compactions before exiting offline tools (CASSANDRA-8623)
 * Update tools/stress/README.txt to match current behaviour (CASSANDRA-7933)
 * Fix schema from Thrift conversion with empty metadata (CASSANDRA-8695)
 * Safer Resource Management (CASSANDRA-7705)
 * Make sure we compact highly overlapping cold sstables with
   STCS (CASSANDRA-8635)
 * rpc_interface and listen_interface generate NPE on startup when specified
   interface doesn't exist (CASSANDRA-8677)
 * Fix ArrayIndexOutOfBoundsException in nodetool cfhistograms (CASSANDRA-8514)
 * Switch from yammer metrics for nodetool cf/proxy histograms (CASSANDRA-8662)
 * Make sure we don't add tmplink files to the compaction
   strategy (CASSANDRA-8580)
 * (cqlsh) Handle maps with blob keys (CASSANDRA-8372)
 * (cqlsh) Handle DynamicCompositeType schemas correctly (CASSANDRA-8563)
 * Duplicate rows returned when in clause has repeated values (CASSANDRA-6706)
 * Add tooling to detect hot partitions (CASSANDRA-7974)
 * Fix cassandra-stress user-mode truncation of partition generation (CASSANDRA-8608)
 * Only stream from unrepaired sstables during inc repair (CASSANDRA-8267)
 * Don't allow starting multiple inc repairs on the same sstables (CASSANDRA-8316)
 * Invalidate prepared BATCH statements when related tables
   or keyspaces are dropped (CASSANDRA-8652)
 * Fix missing results in secondary index queries on collections
   with ALLOW FILTERING (CASSANDRA-8421)
 * Expose EstimatedHistogram metrics for range slices (CASSANDRA-8627)
 * (cqlsh) Escape clqshrc passwords properly (CASSANDRA-8618)
 * Fix NPE when passing wrong argument in ALTER TABLE statement (CASSANDRA-8355)
 * Pig: Refactor and deprecate CqlStorage (CASSANDRA-8599)
 * Don't reuse the same cleanup strategy for all sstables (CASSANDRA-8537)
 * Fix case-sensitivity of index name on CREATE and DROP INDEX
   statements (CASSANDRA-8365)
 * Better detection/logging for corruption in compressed sstables (CASSANDRA-8192)
 * Use the correct repairedAt value when closing writer (CASSANDRA-8570)
 * (cqlsh) Handle a schema mismatch being detected on startup (CASSANDRA-8512)
 * Properly calculate expected write size during compaction (CASSANDRA-8532)
 * Invalidate affected prepared statements when a table's columns
   are altered (CASSANDRA-7910)
 * Stress - user defined writes should populate sequentally (CASSANDRA-8524)
 * Fix regression in SSTableRewriter causing some rows to become unreadable
   during compaction (CASSANDRA-8429)
 * Run major compactions for repaired/unrepaired in parallel (CASSANDRA-8510)
 * (cqlsh) Fix compression options in DESCRIBE TABLE output when compression
   is disabled (CASSANDRA-8288)
 * (cqlsh) Fix DESCRIBE output after keyspaces are altered (CASSANDRA-7623)
 * Make sure we set lastCompactedKey correctly (CASSANDRA-8463)
 * (cqlsh) Fix output of CONSISTENCY command (CASSANDRA-8507)
 * (cqlsh) Fixed the handling of LIST statements (CASSANDRA-8370)
 * Make sstablescrub check leveled manifest again (CASSANDRA-8432)
 * Check first/last keys in sstable when giving out positions (CASSANDRA-8458)
 * Disable mmap on Windows (CASSANDRA-6993)
 * Add missing ConsistencyLevels to cassandra-stress (CASSANDRA-8253)
 * Add auth support to cassandra-stress (CASSANDRA-7985)
 * Fix ArrayIndexOutOfBoundsException when generating error message
   for some CQL syntax errors (CASSANDRA-8455)
 * Scale memtable slab allocation logarithmically (CASSANDRA-7882)
 * cassandra-stress simultaneous inserts over same seed (CASSANDRA-7964)
 * Reduce cassandra-stress sampling memory requirements (CASSANDRA-7926)
 * Ensure memtable flush cannot expire commit log entries from its future (CASSANDRA-8383)
 * Make read "defrag" async to reclaim memtables (CASSANDRA-8459)
 * Remove tmplink files for offline compactions (CASSANDRA-8321)
 * Reduce maxHintsInProgress (CASSANDRA-8415)
 * BTree updates may call provided update function twice (CASSANDRA-8018)
 * Release sstable references after anticompaction (CASSANDRA-8386)
 * Handle abort() in SSTableRewriter properly (CASSANDRA-8320)
 * Centralize shared executors (CASSANDRA-8055)
 * Fix filtering for CONTAINS (KEY) relations on frozen collection
   clustering columns when the query is restricted to a single
   partition (CASSANDRA-8203)
 * Do more aggressive entire-sstable TTL expiry checks (CASSANDRA-8243)
 * Add more log info if readMeter is null (CASSANDRA-8238)
 * add check of the system wall clock time at startup (CASSANDRA-8305)
 * Support for frozen collections (CASSANDRA-7859)
 * Fix overflow on histogram computation (CASSANDRA-8028)
 * Have paxos reuse the timestamp generation of normal queries (CASSANDRA-7801)
 * Fix incremental repair not remove parent session on remote (CASSANDRA-8291)
 * Improve JBOD disk utilization (CASSANDRA-7386)
 * Log failed host when preparing incremental repair (CASSANDRA-8228)
 * Force config client mode in CQLSSTableWriter (CASSANDRA-8281)
 * Fix sstableupgrade throws exception (CASSANDRA-8688)
 * Fix hang when repairing empty keyspace (CASSANDRA-8694)
Merged from 2.0:
 * Fix IllegalArgumentException in dynamic snitch (CASSANDRA-8448)
 * Add support for UPDATE ... IF EXISTS (CASSANDRA-8610)
 * Fix reversal of list prepends (CASSANDRA-8733)
 * Prevent non-zero default_time_to_live on tables with counters
   (CASSANDRA-8678)
 * Fix SSTableSimpleUnsortedWriter ConcurrentModificationException
   (CASSANDRA-8619)
 * Round up time deltas lower than 1ms in BulkLoader (CASSANDRA-8645)
 * Add batch remove iterator to ABSC (CASSANDRA-8414, 8666)
 * Round up time deltas lower than 1ms in BulkLoader (CASSANDRA-8645)
 * Fix isClientMode check in Keyspace (CASSANDRA-8687)
 * Use more efficient slice size for querying internal secondary
   index tables (CASSANDRA-8550)
 * Fix potentially returning deleted rows with range tombstone (CASSANDRA-8558)
 * Check for available disk space before starting a compaction (CASSANDRA-8562)
 * Fix DISTINCT queries with LIMITs or paging when some partitions
   contain only tombstones (CASSANDRA-8490)
 * Introduce background cache refreshing to permissions cache
   (CASSANDRA-8194)
 * Fix race condition in StreamTransferTask that could lead to
   infinite loops and premature sstable deletion (CASSANDRA-7704)
 * Add an extra version check to MigrationTask (CASSANDRA-8462)
 * Ensure SSTableWriter cleans up properly after failure (CASSANDRA-8499)
 * Increase bf true positive count on key cache hit (CASSANDRA-8525)
 * Move MeteredFlusher to its own thread (CASSANDRA-8485)
 * Fix non-distinct results in DISTNCT queries on static columns when
   paging is enabled (CASSANDRA-8087)
 * Move all hints related tasks to hints internal executor (CASSANDRA-8285)
 * Fix paging for multi-partition IN queries (CASSANDRA-8408)
 * Fix MOVED_NODE topology event never being emitted when a node
   moves its token (CASSANDRA-8373)
 * Fix validation of indexes in COMPACT tables (CASSANDRA-8156)
 * Avoid StackOverflowError when a large list of IN values
   is used for a clustering column (CASSANDRA-8410)
 * Fix NPE when writetime() or ttl() calls are wrapped by
   another function call (CASSANDRA-8451)
 * Fix NPE after dropping a keyspace (CASSANDRA-8332)
 * Fix error message on read repair timeouts (CASSANDRA-7947)
 * Default DTCS base_time_seconds changed to 60 (CASSANDRA-8417)
 * Refuse Paxos operation with more than one pending endpoint (CASSANDRA-8346, 8640)
 * Throw correct exception when trying to bind a keyspace or table
   name (CASSANDRA-6952)
 * Make HHOM.compact synchronized (CASSANDRA-8416)
 * cancel latency-sampling task when CF is dropped (CASSANDRA-8401)
 * don't block SocketThread for MessagingService (CASSANDRA-8188)
 * Increase quarantine delay on replacement (CASSANDRA-8260)
 * Expose off-heap memory usage stats (CASSANDRA-7897)
 * Ignore Paxos commits for truncated tables (CASSANDRA-7538)
 * Validate size of indexed column values (CASSANDRA-8280)
 * Make LCS split compaction results over all data directories (CASSANDRA-8329)
 * Fix some failing queries that use multi-column relations
   on COMPACT STORAGE tables (CASSANDRA-8264)
 * Fix InvalidRequestException with ORDER BY (CASSANDRA-8286)
 * Disable SSLv3 for POODLE (CASSANDRA-8265)
 * Fix millisecond timestamps in Tracing (CASSANDRA-8297)
 * Include keyspace name in error message when there are insufficient
   live nodes to stream from (CASSANDRA-8221)
 * Avoid overlap in L1 when L0 contains many nonoverlapping
   sstables (CASSANDRA-8211)
 * Improve PropertyFileSnitch logging (CASSANDRA-8183)
 * Add DC-aware sequential repair (CASSANDRA-8193)
 * Use live sstables in snapshot repair if possible (CASSANDRA-8312)
 * Fix hints serialized size calculation (CASSANDRA-8587)


2.1.2
 * (cqlsh) parse_for_table_meta errors out on queries with undefined
   grammars (CASSANDRA-8262)
 * (cqlsh) Fix SELECT ... TOKEN() function broken in C* 2.1.1 (CASSANDRA-8258)
 * Fix Cassandra crash when running on JDK8 update 40 (CASSANDRA-8209)
 * Optimize partitioner tokens (CASSANDRA-8230)
 * Improve compaction of repaired/unrepaired sstables (CASSANDRA-8004)
 * Make cache serializers pluggable (CASSANDRA-8096)
 * Fix issues with CONTAINS (KEY) queries on secondary indexes
   (CASSANDRA-8147)
 * Fix read-rate tracking of sstables for some queries (CASSANDRA-8239)
 * Fix default timestamp in QueryOptions (CASSANDRA-8246)
 * Set socket timeout when reading remote version (CASSANDRA-8188)
 * Refactor how we track live size (CASSANDRA-7852)
 * Make sure unfinished compaction files are removed (CASSANDRA-8124)
 * Fix shutdown when run as Windows service (CASSANDRA-8136)
 * Fix DESCRIBE TABLE with custom indexes (CASSANDRA-8031)
 * Fix race in RecoveryManagerTest (CASSANDRA-8176)
 * Avoid IllegalArgumentException while sorting sstables in
   IndexSummaryManager (CASSANDRA-8182)
 * Shutdown JVM on file descriptor exhaustion (CASSANDRA-7579)
 * Add 'die' policy for commit log and disk failure (CASSANDRA-7927)
 * Fix installing as service on Windows (CASSANDRA-8115)
 * Fix CREATE TABLE for CQL2 (CASSANDRA-8144)
 * Avoid boxing in ColumnStats min/max trackers (CASSANDRA-8109)
Merged from 2.0:
 * Correctly handle non-text column names in cql3 (CASSANDRA-8178)
 * Fix deletion for indexes on primary key columns (CASSANDRA-8206)
 * Add 'nodetool statusgossip' (CASSANDRA-8125)
 * Improve client notification that nodes are ready for requests (CASSANDRA-7510)
 * Handle negative timestamp in writetime method (CASSANDRA-8139)
 * Pig: Remove errant LIMIT clause in CqlNativeStorage (CASSANDRA-8166)
 * Throw ConfigurationException when hsha is used with the default
   rpc_max_threads setting of 'unlimited' (CASSANDRA-8116)
 * Allow concurrent writing of the same table in the same JVM using
   CQLSSTableWriter (CASSANDRA-7463)
 * Fix totalDiskSpaceUsed calculation (CASSANDRA-8205)


2.1.1
 * Fix spin loop in AtomicSortedColumns (CASSANDRA-7546)
 * Dont notify when replacing tmplink files (CASSANDRA-8157)
 * Fix validation with multiple CONTAINS clause (CASSANDRA-8131)
 * Fix validation of collections in TriggerExecutor (CASSANDRA-8146)
 * Fix IllegalArgumentException when a list of IN values containing tuples
   is passed as a single arg to a prepared statement with the v1 or v2
   protocol (CASSANDRA-8062)
 * Fix ClassCastException in DISTINCT query on static columns with
   query paging (CASSANDRA-8108)
 * Fix NPE on null nested UDT inside a set (CASSANDRA-8105)
 * Fix exception when querying secondary index on set items or map keys
   when some clustering columns are specified (CASSANDRA-8073)
 * Send proper error response when there is an error during native
   protocol message decode (CASSANDRA-8118)
 * Gossip should ignore generation numbers too far in the future (CASSANDRA-8113)
 * Fix NPE when creating a table with frozen sets, lists (CASSANDRA-8104)
 * Fix high memory use due to tracking reads on incrementally opened sstable
   readers (CASSANDRA-8066)
 * Fix EXECUTE request with skipMetadata=false returning no metadata
   (CASSANDRA-8054)
 * Allow concurrent use of CQLBulkOutputFormat (CASSANDRA-7776)
 * Shutdown JVM on OOM (CASSANDRA-7507)
 * Upgrade netty version and enable epoll event loop (CASSANDRA-7761)
 * Don't duplicate sstables smaller than split size when using
   the sstablesplitter tool (CASSANDRA-7616)
 * Avoid re-parsing already prepared statements (CASSANDRA-7923)
 * Fix some Thrift slice deletions and updates of COMPACT STORAGE
   tables with some clustering columns omitted (CASSANDRA-7990)
 * Fix filtering for CONTAINS on sets (CASSANDRA-8033)
 * Properly track added size (CASSANDRA-7239)
 * Allow compilation in java 8 (CASSANDRA-7208)
 * Fix Assertion error on RangeTombstoneList diff (CASSANDRA-8013)
 * Release references to overlapping sstables during compaction (CASSANDRA-7819)
 * Send notification when opening compaction results early (CASSANDRA-8034)
 * Make native server start block until properly bound (CASSANDRA-7885)
 * (cqlsh) Fix IPv6 support (CASSANDRA-7988)
 * Ignore fat clients when checking for endpoint collision (CASSANDRA-7939)
 * Make sstablerepairedset take a list of files (CASSANDRA-7995)
 * (cqlsh) Tab completeion for indexes on map keys (CASSANDRA-7972)
 * (cqlsh) Fix UDT field selection in select clause (CASSANDRA-7891)
 * Fix resource leak in event of corrupt sstable
 * (cqlsh) Add command line option for cqlshrc file path (CASSANDRA-7131)
 * Provide visibility into prepared statements churn (CASSANDRA-7921, CASSANDRA-7930)
 * Invalidate prepared statements when their keyspace or table is
   dropped (CASSANDRA-7566)
 * cassandra-stress: fix support for NetworkTopologyStrategy (CASSANDRA-7945)
 * Fix saving caches when a table is dropped (CASSANDRA-7784)
 * Add better error checking of new stress profile (CASSANDRA-7716)
 * Use ThreadLocalRandom and remove FBUtilities.threadLocalRandom (CASSANDRA-7934)
 * Prevent operator mistakes due to simultaneous bootstrap (CASSANDRA-7069)
 * cassandra-stress supports whitelist mode for node config (CASSANDRA-7658)
 * GCInspector more closely tracks GC; cassandra-stress and nodetool report it (CASSANDRA-7916)
 * nodetool won't output bogus ownership info without a keyspace (CASSANDRA-7173)
 * Add human readable option to nodetool commands (CASSANDRA-5433)
 * Don't try to set repairedAt on old sstables (CASSANDRA-7913)
 * Add metrics for tracking PreparedStatement use (CASSANDRA-7719)
 * (cqlsh) tab-completion for triggers (CASSANDRA-7824)
 * (cqlsh) Support for query paging (CASSANDRA-7514)
 * (cqlsh) Show progress of COPY operations (CASSANDRA-7789)
 * Add syntax to remove multiple elements from a map (CASSANDRA-6599)
 * Support non-equals conditions in lightweight transactions (CASSANDRA-6839)
 * Add IF [NOT] EXISTS to create/drop triggers (CASSANDRA-7606)
 * (cqlsh) Display the current logged-in user (CASSANDRA-7785)
 * (cqlsh) Don't ignore CTRL-C during COPY FROM execution (CASSANDRA-7815)
 * (cqlsh) Order UDTs according to cross-type dependencies in DESCRIBE
   output (CASSANDRA-7659)
 * (cqlsh) Fix handling of CAS statement results (CASSANDRA-7671)
 * (cqlsh) COPY TO/FROM improvements (CASSANDRA-7405)
 * Support list index operations with conditions (CASSANDRA-7499)
 * Add max live/tombstoned cells to nodetool cfstats output (CASSANDRA-7731)
 * Validate IPv6 wildcard addresses properly (CASSANDRA-7680)
 * (cqlsh) Error when tracing query (CASSANDRA-7613)
 * Avoid IOOBE when building SyntaxError message snippet (CASSANDRA-7569)
 * SSTableExport uses correct validator to create string representation of partition
   keys (CASSANDRA-7498)
 * Avoid NPEs when receiving type changes for an unknown keyspace (CASSANDRA-7689)
 * Add support for custom 2i validation (CASSANDRA-7575)
 * Pig support for hadoop CqlInputFormat (CASSANDRA-6454)
 * Add duration mode to cassandra-stress (CASSANDRA-7468)
 * Add listen_interface and rpc_interface options (CASSANDRA-7417)
 * Improve schema merge performance (CASSANDRA-7444)
 * Adjust MT depth based on # of partition validating (CASSANDRA-5263)
 * Optimise NativeCell comparisons (CASSANDRA-6755)
 * Configurable client timeout for cqlsh (CASSANDRA-7516)
 * Include snippet of CQL query near syntax error in messages (CASSANDRA-7111)
 * Make repair -pr work with -local (CASSANDRA-7450)
 * Fix error in sstableloader with -cph > 1 (CASSANDRA-8007)
 * Fix snapshot repair error on indexed tables (CASSANDRA-8020)
 * Do not exit nodetool repair when receiving JMX NOTIF_LOST (CASSANDRA-7909)
 * Stream to private IP when available (CASSANDRA-8084)
Merged from 2.0:
 * Reject conditions on DELETE unless full PK is given (CASSANDRA-6430)
 * Properly reject the token function DELETE (CASSANDRA-7747)
 * Force batchlog replay before decommissioning a node (CASSANDRA-7446)
 * Fix hint replay with many accumulated expired hints (CASSANDRA-6998)
 * Fix duplicate results in DISTINCT queries on static columns with query
   paging (CASSANDRA-8108)
 * Add DateTieredCompactionStrategy (CASSANDRA-6602)
 * Properly validate ascii and utf8 string literals in CQL queries (CASSANDRA-8101)
 * (cqlsh) Fix autocompletion for alter keyspace (CASSANDRA-8021)
 * Create backup directories for commitlog archiving during startup (CASSANDRA-8111)
 * Reduce totalBlockFor() for LOCAL_* consistency levels (CASSANDRA-8058)
 * Fix merging schemas with re-dropped keyspaces (CASSANDRA-7256)
 * Fix counters in supercolumns during live upgrades from 1.2 (CASSANDRA-7188)
 * Notify DT subscribers when a column family is truncated (CASSANDRA-8088)
 * Add sanity check of $JAVA on startup (CASSANDRA-7676)
 * Schedule fat client schema pull on join (CASSANDRA-7993)
 * Don't reset nodes' versions when closing IncomingTcpConnections
   (CASSANDRA-7734)
 * Record the real messaging version in all cases in OutboundTcpConnection
   (CASSANDRA-8057)
 * SSL does not work in cassandra-cli (CASSANDRA-7899)
 * Fix potential exception when using ReversedType in DynamicCompositeType
   (CASSANDRA-7898)
 * Better validation of collection values (CASSANDRA-7833)
 * Track min/max timestamps correctly (CASSANDRA-7969)
 * Fix possible overflow while sorting CL segments for replay (CASSANDRA-7992)
 * Increase nodetool Xmx (CASSANDRA-7956)
 * Archive any commitlog segments present at startup (CASSANDRA-6904)
 * CrcCheckChance should adjust based on live CFMetadata not
   sstable metadata (CASSANDRA-7978)
 * token() should only accept columns in the partitioning
   key order (CASSANDRA-6075)
 * Add method to invalidate permission cache via JMX (CASSANDRA-7977)
 * Allow propagating multiple gossip states atomically (CASSANDRA-6125)
 * Log exceptions related to unclean native protocol client disconnects
   at DEBUG or INFO (CASSANDRA-7849)
 * Allow permissions cache to be set via JMX (CASSANDRA-7698)
 * Include schema_triggers CF in readable system resources (CASSANDRA-7967)
 * Fix RowIndexEntry to report correct serializedSize (CASSANDRA-7948)
 * Make CQLSSTableWriter sync within partitions (CASSANDRA-7360)
 * Potentially use non-local replicas in CqlConfigHelper (CASSANDRA-7906)
 * Explicitly disallow mixing multi-column and single-column
   relations on clustering columns (CASSANDRA-7711)
 * Better error message when condition is set on PK column (CASSANDRA-7804)
 * Don't send schema change responses and events for no-op DDL
   statements (CASSANDRA-7600)
 * (Hadoop) fix cluster initialisation for a split fetching (CASSANDRA-7774)
 * Throw InvalidRequestException when queries contain relations on entire
   collection columns (CASSANDRA-7506)
 * (cqlsh) enable CTRL-R history search with libedit (CASSANDRA-7577)
 * (Hadoop) allow ACFRW to limit nodes to local DC (CASSANDRA-7252)
 * (cqlsh) cqlsh should automatically disable tracing when selecting
   from system_traces (CASSANDRA-7641)
 * (Hadoop) Add CqlOutputFormat (CASSANDRA-6927)
 * Don't depend on cassandra config for nodetool ring (CASSANDRA-7508)
 * (cqlsh) Fix failing cqlsh formatting tests (CASSANDRA-7703)
 * Fix IncompatibleClassChangeError from hadoop2 (CASSANDRA-7229)
 * Add 'nodetool sethintedhandoffthrottlekb' (CASSANDRA-7635)
 * (cqlsh) Add tab-completion for CREATE/DROP USER IF [NOT] EXISTS (CASSANDRA-7611)
 * Catch errors when the JVM pulls the rug out from GCInspector (CASSANDRA-5345)
 * cqlsh fails when version number parts are not int (CASSANDRA-7524)
 * Fix NPE when table dropped during streaming (CASSANDRA-7946)
 * Fix wrong progress when streaming uncompressed (CASSANDRA-7878)
 * Fix possible infinite loop in creating repair range (CASSANDRA-7983)
 * Fix unit in nodetool for streaming throughput (CASSANDRA-7375)
Merged from 1.2:
 * Don't index tombstones (CASSANDRA-7828)
 * Improve PasswordAuthenticator default super user setup (CASSANDRA-7788)


2.1.0
 * (cqlsh) Removed "ALTER TYPE <name> RENAME TO <name>" from tab-completion
   (CASSANDRA-7895)
 * Fixed IllegalStateException in anticompaction (CASSANDRA-7892)
 * cqlsh: DESCRIBE support for frozen UDTs, tuples (CASSANDRA-7863)
 * Avoid exposing internal classes over JMX (CASSANDRA-7879)
 * Add null check for keys when freezing collection (CASSANDRA-7869)
 * Improve stress workload realism (CASSANDRA-7519)
Merged from 2.0:
 * Configure system.paxos with LeveledCompactionStrategy (CASSANDRA-7753)
 * Fix ALTER clustering column type from DateType to TimestampType when
   using DESC clustering order (CASSANRDA-7797)
 * Throw EOFException if we run out of chunks in compressed datafile
   (CASSANDRA-7664)
 * Fix PRSI handling of CQL3 row markers for row cleanup (CASSANDRA-7787)
 * Fix dropping collection when it's the last regular column (CASSANDRA-7744)
 * Make StreamReceiveTask thread safe and gc friendly (CASSANDRA-7795)
 * Validate empty cell names from counter updates (CASSANDRA-7798)
Merged from 1.2:
 * Don't allow compacted sstables to be marked as compacting (CASSANDRA-7145)
 * Track expired tombstones (CASSANDRA-7810)


2.1.0-rc7
 * Add frozen keyword and require UDT to be frozen (CASSANDRA-7857)
 * Track added sstable size correctly (CASSANDRA-7239)
 * (cqlsh) Fix case insensitivity (CASSANDRA-7834)
 * Fix failure to stream ranges when moving (CASSANDRA-7836)
 * Correctly remove tmplink files (CASSANDRA-7803)
 * (cqlsh) Fix column name formatting for functions, CAS operations,
   and UDT field selections (CASSANDRA-7806)
 * (cqlsh) Fix COPY FROM handling of null/empty primary key
   values (CASSANDRA-7792)
 * Fix ordering of static cells (CASSANDRA-7763)
Merged from 2.0:
 * Forbid re-adding dropped counter columns (CASSANDRA-7831)
 * Fix CFMetaData#isThriftCompatible() for PK-only tables (CASSANDRA-7832)
 * Always reject inequality on the partition key without token()
   (CASSANDRA-7722)
 * Always send Paxos commit to all replicas (CASSANDRA-7479)
 * Make disruptor_thrift_server invocation pool configurable (CASSANDRA-7594)
 * Make repair no-op when RF=1 (CASSANDRA-7864)


2.1.0-rc6
 * Fix OOM issue from netty caching over time (CASSANDRA-7743)
 * json2sstable couldn't import JSON for CQL table (CASSANDRA-7477)
 * Invalidate all caches on table drop (CASSANDRA-7561)
 * Skip strict endpoint selection for ranges if RF == nodes (CASSANRA-7765)
 * Fix Thrift range filtering without 2ary index lookups (CASSANDRA-7741)
 * Add tracing entries about concurrent range requests (CASSANDRA-7599)
 * (cqlsh) Fix DESCRIBE for NTS keyspaces (CASSANDRA-7729)
 * Remove netty buffer ref-counting (CASSANDRA-7735)
 * Pass mutated cf to index updater for use by PRSI (CASSANDRA-7742)
 * Include stress yaml example in release and deb (CASSANDRA-7717)
 * workaround for netty issue causing corrupted data off the wire (CASSANDRA-7695)
 * cqlsh DESC CLUSTER fails retrieving ring information (CASSANDRA-7687)
 * Fix binding null values inside UDT (CASSANDRA-7685)
 * Fix UDT field selection with empty fields (CASSANDRA-7670)
 * Bogus deserialization of static cells from sstable (CASSANDRA-7684)
 * Fix NPE on compaction leftover cleanup for dropped table (CASSANDRA-7770)
Merged from 2.0:
 * Fix race condition in StreamTransferTask that could lead to
   infinite loops and premature sstable deletion (CASSANDRA-7704)
 * (cqlsh) Wait up to 10 sec for a tracing session (CASSANDRA-7222)
 * Fix NPE in FileCacheService.sizeInBytes (CASSANDRA-7756)
 * Remove duplicates from StorageService.getJoiningNodes (CASSANDRA-7478)
 * Clone token map outside of hot gossip loops (CASSANDRA-7758)
 * Fix MS expiring map timeout for Paxos messages (CASSANDRA-7752)
 * Do not flush on truncate if durable_writes is false (CASSANDRA-7750)
 * Give CRR a default input_cql Statement (CASSANDRA-7226)
 * Better error message when adding a collection with the same name
   than a previously dropped one (CASSANDRA-6276)
 * Fix validation when adding static columns (CASSANDRA-7730)
 * (Thrift) fix range deletion of supercolumns (CASSANDRA-7733)
 * Fix potential AssertionError in RangeTombstoneList (CASSANDRA-7700)
 * Validate arguments of blobAs* functions (CASSANDRA-7707)
 * Fix potential AssertionError with 2ndary indexes (CASSANDRA-6612)
 * Avoid logging CompactionInterrupted at ERROR (CASSANDRA-7694)
 * Minor leak in sstable2jon (CASSANDRA-7709)
 * Add cassandra.auto_bootstrap system property (CASSANDRA-7650)
 * Update java driver (for hadoop) (CASSANDRA-7618)
 * Remove CqlPagingRecordReader/CqlPagingInputFormat (CASSANDRA-7570)
 * Support connecting to ipv6 jmx with nodetool (CASSANDRA-7669)


2.1.0-rc5
 * Reject counters inside user types (CASSANDRA-7672)
 * Switch to notification-based GCInspector (CASSANDRA-7638)
 * (cqlsh) Handle nulls in UDTs and tuples correctly (CASSANDRA-7656)
 * Don't use strict consistency when replacing (CASSANDRA-7568)
 * Fix min/max cell name collection on 2.0 SSTables with range
   tombstones (CASSANDRA-7593)
 * Tolerate min/max cell names of different lengths (CASSANDRA-7651)
 * Filter cached results correctly (CASSANDRA-7636)
 * Fix tracing on the new SEPExecutor (CASSANDRA-7644)
 * Remove shuffle and taketoken (CASSANDRA-7601)
 * Clean up Windows batch scripts (CASSANDRA-7619)
 * Fix native protocol drop user type notification (CASSANDRA-7571)
 * Give read access to system.schema_usertypes to all authenticated users
   (CASSANDRA-7578)
 * (cqlsh) Fix cqlsh display when zero rows are returned (CASSANDRA-7580)
 * Get java version correctly when JAVA_TOOL_OPTIONS is set (CASSANDRA-7572)
 * Fix NPE when dropping index from non-existent keyspace, AssertionError when
   dropping non-existent index with IF EXISTS (CASSANDRA-7590)
 * Fix sstablelevelresetter hang (CASSANDRA-7614)
 * (cqlsh) Fix deserialization of blobs (CASSANDRA-7603)
 * Use "keyspace updated" schema change message for UDT changes in v1 and
   v2 protocols (CASSANDRA-7617)
 * Fix tracing of range slices and secondary index lookups that are local
   to the coordinator (CASSANDRA-7599)
 * Set -Dcassandra.storagedir for all tool shell scripts (CASSANDRA-7587)
 * Don't swap max/min col names when mutating sstable metadata (CASSANDRA-7596)
 * (cqlsh) Correctly handle paged result sets (CASSANDRA-7625)
 * (cqlsh) Improve waiting for a trace to complete (CASSANDRA-7626)
 * Fix tracing of concurrent range slices and 2ary index queries (CASSANDRA-7626)
 * Fix scrub against collection type (CASSANDRA-7665)
Merged from 2.0:
 * Set gc_grace_seconds to seven days for system schema tables (CASSANDRA-7668)
 * SimpleSeedProvider no longer caches seeds forever (CASSANDRA-7663)
 * Always flush on truncate (CASSANDRA-7511)
 * Fix ReversedType(DateType) mapping to native protocol (CASSANDRA-7576)
 * Always merge ranges owned by a single node (CASSANDRA-6930)
 * Track max/min timestamps for range tombstones (CASSANDRA-7647)
 * Fix NPE when listing saved caches dir (CASSANDRA-7632)


2.1.0-rc4
 * Fix word count hadoop example (CASSANDRA-7200)
 * Updated memtable_cleanup_threshold and memtable_flush_writers defaults
   (CASSANDRA-7551)
 * (Windows) fix startup when WMI memory query fails (CASSANDRA-7505)
 * Anti-compaction proceeds if any part of the repair failed (CASSANDRA-7521)
 * Add missing table name to DROP INDEX responses and notifications (CASSANDRA-7539)
 * Bump CQL version to 3.2.0 and update CQL documentation (CASSANDRA-7527)
 * Fix configuration error message when running nodetool ring (CASSANDRA-7508)
 * Support conditional updates, tuple type, and the v3 protocol in cqlsh (CASSANDRA-7509)
 * Handle queries on multiple secondary index types (CASSANDRA-7525)
 * Fix cqlsh authentication with v3 native protocol (CASSANDRA-7564)
 * Fix NPE when unknown prepared statement ID is used (CASSANDRA-7454)
Merged from 2.0:
 * (Windows) force range-based repair to non-sequential mode (CASSANDRA-7541)
 * Fix range merging when DES scores are zero (CASSANDRA-7535)
 * Warn when SSL certificates have expired (CASSANDRA-7528)
 * Fix error when doing reversed queries with static columns (CASSANDRA-7490)
Merged from 1.2:
 * Set correct stream ID on responses when non-Exception Throwables
   are thrown while handling native protocol messages (CASSANDRA-7470)


2.1.0-rc3
 * Consider expiry when reconciling otherwise equal cells (CASSANDRA-7403)
 * Introduce CQL support for stress tool (CASSANDRA-6146)
 * Fix ClassCastException processing expired messages (CASSANDRA-7496)
 * Fix prepared marker for collections inside UDT (CASSANDRA-7472)
 * Remove left-over populate_io_cache_on_flush and replicate_on_write
   uses (CASSANDRA-7493)
 * (Windows) handle spaces in path names (CASSANDRA-7451)
 * Ensure writes have completed after dropping a table, before recycling
   commit log segments (CASSANDRA-7437)
 * Remove left-over rows_per_partition_to_cache (CASSANDRA-7493)
 * Fix error when CONTAINS is used with a bind marker (CASSANDRA-7502)
 * Properly reject unknown UDT field (CASSANDRA-7484)
Merged from 2.0:
 * Fix CC#collectTimeOrderedData() tombstone optimisations (CASSANDRA-7394)
 * Support DISTINCT for static columns and fix behaviour when DISTINC is
   not use (CASSANDRA-7305).
 * Workaround JVM NPE on JMX bind failure (CASSANDRA-7254)
 * Fix race in FileCacheService RemovalListener (CASSANDRA-7278)
 * Fix inconsistent use of consistencyForCommit that allowed LOCAL_QUORUM
   operations to incorrect become full QUORUM (CASSANDRA-7345)
 * Properly handle unrecognized opcodes and flags (CASSANDRA-7440)
 * (Hadoop) close CqlRecordWriter clients when finished (CASSANDRA-7459)
 * Commit disk failure policy (CASSANDRA-7429)
 * Make sure high level sstables get compacted (CASSANDRA-7414)
 * Fix AssertionError when using empty clustering columns and static columns
   (CASSANDRA-7455)
 * Add option to disable STCS in L0 (CASSANDRA-6621)
 * Upgrade to snappy-java 1.0.5.2 (CASSANDRA-7476)


2.1.0-rc2
 * Fix heap size calculation for CompoundSparseCellName and
   CompoundSparseCellName.WithCollection (CASSANDRA-7421)
 * Allow counter mutations in UNLOGGED batches (CASSANDRA-7351)
 * Modify reconcile logic to always pick a tombstone over a counter cell
   (CASSANDRA-7346)
 * Avoid incremental compaction on Windows (CASSANDRA-7365)
 * Fix exception when querying a composite-keyed table with a collection index
   (CASSANDRA-7372)
 * Use node's host id in place of counter ids (CASSANDRA-7366)
 * Fix error when doing reversed queries with static columns (CASSANDRA-7490)
 * Backport CASSANDRA-6747 (CASSANDRA-7560)
 * Track max/min timestamps for range tombstones (CASSANDRA-7647)
 * Fix NPE when listing saved caches dir (CASSANDRA-7632)
 * Fix sstableloader unable to connect encrypted node (CASSANDRA-7585)
Merged from 1.2:
 * Clone token map outside of hot gossip loops (CASSANDRA-7758)
 * Add stop method to EmbeddedCassandraService (CASSANDRA-7595)
 * Support connecting to ipv6 jmx with nodetool (CASSANDRA-7669)
 * Set gc_grace_seconds to seven days for system schema tables (CASSANDRA-7668)
 * SimpleSeedProvider no longer caches seeds forever (CASSANDRA-7663)
 * Set correct stream ID on responses when non-Exception Throwables
   are thrown while handling native protocol messages (CASSANDRA-7470)
 * Fix row size miscalculation in LazilyCompactedRow (CASSANDRA-7543)
 * Fix race in background compaction check (CASSANDRA-7745)
 * Don't clear out range tombstones during compaction (CASSANDRA-7808)


2.1.0-rc1
 * Revert flush directory (CASSANDRA-6357)
 * More efficient executor service for fast operations (CASSANDRA-4718)
 * Move less common tools into a new cassandra-tools package (CASSANDRA-7160)
 * Support more concurrent requests in native protocol (CASSANDRA-7231)
 * Add tab-completion to debian nodetool packaging (CASSANDRA-6421)
 * Change concurrent_compactors defaults (CASSANDRA-7139)
 * Add PowerShell Windows launch scripts (CASSANDRA-7001)
 * Make commitlog archive+restore more robust (CASSANDRA-6974)
 * Fix marking commitlogsegments clean (CASSANDRA-6959)
 * Add snapshot "manifest" describing files included (CASSANDRA-6326)
 * Parallel streaming for sstableloader (CASSANDRA-3668)
 * Fix bugs in supercolumns handling (CASSANDRA-7138)
 * Fix ClassClassException on composite dense tables (CASSANDRA-7112)
 * Cleanup and optimize collation and slice iterators (CASSANDRA-7107)
 * Upgrade NBHM lib (CASSANDRA-7128)
 * Optimize netty server (CASSANDRA-6861)
 * Fix repair hang when given CF does not exist (CASSANDRA-7189)
 * Allow c* to be shutdown in an embedded mode (CASSANDRA-5635)
 * Add server side batching to native transport (CASSANDRA-5663)
 * Make batchlog replay asynchronous (CASSANDRA-6134)
 * remove unused classes (CASSANDRA-7197)
 * Limit user types to the keyspace they are defined in (CASSANDRA-6643)
 * Add validate method to CollectionType (CASSANDRA-7208)
 * New serialization format for UDT values (CASSANDRA-7209, CASSANDRA-7261)
 * Fix nodetool netstats (CASSANDRA-7270)
 * Fix potential ClassCastException in HintedHandoffManager (CASSANDRA-7284)
 * Use prepared statements internally (CASSANDRA-6975)
 * Fix broken paging state with prepared statement (CASSANDRA-7120)
 * Fix IllegalArgumentException in CqlStorage (CASSANDRA-7287)
 * Allow nulls/non-existant fields in UDT (CASSANDRA-7206)
 * Add Thrift MultiSliceRequest (CASSANDRA-6757, CASSANDRA-7027)
 * Handle overlapping MultiSlices (CASSANDRA-7279)
 * Fix DataOutputTest on Windows (CASSANDRA-7265)
 * Embedded sets in user defined data-types are not updating (CASSANDRA-7267)
 * Add tuple type to CQL/native protocol (CASSANDRA-7248)
 * Fix CqlPagingRecordReader on tables with few rows (CASSANDRA-7322)
Merged from 2.0:
 * Copy compaction options to make sure they are reloaded (CASSANDRA-7290)
 * Add option to do more aggressive tombstone compactions (CASSANDRA-6563)
 * Don't try to compact already-compacting files in HHOM (CASSANDRA-7288)
 * Always reallocate buffers in HSHA (CASSANDRA-6285)
 * (Hadoop) support authentication in CqlRecordReader (CASSANDRA-7221)
 * (Hadoop) Close java driver Cluster in CQLRR.close (CASSANDRA-7228)
 * Warn when 'USING TIMESTAMP' is used on a CAS BATCH (CASSANDRA-7067)
 * return all cpu values from BackgroundActivityMonitor.readAndCompute (CASSANDRA-7183)
 * Correctly delete scheduled range xfers (CASSANDRA-7143)
 * return all cpu values from BackgroundActivityMonitor.readAndCompute (CASSANDRA-7183)
 * reduce garbage creation in calculatePendingRanges (CASSANDRA-7191)
 * fix c* launch issues on Russian os's due to output of linux 'free' cmd (CASSANDRA-6162)
 * Fix disabling autocompaction (CASSANDRA-7187)
 * Fix potential NumberFormatException when deserializing IntegerType (CASSANDRA-7088)
 * cqlsh can't tab-complete disabling compaction (CASSANDRA-7185)
 * cqlsh: Accept and execute CQL statement(s) from command-line parameter (CASSANDRA-7172)
 * Fix IllegalStateException in CqlPagingRecordReader (CASSANDRA-7198)
 * Fix the InvertedIndex trigger example (CASSANDRA-7211)
 * Add --resolve-ip option to 'nodetool ring' (CASSANDRA-7210)
 * reduce garbage on codec flag deserialization (CASSANDRA-7244)
 * Fix duplicated error messages on directory creation error at startup (CASSANDRA-5818)
 * Proper null handle for IF with map element access (CASSANDRA-7155)
 * Improve compaction visibility (CASSANDRA-7242)
 * Correctly delete scheduled range xfers (CASSANDRA-7143)
 * Make batchlog replica selection rack-aware (CASSANDRA-6551)
 * Fix CFMetaData#getColumnDefinitionFromColumnName() (CASSANDRA-7074)
 * Fix writetime/ttl functions for static columns (CASSANDRA-7081)
 * Suggest CTRL-C or semicolon after three blank lines in cqlsh (CASSANDRA-7142)
 * Fix 2ndary index queries with DESC clustering order (CASSANDRA-6950)
 * Invalid key cache entries on DROP (CASSANDRA-6525)
 * Fix flapping RecoveryManagerTest (CASSANDRA-7084)
 * Add missing iso8601 patterns for date strings (CASSANDRA-6973)
 * Support selecting multiple rows in a partition using IN (CASSANDRA-6875)
 * Add authentication support to shuffle (CASSANDRA-6484)
 * Swap local and global default read repair chances (CASSANDRA-7320)
 * Add conditional CREATE/DROP USER support (CASSANDRA-7264)
 * Cqlsh counts non-empty lines for "Blank lines" warning (CASSANDRA-7325)
Merged from 1.2:
 * Add Cloudstack snitch (CASSANDRA-7147)
 * Update system.peers correctly when relocating tokens (CASSANDRA-7126)
 * Add Google Compute Engine snitch (CASSANDRA-7132)
 * remove duplicate query for local tokens (CASSANDRA-7182)
 * exit CQLSH with error status code if script fails (CASSANDRA-6344)
 * Fix bug with some IN queries missig results (CASSANDRA-7105)
 * Fix availability validation for LOCAL_ONE CL (CASSANDRA-7319)
 * Hint streaming can cause decommission to fail (CASSANDRA-7219)


2.1.0-beta2
 * Increase default CL space to 8GB (CASSANDRA-7031)
 * Add range tombstones to read repair digests (CASSANDRA-6863)
 * Fix BTree.clear for large updates (CASSANDRA-6943)
 * Fail write instead of logging a warning when unable to append to CL
   (CASSANDRA-6764)
 * Eliminate possibility of CL segment appearing twice in active list
   (CASSANDRA-6557)
 * Apply DONTNEED fadvise to commitlog segments (CASSANDRA-6759)
 * Switch CRC component to Adler and include it for compressed sstables
   (CASSANDRA-4165)
 * Allow cassandra-stress to set compaction strategy options (CASSANDRA-6451)
 * Add broadcast_rpc_address option to cassandra.yaml (CASSANDRA-5899)
 * Auto reload GossipingPropertyFileSnitch config (CASSANDRA-5897)
 * Fix overflow of memtable_total_space_in_mb (CASSANDRA-6573)
 * Fix ABTC NPE and apply update function correctly (CASSANDRA-6692)
 * Allow nodetool to use a file or prompt for password (CASSANDRA-6660)
 * Fix AIOOBE when concurrently accessing ABSC (CASSANDRA-6742)
 * Fix assertion error in ALTER TYPE RENAME (CASSANDRA-6705)
 * Scrub should not always clear out repaired status (CASSANDRA-5351)
 * Improve handling of range tombstone for wide partitions (CASSANDRA-6446)
 * Fix ClassCastException for compact table with composites (CASSANDRA-6738)
 * Fix potentially repairing with wrong nodes (CASSANDRA-6808)
 * Change caching option syntax (CASSANDRA-6745)
 * Fix stress to do proper counter reads (CASSANDRA-6835)
 * Fix help message for stress counter_write (CASSANDRA-6824)
 * Fix stress smart Thrift client to pick servers correctly (CASSANDRA-6848)
 * Add logging levels (minimal, normal or verbose) to stress tool (CASSANDRA-6849)
 * Fix race condition in Batch CLE (CASSANDRA-6860)
 * Improve cleanup/scrub/upgradesstables failure handling (CASSANDRA-6774)
 * ByteBuffer write() methods for serializing sstables (CASSANDRA-6781)
 * Proper compare function for CollectionType (CASSANDRA-6783)
 * Update native server to Netty 4 (CASSANDRA-6236)
 * Fix off-by-one error in stress (CASSANDRA-6883)
 * Make OpOrder AutoCloseable (CASSANDRA-6901)
 * Remove sync repair JMX interface (CASSANDRA-6900)
 * Add multiple memory allocation options for memtables (CASSANDRA-6689, 6694)
 * Remove adjusted op rate from stress output (CASSANDRA-6921)
 * Add optimized CF.hasColumns() implementations (CASSANDRA-6941)
 * Serialize batchlog mutations with the version of the target node
   (CASSANDRA-6931)
 * Optimize CounterColumn#reconcile() (CASSANDRA-6953)
 * Properly remove 1.2 sstable support in 2.1 (CASSANDRA-6869)
 * Lock counter cells, not partitions (CASSANDRA-6880)
 * Track presence of legacy counter shards in sstables (CASSANDRA-6888)
 * Ensure safe resource cleanup when replacing sstables (CASSANDRA-6912)
 * Add failure handler to async callback (CASSANDRA-6747)
 * Fix AE when closing SSTable without releasing reference (CASSANDRA-7000)
 * Clean up IndexInfo on keyspace/table drops (CASSANDRA-6924)
 * Only snapshot relative SSTables when sequential repair (CASSANDRA-7024)
 * Require nodetool rebuild_index to specify index names (CASSANDRA-7038)
 * fix cassandra stress errors on reads with native protocol (CASSANDRA-7033)
 * Use OpOrder to guard sstable references for reads (CASSANDRA-6919)
 * Preemptive opening of compaction result (CASSANDRA-6916)
 * Multi-threaded scrub/cleanup/upgradesstables (CASSANDRA-5547)
 * Optimize cellname comparison (CASSANDRA-6934)
 * Native protocol v3 (CASSANDRA-6855)
 * Optimize Cell liveness checks and clean up Cell (CASSANDRA-7119)
 * Support consistent range movements (CASSANDRA-2434)
 * Display min timestamp in sstablemetadata viewer (CASSANDRA-6767)
Merged from 2.0:
 * Avoid race-prone second "scrub" of system keyspace (CASSANDRA-6797)
 * Pool CqlRecordWriter clients by inetaddress rather than Range
   (CASSANDRA-6665)
 * Fix compaction_history timestamps (CASSANDRA-6784)
 * Compare scores of full replica ordering in DES (CASSANDRA-6683)
 * fix CME in SessionInfo updateProgress affecting netstats (CASSANDRA-6577)
 * Allow repairing between specific replicas (CASSANDRA-6440)
 * Allow per-dc enabling of hints (CASSANDRA-6157)
 * Add compatibility for Hadoop 0.2.x (CASSANDRA-5201)
 * Fix EstimatedHistogram races (CASSANDRA-6682)
 * Failure detector correctly converts initial value to nanos (CASSANDRA-6658)
 * Add nodetool taketoken to relocate vnodes (CASSANDRA-4445)
 * Expose bulk loading progress over JMX (CASSANDRA-4757)
 * Correctly handle null with IF conditions and TTL (CASSANDRA-6623)
 * Account for range/row tombstones in tombstone drop
   time histogram (CASSANDRA-6522)
 * Stop CommitLogSegment.close() from calling sync() (CASSANDRA-6652)
 * Make commitlog failure handling configurable (CASSANDRA-6364)
 * Avoid overlaps in LCS (CASSANDRA-6688)
 * Improve support for paginating over composites (CASSANDRA-4851)
 * Fix count(*) queries in a mixed cluster (CASSANDRA-6707)
 * Improve repair tasks(snapshot, differencing) concurrency (CASSANDRA-6566)
 * Fix replaying pre-2.0 commit logs (CASSANDRA-6714)
 * Add static columns to CQL3 (CASSANDRA-6561)
 * Optimize single partition batch statements (CASSANDRA-6737)
 * Disallow post-query re-ordering when paging (CASSANDRA-6722)
 * Fix potential paging bug with deleted columns (CASSANDRA-6748)
 * Fix NPE on BulkLoader caused by losing StreamEvent (CASSANDRA-6636)
 * Fix truncating compression metadata (CASSANDRA-6791)
 * Add CMSClassUnloadingEnabled JVM option (CASSANDRA-6541)
 * Catch memtable flush exceptions during shutdown (CASSANDRA-6735)
 * Fix upgradesstables NPE for non-CF-based indexes (CASSANDRA-6645)
 * Fix UPDATE updating PRIMARY KEY columns implicitly (CASSANDRA-6782)
 * Fix IllegalArgumentException when updating from 1.2 with SuperColumns
   (CASSANDRA-6733)
 * FBUtilities.singleton() should use the CF comparator (CASSANDRA-6778)
 * Fix CQLSStableWriter.addRow(Map<String, Object>) (CASSANDRA-6526)
 * Fix HSHA server introducing corrupt data (CASSANDRA-6285)
 * Fix CAS conditions for COMPACT STORAGE tables (CASSANDRA-6813)
 * Starting threads in OutboundTcpConnectionPool constructor causes race conditions (CASSANDRA-7177)
 * Allow overriding cassandra-rackdc.properties file (CASSANDRA-7072)
 * Set JMX RMI port to 7199 (CASSANDRA-7087)
 * Use LOCAL_QUORUM for data reads at LOCAL_SERIAL (CASSANDRA-6939)
 * Log a warning for large batches (CASSANDRA-6487)
 * Put nodes in hibernate when join_ring is false (CASSANDRA-6961)
 * Avoid early loading of non-system keyspaces before compaction-leftovers
   cleanup at startup (CASSANDRA-6913)
 * Restrict Windows to parallel repairs (CASSANDRA-6907)
 * (Hadoop) Allow manually specifying start/end tokens in CFIF (CASSANDRA-6436)
 * Fix NPE in MeteredFlusher (CASSANDRA-6820)
 * Fix race processing range scan responses (CASSANDRA-6820)
 * Allow deleting snapshots from dropped keyspaces (CASSANDRA-6821)
 * Add uuid() function (CASSANDRA-6473)
 * Omit tombstones from schema digests (CASSANDRA-6862)
 * Include correct consistencyLevel in LWT timeout (CASSANDRA-6884)
 * Lower chances for losing new SSTables during nodetool refresh and
   ColumnFamilyStore.loadNewSSTables (CASSANDRA-6514)
 * Add support for DELETE ... IF EXISTS to CQL3 (CASSANDRA-5708)
 * Update hadoop_cql3_word_count example (CASSANDRA-6793)
 * Fix handling of RejectedExecution in sync Thrift server (CASSANDRA-6788)
 * Log more information when exceeding tombstone_warn_threshold (CASSANDRA-6865)
 * Fix truncate to not abort due to unreachable fat clients (CASSANDRA-6864)
 * Fix schema concurrency exceptions (CASSANDRA-6841)
 * Fix leaking validator FH in StreamWriter (CASSANDRA-6832)
 * Fix saving triggers to schema (CASSANDRA-6789)
 * Fix trigger mutations when base mutation list is immutable (CASSANDRA-6790)
 * Fix accounting in FileCacheService to allow re-using RAR (CASSANDRA-6838)
 * Fix static counter columns (CASSANDRA-6827)
 * Restore expiring->deleted (cell) compaction optimization (CASSANDRA-6844)
 * Fix CompactionManager.needsCleanup (CASSANDRA-6845)
 * Correctly compare BooleanType values other than 0 and 1 (CASSANDRA-6779)
 * Read message id as string from earlier versions (CASSANDRA-6840)
 * Properly use the Paxos consistency for (non-protocol) batch (CASSANDRA-6837)
 * Add paranoid disk failure option (CASSANDRA-6646)
 * Improve PerRowSecondaryIndex performance (CASSANDRA-6876)
 * Extend triggers to support CAS updates (CASSANDRA-6882)
 * Static columns with IF NOT EXISTS don't always work as expected (CASSANDRA-6873)
 * Fix paging with SELECT DISTINCT (CASSANDRA-6857)
 * Fix UnsupportedOperationException on CAS timeout (CASSANDRA-6923)
 * Improve MeteredFlusher handling of MF-unaffected column families
   (CASSANDRA-6867)
 * Add CqlRecordReader using native pagination (CASSANDRA-6311)
 * Add QueryHandler interface (CASSANDRA-6659)
 * Track liveRatio per-memtable, not per-CF (CASSANDRA-6945)
 * Make sure upgradesstables keeps sstable level (CASSANDRA-6958)
 * Fix LIMIT with static columns (CASSANDRA-6956)
 * Fix clash with CQL column name in thrift validation (CASSANDRA-6892)
 * Fix error with super columns in mixed 1.2-2.0 clusters (CASSANDRA-6966)
 * Fix bad skip of sstables on slice query with composite start/finish (CASSANDRA-6825)
 * Fix unintended update with conditional statement (CASSANDRA-6893)
 * Fix map element access in IF (CASSANDRA-6914)
 * Avoid costly range calculations for range queries on system keyspaces
   (CASSANDRA-6906)
 * Fix SSTable not released if stream session fails (CASSANDRA-6818)
 * Avoid build failure due to ANTLR timeout (CASSANDRA-6991)
 * Queries on compact tables can return more rows that requested (CASSANDRA-7052)
 * USING TIMESTAMP for batches does not work (CASSANDRA-7053)
 * Fix performance regression from CASSANDRA-5614 (CASSANDRA-6949)
 * Ensure that batchlog and hint timeouts do not produce hints (CASSANDRA-7058)
 * Merge groupable mutations in TriggerExecutor#execute() (CASSANDRA-7047)
 * Plug holes in resource release when wiring up StreamSession (CASSANDRA-7073)
 * Re-add parameter columns to tracing session (CASSANDRA-6942)
 * Preserves CQL metadata when updating table from thrift (CASSANDRA-6831)
Merged from 1.2:
 * Fix nodetool display with vnodes (CASSANDRA-7082)
 * Add UNLOGGED, COUNTER options to BATCH documentation (CASSANDRA-6816)
 * add extra SSL cipher suites (CASSANDRA-6613)
 * fix nodetool getsstables for blob PK (CASSANDRA-6803)
 * Fix BatchlogManager#deleteBatch() use of millisecond timestamps
   (CASSANDRA-6822)
 * Continue assassinating even if the endpoint vanishes (CASSANDRA-6787)
 * Schedule schema pulls on change (CASSANDRA-6971)
 * Non-droppable verbs shouldn't be dropped from OTC (CASSANDRA-6980)
 * Shutdown batchlog executor in SS#drain() (CASSANDRA-7025)
 * Fix batchlog to account for CF truncation records (CASSANDRA-6999)
 * Fix CQLSH parsing of functions and BLOB literals (CASSANDRA-7018)
 * Properly load trustore in the native protocol (CASSANDRA-6847)
 * Always clean up references in SerializingCache (CASSANDRA-6994)
 * Don't shut MessagingService down when replacing a node (CASSANDRA-6476)
 * fix npe when doing -Dcassandra.fd_initial_value_ms (CASSANDRA-6751)


2.1.0-beta1
 * Add flush directory distinct from compaction directories (CASSANDRA-6357)
 * Require JNA by default (CASSANDRA-6575)
 * add listsnapshots command to nodetool (CASSANDRA-5742)
 * Introduce AtomicBTreeColumns (CASSANDRA-6271, 6692)
 * Multithreaded commitlog (CASSANDRA-3578)
 * allocate fixed index summary memory pool and resample cold index summaries
   to use less memory (CASSANDRA-5519)
 * Removed multithreaded compaction (CASSANDRA-6142)
 * Parallelize fetching rows for low-cardinality indexes (CASSANDRA-1337)
 * change logging from log4j to logback (CASSANDRA-5883)
 * switch to LZ4 compression for internode communication (CASSANDRA-5887)
 * Stop using Thrift-generated Index* classes internally (CASSANDRA-5971)
 * Remove 1.2 network compatibility code (CASSANDRA-5960)
 * Remove leveled json manifest migration code (CASSANDRA-5996)
 * Remove CFDefinition (CASSANDRA-6253)
 * Use AtomicIntegerFieldUpdater in RefCountedMemory (CASSANDRA-6278)
 * User-defined types for CQL3 (CASSANDRA-5590)
 * Use of o.a.c.metrics in nodetool (CASSANDRA-5871, 6406)
 * Batch read from OTC's queue and cleanup (CASSANDRA-1632)
 * Secondary index support for collections (CASSANDRA-4511, 6383)
 * SSTable metadata(Stats.db) format change (CASSANDRA-6356)
 * Push composites support in the storage engine
   (CASSANDRA-5417, CASSANDRA-6520)
 * Add snapshot space used to cfstats (CASSANDRA-6231)
 * Add cardinality estimator for key count estimation (CASSANDRA-5906)
 * CF id is changed to be non-deterministic. Data dir/key cache are created
   uniquely for CF id (CASSANDRA-5202)
 * New counters implementation (CASSANDRA-6504)
 * Replace UnsortedColumns, EmptyColumns, TreeMapBackedSortedColumns with new
   ArrayBackedSortedColumns (CASSANDRA-6630, CASSANDRA-6662, CASSANDRA-6690)
 * Add option to use row cache with a given amount of rows (CASSANDRA-5357)
 * Avoid repairing already repaired data (CASSANDRA-5351)
 * Reject counter updates with USING TTL/TIMESTAMP (CASSANDRA-6649)
 * Replace index_interval with min/max_index_interval (CASSANDRA-6379)
 * Lift limitation that order by columns must be selected for IN queries (CASSANDRA-4911)


2.0.5
 * Reduce garbage generated by bloom filter lookups (CASSANDRA-6609)
 * Add ks.cf names to tombstone logging (CASSANDRA-6597)
 * Use LOCAL_QUORUM for LWT operations at LOCAL_SERIAL (CASSANDRA-6495)
 * Wait for gossip to settle before accepting client connections (CASSANDRA-4288)
 * Delete unfinished compaction incrementally (CASSANDRA-6086)
 * Allow specifying custom secondary index options in CQL3 (CASSANDRA-6480)
 * Improve replica pinning for cache efficiency in DES (CASSANDRA-6485)
 * Fix LOCAL_SERIAL from thrift (CASSANDRA-6584)
 * Don't special case received counts in CAS timeout exceptions (CASSANDRA-6595)
 * Add support for 2.1 global counter shards (CASSANDRA-6505)
 * Fix NPE when streaming connection is not yet established (CASSANDRA-6210)
 * Avoid rare duplicate read repair triggering (CASSANDRA-6606)
 * Fix paging discardFirst (CASSANDRA-6555)
 * Fix ArrayIndexOutOfBoundsException in 2ndary index query (CASSANDRA-6470)
 * Release sstables upon rebuilding 2i (CASSANDRA-6635)
 * Add AbstractCompactionStrategy.startup() method (CASSANDRA-6637)
 * SSTableScanner may skip rows during cleanup (CASSANDRA-6638)
 * sstables from stalled repair sessions can resurrect deleted data (CASSANDRA-6503)
 * Switch stress to use ITransportFactory (CASSANDRA-6641)
 * Fix IllegalArgumentException during prepare (CASSANDRA-6592)
 * Fix possible loss of 2ndary index entries during compaction (CASSANDRA-6517)
 * Fix direct Memory on architectures that do not support unaligned long access
   (CASSANDRA-6628)
 * Let scrub optionally skip broken counter partitions (CASSANDRA-5930)
Merged from 1.2:
 * fsync compression metadata (CASSANDRA-6531)
 * Validate CF existence on execution for prepared statement (CASSANDRA-6535)
 * Add ability to throttle batchlog replay (CASSANDRA-6550)
 * Fix executing LOCAL_QUORUM with SimpleStrategy (CASSANDRA-6545)
 * Avoid StackOverflow when using large IN queries (CASSANDRA-6567)
 * Nodetool upgradesstables includes secondary indexes (CASSANDRA-6598)
 * Paginate batchlog replay (CASSANDRA-6569)
 * skip blocking on streaming during drain (CASSANDRA-6603)
 * Improve error message when schema doesn't match loaded sstable (CASSANDRA-6262)
 * Add properties to adjust FD initial value and max interval (CASSANDRA-4375)
 * Fix preparing with batch and delete from collection (CASSANDRA-6607)
 * Fix ABSC reverse iterator's remove() method (CASSANDRA-6629)
 * Handle host ID conflicts properly (CASSANDRA-6615)
 * Move handling of migration event source to solve bootstrap race. (CASSANDRA-6648)
 * Make sure compaction throughput value doesn't overflow with int math (CASSANDRA-6647)


2.0.4
 * Allow removing snapshots of no-longer-existing CFs (CASSANDRA-6418)
 * add StorageService.stopDaemon() (CASSANDRA-4268)
 * add IRE for invalid CF supplied to get_count (CASSANDRA-5701)
 * add client encryption support to sstableloader (CASSANDRA-6378)
 * Fix accept() loop for SSL sockets post-shutdown (CASSANDRA-6468)
 * Fix size-tiered compaction in LCS L0 (CASSANDRA-6496)
 * Fix assertion failure in filterColdSSTables (CASSANDRA-6483)
 * Fix row tombstones in larger-than-memory compactions (CASSANDRA-6008)
 * Fix cleanup ClassCastException (CASSANDRA-6462)
 * Reduce gossip memory use by interning VersionedValue strings (CASSANDRA-6410)
 * Allow specifying datacenters to participate in a repair (CASSANDRA-6218)
 * Fix divide-by-zero in PCI (CASSANDRA-6403)
 * Fix setting last compacted key in the wrong level for LCS (CASSANDRA-6284)
 * Add millisecond precision formats to the timestamp parser (CASSANDRA-6395)
 * Expose a total memtable size metric for a CF (CASSANDRA-6391)
 * cqlsh: handle symlinks properly (CASSANDRA-6425)
 * Fix potential infinite loop when paging query with IN (CASSANDRA-6464)
 * Fix assertion error in AbstractQueryPager.discardFirst (CASSANDRA-6447)
 * Fix streaming older SSTable yields unnecessary tombstones (CASSANDRA-6527)
Merged from 1.2:
 * Improved error message on bad properties in DDL queries (CASSANDRA-6453)
 * Randomize batchlog candidates selection (CASSANDRA-6481)
 * Fix thundering herd on endpoint cache invalidation (CASSANDRA-6345, 6485)
 * Improve batchlog write performance with vnodes (CASSANDRA-6488)
 * cqlsh: quote single quotes in strings inside collections (CASSANDRA-6172)
 * Improve gossip performance for typical messages (CASSANDRA-6409)
 * Throw IRE if a prepared statement has more markers than supported
   (CASSANDRA-5598)
 * Expose Thread metrics for the native protocol server (CASSANDRA-6234)
 * Change snapshot response message verb to INTERNAL to avoid dropping it
   (CASSANDRA-6415)
 * Warn when collection read has > 65K elements (CASSANDRA-5428)
 * Fix cache persistence when both row and key cache are enabled
   (CASSANDRA-6413)
 * (Hadoop) add describe_local_ring (CASSANDRA-6268)
 * Fix handling of concurrent directory creation failure (CASSANDRA-6459)
 * Allow executing CREATE statements multiple times (CASSANDRA-6471)
 * Don't send confusing info with timeouts (CASSANDRA-6491)
 * Don't resubmit counter mutation runnables internally (CASSANDRA-6427)
 * Don't drop local mutations without a hint (CASSANDRA-6510)
 * Don't allow null max_hint_window_in_ms (CASSANDRA-6419)
 * Validate SliceRange start and finish lengths (CASSANDRA-6521)


2.0.3
 * Fix FD leak on slice read path (CASSANDRA-6275)
 * Cancel read meter task when closing SSTR (CASSANDRA-6358)
 * free off-heap IndexSummary during bulk (CASSANDRA-6359)
 * Recover from IOException in accept() thread (CASSANDRA-6349)
 * Improve Gossip tolerance of abnormally slow tasks (CASSANDRA-6338)
 * Fix trying to hint timed out counter writes (CASSANDRA-6322)
 * Allow restoring specific columnfamilies from archived CL (CASSANDRA-4809)
 * Avoid flushing compaction_history after each operation (CASSANDRA-6287)
 * Fix repair assertion error when tombstones expire (CASSANDRA-6277)
 * Skip loading corrupt key cache (CASSANDRA-6260)
 * Fixes for compacting larger-than-memory rows (CASSANDRA-6274)
 * Compact hottest sstables first and optionally omit coldest from
   compaction entirely (CASSANDRA-6109)
 * Fix modifying column_metadata from thrift (CASSANDRA-6182)
 * cqlsh: fix LIST USERS output (CASSANDRA-6242)
 * Add IRequestSink interface (CASSANDRA-6248)
 * Update memtable size while flushing (CASSANDRA-6249)
 * Provide hooks around CQL2/CQL3 statement execution (CASSANDRA-6252)
 * Require Permission.SELECT for CAS updates (CASSANDRA-6247)
 * New CQL-aware SSTableWriter (CASSANDRA-5894)
 * Reject CAS operation when the protocol v1 is used (CASSANDRA-6270)
 * Correctly throw error when frame too large (CASSANDRA-5981)
 * Fix serialization bug in PagedRange with 2ndary indexes (CASSANDRA-6299)
 * Fix CQL3 table validation in Thrift (CASSANDRA-6140)
 * Fix bug missing results with IN clauses (CASSANDRA-6327)
 * Fix paging with reversed slices (CASSANDRA-6343)
 * Set minTimestamp correctly to be able to drop expired sstables (CASSANDRA-6337)
 * Support NaN and Infinity as float literals (CASSANDRA-6003)
 * Remove RF from nodetool ring output (CASSANDRA-6289)
 * Fix attempting to flush empty rows (CASSANDRA-6374)
 * Fix potential out of bounds exception when paging (CASSANDRA-6333)
Merged from 1.2:
 * Optimize FD phi calculation (CASSANDRA-6386)
 * Improve initial FD phi estimate when starting up (CASSANDRA-6385)
 * Don't list CQL3 table in CLI describe even if named explicitely
   (CASSANDRA-5750)
 * Invalidate row cache when dropping CF (CASSANDRA-6351)
 * add non-jamm path for cached statements (CASSANDRA-6293)
 * add windows bat files for shell commands (CASSANDRA-6145)
 * Require logging in for Thrift CQL2/3 statement preparation (CASSANDRA-6254)
 * restrict max_num_tokens to 1536 (CASSANDRA-6267)
 * Nodetool gets default JMX port from cassandra-env.sh (CASSANDRA-6273)
 * make calculatePendingRanges asynchronous (CASSANDRA-6244)
 * Remove blocking flushes in gossip thread (CASSANDRA-6297)
 * Fix potential socket leak in connectionpool creation (CASSANDRA-6308)
 * Allow LOCAL_ONE/LOCAL_QUORUM to work with SimpleStrategy (CASSANDRA-6238)
 * cqlsh: handle 'null' as session duration (CASSANDRA-6317)
 * Fix json2sstable handling of range tombstones (CASSANDRA-6316)
 * Fix missing one row in reverse query (CASSANDRA-6330)
 * Fix reading expired row value from row cache (CASSANDRA-6325)
 * Fix AssertionError when doing set element deletion (CASSANDRA-6341)
 * Make CL code for the native protocol match the one in C* 2.0
   (CASSANDRA-6347)
 * Disallow altering CQL3 table from thrift (CASSANDRA-6370)
 * Fix size computation of prepared statement (CASSANDRA-6369)


2.0.2
 * Update FailureDetector to use nanontime (CASSANDRA-4925)
 * Fix FileCacheService regressions (CASSANDRA-6149)
 * Never return WriteTimeout for CL.ANY (CASSANDRA-6132)
 * Fix race conditions in bulk loader (CASSANDRA-6129)
 * Add configurable metrics reporting (CASSANDRA-4430)
 * drop queries exceeding a configurable number of tombstones (CASSANDRA-6117)
 * Track and persist sstable read activity (CASSANDRA-5515)
 * Fixes for speculative retry (CASSANDRA-5932, CASSANDRA-6194)
 * Improve memory usage of metadata min/max column names (CASSANDRA-6077)
 * Fix thrift validation refusing row markers on CQL3 tables (CASSANDRA-6081)
 * Fix insertion of collections with CAS (CASSANDRA-6069)
 * Correctly send metadata on SELECT COUNT (CASSANDRA-6080)
 * Track clients' remote addresses in ClientState (CASSANDRA-6070)
 * Create snapshot dir if it does not exist when migrating
   leveled manifest (CASSANDRA-6093)
 * make sequential nodetool repair the default (CASSANDRA-5950)
 * Add more hooks for compaction strategy implementations (CASSANDRA-6111)
 * Fix potential NPE on composite 2ndary indexes (CASSANDRA-6098)
 * Delete can potentially be skipped in batch (CASSANDRA-6115)
 * Allow alter keyspace on system_traces (CASSANDRA-6016)
 * Disallow empty column names in cql (CASSANDRA-6136)
 * Use Java7 file-handling APIs and fix file moving on Windows (CASSANDRA-5383)
 * Save compaction history to system keyspace (CASSANDRA-5078)
 * Fix NPE if StorageService.getOperationMode() is executed before full startup (CASSANDRA-6166)
 * CQL3: support pre-epoch longs for TimestampType (CASSANDRA-6212)
 * Add reloadtriggers command to nodetool (CASSANDRA-4949)
 * cqlsh: ignore empty 'value alias' in DESCRIBE (CASSANDRA-6139)
 * Fix sstable loader (CASSANDRA-6205)
 * Reject bootstrapping if the node already exists in gossip (CASSANDRA-5571)
 * Fix NPE while loading paxos state (CASSANDRA-6211)
 * cqlsh: add SHOW SESSION <tracing-session> command (CASSANDRA-6228)
Merged from 1.2:
 * (Hadoop) Require CFRR batchSize to be at least 2 (CASSANDRA-6114)
 * Add a warning for small LCS sstable size (CASSANDRA-6191)
 * Add ability to list specific KS/CF combinations in nodetool cfstats (CASSANDRA-4191)
 * Mark CF clean if a mutation raced the drop and got it marked dirty (CASSANDRA-5946)
 * Add a LOCAL_ONE consistency level (CASSANDRA-6202)
 * Limit CQL prepared statement cache by size instead of count (CASSANDRA-6107)
 * Tracing should log write failure rather than raw exceptions (CASSANDRA-6133)
 * lock access to TM.endpointToHostIdMap (CASSANDRA-6103)
 * Allow estimated memtable size to exceed slab allocator size (CASSANDRA-6078)
 * Start MeteredFlusher earlier to prevent OOM during CL replay (CASSANDRA-6087)
 * Avoid sending Truncate command to fat clients (CASSANDRA-6088)
 * Allow where clause conditions to be in parenthesis (CASSANDRA-6037)
 * Do not open non-ssl storage port if encryption option is all (CASSANDRA-3916)
 * Move batchlog replay to its own executor (CASSANDRA-6079)
 * Add tombstone debug threshold and histogram (CASSANDRA-6042, 6057)
 * Enable tcp keepalive on incoming connections (CASSANDRA-4053)
 * Fix fat client schema pull NPE (CASSANDRA-6089)
 * Fix memtable flushing for indexed tables (CASSANDRA-6112)
 * Fix skipping columns with multiple slices (CASSANDRA-6119)
 * Expose connected thrift + native client counts (CASSANDRA-5084)
 * Optimize auth setup (CASSANDRA-6122)
 * Trace index selection (CASSANDRA-6001)
 * Update sstablesPerReadHistogram to use biased sampling (CASSANDRA-6164)
 * Log UnknownColumnfamilyException when closing socket (CASSANDRA-5725)
 * Properly error out on CREATE INDEX for counters table (CASSANDRA-6160)
 * Handle JMX notification failure for repair (CASSANDRA-6097)
 * (Hadoop) Fetch no more than 128 splits in parallel (CASSANDRA-6169)
 * stress: add username/password authentication support (CASSANDRA-6068)
 * Fix indexed queries with row cache enabled on parent table (CASSANDRA-5732)
 * Fix compaction race during columnfamily drop (CASSANDRA-5957)
 * Fix validation of empty column names for compact tables (CASSANDRA-6152)
 * Skip replaying mutations that pass CRC but fail to deserialize (CASSANDRA-6183)
 * Rework token replacement to use replace_address (CASSANDRA-5916)
 * Fix altering column types (CASSANDRA-6185)
 * cqlsh: fix CREATE/ALTER WITH completion (CASSANDRA-6196)
 * add windows bat files for shell commands (CASSANDRA-6145)
 * Fix potential stack overflow during range tombstones insertion (CASSANDRA-6181)
 * (Hadoop) Make LOCAL_ONE the default consistency level (CASSANDRA-6214)


2.0.1
 * Fix bug that could allow reading deleted data temporarily (CASSANDRA-6025)
 * Improve memory use defaults (CASSANDRA-6059)
 * Make ThriftServer more easlly extensible (CASSANDRA-6058)
 * Remove Hadoop dependency from ITransportFactory (CASSANDRA-6062)
 * add file_cache_size_in_mb setting (CASSANDRA-5661)
 * Improve error message when yaml contains invalid properties (CASSANDRA-5958)
 * Improve leveled compaction's ability to find non-overlapping L0 compactions
   to work on concurrently (CASSANDRA-5921)
 * Notify indexer of columns shadowed by range tombstones (CASSANDRA-5614)
 * Log Merkle tree stats (CASSANDRA-2698)
 * Switch from crc32 to adler32 for compressed sstable checksums (CASSANDRA-5862)
 * Improve offheap memcpy performance (CASSANDRA-5884)
 * Use a range aware scanner for cleanup (CASSANDRA-2524)
 * Cleanup doesn't need to inspect sstables that contain only local data
   (CASSANDRA-5722)
 * Add ability for CQL3 to list partition keys (CASSANDRA-4536)
 * Improve native protocol serialization (CASSANDRA-5664)
 * Upgrade Thrift to 0.9.1 (CASSANDRA-5923)
 * Require superuser status for adding triggers (CASSANDRA-5963)
 * Make standalone scrubber handle old and new style leveled manifest
   (CASSANDRA-6005)
 * Fix paxos bugs (CASSANDRA-6012, 6013, 6023)
 * Fix paged ranges with multiple replicas (CASSANDRA-6004)
 * Fix potential AssertionError during tracing (CASSANDRA-6041)
 * Fix NPE in sstablesplit (CASSANDRA-6027)
 * Migrate pre-2.0 key/value/column aliases to system.schema_columns
   (CASSANDRA-6009)
 * Paging filter empty rows too agressively (CASSANDRA-6040)
 * Support variadic parameters for IN clauses (CASSANDRA-4210)
 * cqlsh: return the result of CAS writes (CASSANDRA-5796)
 * Fix validation of IN clauses with 2ndary indexes (CASSANDRA-6050)
 * Support named bind variables in CQL (CASSANDRA-6033)
Merged from 1.2:
 * Allow cache-keys-to-save to be set at runtime (CASSANDRA-5980)
 * Avoid second-guessing out-of-space state (CASSANDRA-5605)
 * Tuning knobs for dealing with large blobs and many CFs (CASSANDRA-5982)
 * (Hadoop) Fix CQLRW for thrift tables (CASSANDRA-6002)
 * Fix possible divide-by-zero in HHOM (CASSANDRA-5990)
 * Allow local batchlog writes for CL.ANY (CASSANDRA-5967)
 * Upgrade metrics-core to version 2.2.0 (CASSANDRA-5947)
 * Fix CqlRecordWriter with composite keys (CASSANDRA-5949)
 * Add snitch, schema version, cluster, partitioner to JMX (CASSANDRA-5881)
 * Allow disabling SlabAllocator (CASSANDRA-5935)
 * Make user-defined compaction JMX blocking (CASSANDRA-4952)
 * Fix streaming does not transfer wrapped range (CASSANDRA-5948)
 * Fix loading index summary containing empty key (CASSANDRA-5965)
 * Correctly handle limits in CompositesSearcher (CASSANDRA-5975)
 * Pig: handle CQL collections (CASSANDRA-5867)
 * Pass the updated cf to the PRSI index() method (CASSANDRA-5999)
 * Allow empty CQL3 batches (as no-op) (CASSANDRA-5994)
 * Support null in CQL3 functions (CASSANDRA-5910)
 * Replace the deprecated MapMaker with CacheLoader (CASSANDRA-6007)
 * Add SSTableDeletingNotification to DataTracker (CASSANDRA-6010)
 * Fix snapshots in use get deleted during snapshot repair (CASSANDRA-6011)
 * Move hints and exception count to o.a.c.metrics (CASSANDRA-6017)
 * Fix memory leak in snapshot repair (CASSANDRA-6047)
 * Fix sstable2sjon for CQL3 tables (CASSANDRA-5852)


2.0.0
 * Fix thrift validation when inserting into CQL3 tables (CASSANDRA-5138)
 * Fix periodic memtable flushing behavior with clean memtables (CASSANDRA-5931)
 * Fix dateOf() function for pre-2.0 timestamp columns (CASSANDRA-5928)
 * Fix SSTable unintentionally loads BF when opened for batch (CASSANDRA-5938)
 * Add stream session progress to JMX (CASSANDRA-4757)
 * Fix NPE during CAS operation (CASSANDRA-5925)
Merged from 1.2:
 * Fix getBloomFilterDiskSpaceUsed for AlwaysPresentFilter (CASSANDRA-5900)
 * Don't announce schema version until we've loaded the changes locally
   (CASSANDRA-5904)
 * Fix to support off heap bloom filters size greater than 2 GB (CASSANDRA-5903)
 * Properly handle parsing huge map and set literals (CASSANDRA-5893)


2.0.0-rc2
 * enable vnodes by default (CASSANDRA-5869)
 * fix CAS contention timeout (CASSANDRA-5830)
 * fix HsHa to respect max frame size (CASSANDRA-4573)
 * Fix (some) 2i on composite components omissions (CASSANDRA-5851)
 * cqlsh: add DESCRIBE FULL SCHEMA variant (CASSANDRA-5880)
Merged from 1.2:
 * Correctly validate sparse composite cells in scrub (CASSANDRA-5855)
 * Add KeyCacheHitRate metric to CF metrics (CASSANDRA-5868)
 * cqlsh: add support for multiline comments (CASSANDRA-5798)
 * Handle CQL3 SELECT duplicate IN restrictions on clustering columns
   (CASSANDRA-5856)


2.0.0-rc1
 * improve DecimalSerializer performance (CASSANDRA-5837)
 * fix potential spurious wakeup in AsyncOneResponse (CASSANDRA-5690)
 * fix schema-related trigger issues (CASSANDRA-5774)
 * Better validation when accessing CQL3 table from thrift (CASSANDRA-5138)
 * Fix assertion error during repair (CASSANDRA-5801)
 * Fix range tombstone bug (CASSANDRA-5805)
 * DC-local CAS (CASSANDRA-5797)
 * Add a native_protocol_version column to the system.local table (CASSANRDA-5819)
 * Use index_interval from cassandra.yaml when upgraded (CASSANDRA-5822)
 * Fix buffer underflow on socket close (CASSANDRA-5792)
Merged from 1.2:
 * Fix reading DeletionTime from 1.1-format sstables (CASSANDRA-5814)
 * cqlsh: add collections support to COPY (CASSANDRA-5698)
 * retry important messages for any IOException (CASSANDRA-5804)
 * Allow empty IN relations in SELECT/UPDATE/DELETE statements (CASSANDRA-5626)
 * cqlsh: fix crashing on Windows due to libedit detection (CASSANDRA-5812)
 * fix bulk-loading compressed sstables (CASSANDRA-5820)
 * (Hadoop) fix quoting in CqlPagingRecordReader and CqlRecordWriter
   (CASSANDRA-5824)
 * update default LCS sstable size to 160MB (CASSANDRA-5727)
 * Allow compacting 2Is via nodetool (CASSANDRA-5670)
 * Hex-encode non-String keys in OPP (CASSANDRA-5793)
 * nodetool history logging (CASSANDRA-5823)
 * (Hadoop) fix support for Thrift tables in CqlPagingRecordReader
   (CASSANDRA-5752)
 * add "all time blocked" to StatusLogger output (CASSANDRA-5825)
 * Future-proof inter-major-version schema migrations (CASSANDRA-5845)
 * (Hadoop) add CqlPagingRecordReader support for ReversedType in Thrift table
   (CASSANDRA-5718)
 * Add -no-snapshot option to scrub (CASSANDRA-5891)
 * Fix to support off heap bloom filters size greater than 2 GB (CASSANDRA-5903)
 * Properly handle parsing huge map and set literals (CASSANDRA-5893)
 * Fix LCS L0 compaction may overlap in L1 (CASSANDRA-5907)
 * New sstablesplit tool to split large sstables offline (CASSANDRA-4766)
 * Fix potential deadlock in native protocol server (CASSANDRA-5926)
 * Disallow incompatible type change in CQL3 (CASSANDRA-5882)
Merged from 1.1:
 * Correctly validate sparse composite cells in scrub (CASSANDRA-5855)


2.0.0-beta2
 * Replace countPendingHints with Hints Created metric (CASSANDRA-5746)
 * Allow nodetool with no args, and with help to run without a server (CASSANDRA-5734)
 * Cleanup AbstractType/TypeSerializer classes (CASSANDRA-5744)
 * Remove unimplemented cli option schema-mwt (CASSANDRA-5754)
 * Support range tombstones in thrift (CASSANDRA-5435)
 * Normalize table-manipulating CQL3 statements' class names (CASSANDRA-5759)
 * cqlsh: add missing table options to DESCRIBE output (CASSANDRA-5749)
 * Fix assertion error during repair (CASSANDRA-5757)
 * Fix bulkloader (CASSANDRA-5542)
 * Add LZ4 compression to the native protocol (CASSANDRA-5765)
 * Fix bugs in the native protocol v2 (CASSANDRA-5770)
 * CAS on 'primary key only' table (CASSANDRA-5715)
 * Support streaming SSTables of old versions (CASSANDRA-5772)
 * Always respect protocol version in native protocol (CASSANDRA-5778)
 * Fix ConcurrentModificationException during streaming (CASSANDRA-5782)
 * Update deletion timestamp in Commit#updatesWithPaxosTime (CASSANDRA-5787)
 * Thrift cas() method crashes if input columns are not sorted (CASSANDRA-5786)
 * Order columns names correctly when querying for CAS (CASSANDRA-5788)
 * Fix streaming retry (CASSANDRA-5775)
Merged from 1.2:
 * if no seeds can be a reached a node won't start in a ring by itself (CASSANDRA-5768)
 * add cassandra.unsafesystem property (CASSANDRA-5704)
 * (Hadoop) quote identifiers in CqlPagingRecordReader (CASSANDRA-5763)
 * Add replace_node functionality for vnodes (CASSANDRA-5337)
 * Add timeout events to query traces (CASSANDRA-5520)
 * Fix serialization of the LEFT gossip value (CASSANDRA-5696)
 * Pig: support for cql3 tables (CASSANDRA-5234)
 * Fix skipping range tombstones with reverse queries (CASSANDRA-5712)
 * Expire entries out of ThriftSessionManager (CASSANDRA-5719)
 * Don't keep ancestor information in memory (CASSANDRA-5342)
 * Expose native protocol server status in nodetool info (CASSANDRA-5735)
 * Fix pathetic performance of range tombstones (CASSANDRA-5677)
 * Fix querying with an empty (impossible) range (CASSANDRA-5573)
 * cqlsh: handle CUSTOM 2i in DESCRIBE output (CASSANDRA-5760)
 * Fix minor bug in Range.intersects(Bound) (CASSANDRA-5771)
 * cqlsh: handle disabled compression in DESCRIBE output (CASSANDRA-5766)
 * Ensure all UP events are notified on the native protocol (CASSANDRA-5769)
 * Fix formatting of sstable2json with multiple -k arguments (CASSANDRA-5781)
 * Don't rely on row marker for queries in general to hide lost markers
   after TTL expires (CASSANDRA-5762)
 * Sort nodetool help output (CASSANDRA-5776)
 * Fix column expiring during 2 phases compaction (CASSANDRA-5799)
 * now() is being rejected in INSERTs when inside collections (CASSANDRA-5795)


2.0.0-beta1
 * Add support for indexing clustered columns (CASSANDRA-5125)
 * Removed on-heap row cache (CASSANDRA-5348)
 * use nanotime consistently for node-local timeouts (CASSANDRA-5581)
 * Avoid unnecessary second pass on name-based queries (CASSANDRA-5577)
 * Experimental triggers (CASSANDRA-1311)
 * JEMalloc support for off-heap allocation (CASSANDRA-3997)
 * Single-pass compaction (CASSANDRA-4180)
 * Removed token range bisection (CASSANDRA-5518)
 * Removed compatibility with pre-1.2.5 sstables and network messages
   (CASSANDRA-5511)
 * removed PBSPredictor (CASSANDRA-5455)
 * CAS support (CASSANDRA-5062, 5441, 5442, 5443, 5619, 5667)
 * Leveled compaction performs size-tiered compactions in L0
   (CASSANDRA-5371, 5439)
 * Add yaml network topology snitch for mixed ec2/other envs (CASSANDRA-5339)
 * Log when a node is down longer than the hint window (CASSANDRA-4554)
 * Optimize tombstone creation for ExpiringColumns (CASSANDRA-4917)
 * Improve LeveledScanner work estimation (CASSANDRA-5250, 5407)
 * Replace compaction lock with runWithCompactionsDisabled (CASSANDRA-3430)
 * Change Message IDs to ints (CASSANDRA-5307)
 * Move sstable level information into the Stats component, removing the
   need for a separate Manifest file (CASSANDRA-4872)
 * avoid serializing to byte[] on commitlog append (CASSANDRA-5199)
 * make index_interval configurable per columnfamily (CASSANDRA-3961, CASSANDRA-5650)
 * add default_time_to_live (CASSANDRA-3974)
 * add memtable_flush_period_in_ms (CASSANDRA-4237)
 * replace supercolumns internally by composites (CASSANDRA-3237, 5123)
 * upgrade thrift to 0.9.0 (CASSANDRA-3719)
 * drop unnecessary keyspace parameter from user-defined compaction API
   (CASSANDRA-5139)
 * more robust solution to incomplete compactions + counters (CASSANDRA-5151)
 * Change order of directory searching for c*.in.sh (CASSANDRA-3983)
 * Add tool to reset SSTable compaction level for LCS (CASSANDRA-5271)
 * Allow custom configuration loader (CASSANDRA-5045)
 * Remove memory emergency pressure valve logic (CASSANDRA-3534)
 * Reduce request latency with eager retry (CASSANDRA-4705)
 * cqlsh: Remove ASSUME command (CASSANDRA-5331)
 * Rebuild BF when loading sstables if bloom_filter_fp_chance
   has changed since compaction (CASSANDRA-5015)
 * remove row-level bloom filters (CASSANDRA-4885)
 * Change Kernel Page Cache skipping into row preheating (disabled by default)
   (CASSANDRA-4937)
 * Improve repair by deciding on a gcBefore before sending
   out TreeRequests (CASSANDRA-4932)
 * Add an official way to disable compactions (CASSANDRA-5074)
 * Reenable ALTER TABLE DROP with new semantics (CASSANDRA-3919)
 * Add binary protocol versioning (CASSANDRA-5436)
 * Swap THshaServer for TThreadedSelectorServer (CASSANDRA-5530)
 * Add alias support to SELECT statement (CASSANDRA-5075)
 * Don't create empty RowMutations in CommitLogReplayer (CASSANDRA-5541)
 * Use range tombstones when dropping cfs/columns from schema (CASSANDRA-5579)
 * cqlsh: drop CQL2/CQL3-beta support (CASSANDRA-5585)
 * Track max/min column names in sstables to be able to optimize slice
   queries (CASSANDRA-5514, CASSANDRA-5595, CASSANDRA-5600)
 * Binary protocol: allow batching already prepared statements (CASSANDRA-4693)
 * Allow preparing timestamp, ttl and limit in CQL3 queries (CASSANDRA-4450)
 * Support native link w/o JNA in Java7 (CASSANDRA-3734)
 * Use SASL authentication in binary protocol v2 (CASSANDRA-5545)
 * Replace Thrift HsHa with LMAX Disruptor based implementation (CASSANDRA-5582)
 * cqlsh: Add row count to SELECT output (CASSANDRA-5636)
 * Include a timestamp with all read commands to determine column expiration
   (CASSANDRA-5149)
 * Streaming 2.0 (CASSANDRA-5286, 5699)
 * Conditional create/drop ks/table/index statements in CQL3 (CASSANDRA-2737)
 * more pre-table creation property validation (CASSANDRA-5693)
 * Redesign repair messages (CASSANDRA-5426)
 * Fix ALTER RENAME post-5125 (CASSANDRA-5702)
 * Disallow renaming a 2ndary indexed column (CASSANDRA-5705)
 * Rename Table to Keyspace (CASSANDRA-5613)
 * Ensure changing column_index_size_in_kb on different nodes don't corrupt the
   sstable (CASSANDRA-5454)
 * Move resultset type information into prepare, not execute (CASSANDRA-5649)
 * Auto paging in binary protocol (CASSANDRA-4415, 5714)
 * Don't tie client side use of AbstractType to JDBC (CASSANDRA-4495)
 * Adds new TimestampType to replace DateType (CASSANDRA-5723, CASSANDRA-5729)
Merged from 1.2:
 * make starting native protocol server idempotent (CASSANDRA-5728)
 * Fix loading key cache when a saved entry is no longer valid (CASSANDRA-5706)
 * Fix serialization of the LEFT gossip value (CASSANDRA-5696)
 * cqlsh: Don't show 'null' in place of empty values (CASSANDRA-5675)
 * Race condition in detecting version on a mixed 1.1/1.2 cluster
   (CASSANDRA-5692)
 * Fix skipping range tombstones with reverse queries (CASSANDRA-5712)
 * Expire entries out of ThriftSessionManager (CASSANRDA-5719)
 * Don't keep ancestor information in memory (CASSANDRA-5342)
 * cqlsh: fix handling of semicolons inside BATCH queries (CASSANDRA-5697)


1.2.6
 * Fix tracing when operation completes before all responses arrive
   (CASSANDRA-5668)
 * Fix cross-DC mutation forwarding (CASSANDRA-5632)
 * Reduce SSTableLoader memory usage (CASSANDRA-5555)
 * Scale hinted_handoff_throttle_in_kb to cluster size (CASSANDRA-5272)
 * (Hadoop) Add CQL3 input/output formats (CASSANDRA-4421, 5622)
 * (Hadoop) Fix InputKeyRange in CFIF (CASSANDRA-5536)
 * Fix dealing with ridiculously large max sstable sizes in LCS (CASSANDRA-5589)
 * Ignore pre-truncate hints (CASSANDRA-4655)
 * Move System.exit on OOM into a separate thread (CASSANDRA-5273)
 * Write row markers when serializing schema (CASSANDRA-5572)
 * Check only SSTables for the requested range when streaming (CASSANDRA-5569)
 * Improve batchlog replay behavior and hint ttl handling (CASSANDRA-5314)
 * Exclude localTimestamp from validation for tombstones (CASSANDRA-5398)
 * cqlsh: add custom prompt support (CASSANDRA-5539)
 * Reuse prepared statements in hot auth queries (CASSANDRA-5594)
 * cqlsh: add vertical output option (see EXPAND) (CASSANDRA-5597)
 * Add a rate limit option to stress (CASSANDRA-5004)
 * have BulkLoader ignore snapshots directories (CASSANDRA-5587)
 * fix SnitchProperties logging context (CASSANDRA-5602)
 * Expose whether jna is enabled and memory is locked via JMX (CASSANDRA-5508)
 * cqlsh: fix COPY FROM with ReversedType (CASSANDRA-5610)
 * Allow creating CUSTOM indexes on collections (CASSANDRA-5615)
 * Evaluate now() function at execution time (CASSANDRA-5616)
 * Expose detailed read repair metrics (CASSANDRA-5618)
 * Correct blob literal + ReversedType parsing (CASSANDRA-5629)
 * Allow GPFS to prefer the internal IP like EC2MRS (CASSANDRA-5630)
 * fix help text for -tspw cassandra-cli (CASSANDRA-5643)
 * don't throw away initial causes exceptions for internode encryption issues
   (CASSANDRA-5644)
 * Fix message spelling errors for cql select statements (CASSANDRA-5647)
 * Suppress custom exceptions thru jmx (CASSANDRA-5652)
 * Update CREATE CUSTOM INDEX syntax (CASSANDRA-5639)
 * Fix PermissionDetails.equals() method (CASSANDRA-5655)
 * Never allow partition key ranges in CQL3 without token() (CASSANDRA-5666)
 * Gossiper incorrectly drops AppState for an upgrading node (CASSANDRA-5660)
 * Connection thrashing during multi-region ec2 during upgrade, due to
   messaging version (CASSANDRA-5669)
 * Avoid over reconnecting in EC2MRS (CASSANDRA-5678)
 * Fix ReadResponseSerializer.serializedSize() for digest reads (CASSANDRA-5476)
 * allow sstable2json on 2i CFs (CASSANDRA-5694)
Merged from 1.1:
 * Remove buggy thrift max message length option (CASSANDRA-5529)
 * Fix NPE in Pig's widerow mode (CASSANDRA-5488)
 * Add split size parameter to Pig and disable split combination (CASSANDRA-5544)


1.2.5
 * make BytesToken.toString only return hex bytes (CASSANDRA-5566)
 * Ensure that submitBackground enqueues at least one task (CASSANDRA-5554)
 * fix 2i updates with identical values and timestamps (CASSANDRA-5540)
 * fix compaction throttling bursty-ness (CASSANDRA-4316)
 * reduce memory consumption of IndexSummary (CASSANDRA-5506)
 * remove per-row column name bloom filters (CASSANDRA-5492)
 * Include fatal errors in trace events (CASSANDRA-5447)
 * Ensure that PerRowSecondaryIndex is notified of row-level deletes
   (CASSANDRA-5445)
 * Allow empty blob literals in CQL3 (CASSANDRA-5452)
 * Fix streaming RangeTombstones at column index boundary (CASSANDRA-5418)
 * Fix preparing statements when current keyspace is not set (CASSANDRA-5468)
 * Fix SemanticVersion.isSupportedBy minor/patch handling (CASSANDRA-5496)
 * Don't provide oldCfId for post-1.1 system cfs (CASSANDRA-5490)
 * Fix primary range ignores replication strategy (CASSANDRA-5424)
 * Fix shutdown of binary protocol server (CASSANDRA-5507)
 * Fix repair -snapshot not working (CASSANDRA-5512)
 * Set isRunning flag later in binary protocol server (CASSANDRA-5467)
 * Fix use of CQL3 functions with descending clustering order (CASSANDRA-5472)
 * Disallow renaming columns one at a time for thrift table in CQL3
   (CASSANDRA-5531)
 * cqlsh: add CLUSTERING ORDER BY support to DESCRIBE (CASSANDRA-5528)
 * Add custom secondary index support to CQL3 (CASSANDRA-5484)
 * Fix repair hanging silently on unexpected error (CASSANDRA-5229)
 * Fix Ec2Snitch regression introduced by CASSANDRA-5171 (CASSANDRA-5432)
 * Add nodetool enablebackup/disablebackup (CASSANDRA-5556)
 * cqlsh: fix DESCRIBE after case insensitive USE (CASSANDRA-5567)
Merged from 1.1
 * Add retry mechanism to OTC for non-droppable_verbs (CASSANDRA-5393)
 * Use allocator information to improve memtable memory usage estimate
   (CASSANDRA-5497)
 * Fix trying to load deleted row into row cache on startup (CASSANDRA-4463)
 * fsync leveled manifest to avoid corruption (CASSANDRA-5535)
 * Fix Bound intersection computation (CASSANDRA-5551)
 * sstablescrub now respects max memory size in cassandra.in.sh (CASSANDRA-5562)


1.2.4
 * Ensure that PerRowSecondaryIndex updates see the most recent values
   (CASSANDRA-5397)
 * avoid duplicate index entries ind PrecompactedRow and
   ParallelCompactionIterable (CASSANDRA-5395)
 * remove the index entry on oldColumn when new column is a tombstone
   (CASSANDRA-5395)
 * Change default stream throughput from 400 to 200 mbps (CASSANDRA-5036)
 * Gossiper logs DOWN for symmetry with UP (CASSANDRA-5187)
 * Fix mixing prepared statements between keyspaces (CASSANDRA-5352)
 * Fix consistency level during bootstrap - strike 3 (CASSANDRA-5354)
 * Fix transposed arguments in AlreadyExistsException (CASSANDRA-5362)
 * Improve asynchronous hint delivery (CASSANDRA-5179)
 * Fix Guava dependency version (12.0 -> 13.0.1) for Maven (CASSANDRA-5364)
 * Validate that provided CQL3 collection value are < 64K (CASSANDRA-5355)
 * Make upgradeSSTable skip current version sstables by default (CASSANDRA-5366)
 * Optimize min/max timestamp collection (CASSANDRA-5373)
 * Invalid streamId in cql binary protocol when using invalid CL
   (CASSANDRA-5164)
 * Fix validation for IN where clauses with collections (CASSANDRA-5376)
 * Copy resultSet on count query to avoid ConcurrentModificationException
   (CASSANDRA-5382)
 * Correctly typecheck in CQL3 even with ReversedType (CASSANDRA-5386)
 * Fix streaming compressed files when using encryption (CASSANDRA-5391)
 * cassandra-all 1.2.0 pom missing netty dependency (CASSANDRA-5392)
 * Fix writetime/ttl functions on null values (CASSANDRA-5341)
 * Fix NPE during cql3 select with token() (CASSANDRA-5404)
 * IndexHelper.skipBloomFilters won't skip non-SHA filters (CASSANDRA-5385)
 * cqlsh: Print maps ordered by key, sort sets (CASSANDRA-5413)
 * Add null syntax support in CQL3 for inserts (CASSANDRA-3783)
 * Allow unauthenticated set_keyspace() calls (CASSANDRA-5423)
 * Fix potential incremental backups race (CASSANDRA-5410)
 * Fix prepared BATCH statements with batch-level timestamps (CASSANDRA-5415)
 * Allow overriding superuser setup delay (CASSANDRA-5430)
 * cassandra-shuffle with JMX usernames and passwords (CASSANDRA-5431)
Merged from 1.1:
 * cli: Quote ks and cf names in schema output when needed (CASSANDRA-5052)
 * Fix bad default for min/max timestamp in SSTableMetadata (CASSANDRA-5372)
 * Fix cf name extraction from manifest in Directories.migrateFile()
   (CASSANDRA-5242)
 * Support pluggable internode authentication (CASSANDRA-5401)


1.2.3
 * add check for sstable overlap within a level on startup (CASSANDRA-5327)
 * replace ipv6 colons in jmx object names (CASSANDRA-5298, 5328)
 * Avoid allocating SSTableBoundedScanner during repair when the range does
   not intersect the sstable (CASSANDRA-5249)
 * Don't lowercase property map keys (this breaks NTS) (CASSANDRA-5292)
 * Fix composite comparator with super columns (CASSANDRA-5287)
 * Fix insufficient validation of UPDATE queries against counter cfs
   (CASSANDRA-5300)
 * Fix PropertyFileSnitch default DC/Rack behavior (CASSANDRA-5285)
 * Handle null values when executing prepared statement (CASSANDRA-5081)
 * Add netty to pom dependencies (CASSANDRA-5181)
 * Include type arguments in Thrift CQLPreparedResult (CASSANDRA-5311)
 * Fix compaction not removing columns when bf_fp_ratio is 1 (CASSANDRA-5182)
 * cli: Warn about missing CQL3 tables in schema descriptions (CASSANDRA-5309)
 * Re-enable unknown option in replication/compaction strategies option for
   backward compatibility (CASSANDRA-4795)
 * Add binary protocol support to stress (CASSANDRA-4993)
 * cqlsh: Fix COPY FROM value quoting and null handling (CASSANDRA-5305)
 * Fix repair -pr for vnodes (CASSANDRA-5329)
 * Relax CL for auth queries for non-default users (CASSANDRA-5310)
 * Fix AssertionError during repair (CASSANDRA-5245)
 * Don't announce migrations to pre-1.2 nodes (CASSANDRA-5334)
Merged from 1.1:
 * Update offline scrub for 1.0 -> 1.1 directory structure (CASSANDRA-5195)
 * add tmp flag to Descriptor hashcode (CASSANDRA-4021)
 * fix logging of "Found table data in data directories" when only system tables
   are present (CASSANDRA-5289)
 * cli: Add JMX authentication support (CASSANDRA-5080)
 * nodetool: ability to repair specific range (CASSANDRA-5280)
 * Fix possible assertion triggered in SliceFromReadCommand (CASSANDRA-5284)
 * cqlsh: Add inet type support on Windows (ipv4-only) (CASSANDRA-4801)
 * Fix race when initializing ColumnFamilyStore (CASSANDRA-5350)
 * Add UseTLAB JVM flag (CASSANDRA-5361)


1.2.2
 * fix potential for multiple concurrent compactions of the same sstables
   (CASSANDRA-5256)
 * avoid no-op caching of byte[] on commitlog append (CASSANDRA-5199)
 * fix symlinks under data dir not working (CASSANDRA-5185)
 * fix bug in compact storage metadata handling (CASSANDRA-5189)
 * Validate login for USE queries (CASSANDRA-5207)
 * cli: remove default username and password (CASSANDRA-5208)
 * configure populate_io_cache_on_flush per-CF (CASSANDRA-4694)
 * allow configuration of internode socket buffer (CASSANDRA-3378)
 * Make sstable directory picking blacklist-aware again (CASSANDRA-5193)
 * Correctly expire gossip states for edge cases (CASSANDRA-5216)
 * Improve handling of directory creation failures (CASSANDRA-5196)
 * Expose secondary indicies to the rest of nodetool (CASSANDRA-4464)
 * Binary protocol: avoid sending notification for 0.0.0.0 (CASSANDRA-5227)
 * add UseCondCardMark XX jvm settings on jdk 1.7 (CASSANDRA-4366)
 * CQL3 refactor to allow conversion function (CASSANDRA-5226)
 * Fix drop of sstables in some circumstance (CASSANDRA-5232)
 * Implement caching of authorization results (CASSANDRA-4295)
 * Add support for LZ4 compression (CASSANDRA-5038)
 * Fix missing columns in wide rows queries (CASSANDRA-5225)
 * Simplify auth setup and make system_auth ks alterable (CASSANDRA-5112)
 * Stop compactions from hanging during bootstrap (CASSANDRA-5244)
 * fix compressed streaming sending extra chunk (CASSANDRA-5105)
 * Add CQL3-based implementations of IAuthenticator and IAuthorizer
   (CASSANDRA-4898)
 * Fix timestamp-based tomstone removal logic (CASSANDRA-5248)
 * cli: Add JMX authentication support (CASSANDRA-5080)
 * Fix forceFlush behavior (CASSANDRA-5241)
 * cqlsh: Add username autocompletion (CASSANDRA-5231)
 * Fix CQL3 composite partition key error (CASSANDRA-5240)
 * Allow IN clause on last clustering key (CASSANDRA-5230)
Merged from 1.1:
 * fix start key/end token validation for wide row iteration (CASSANDRA-5168)
 * add ConfigHelper support for Thrift frame and max message sizes (CASSANDRA-5188)
 * fix nodetool repair not fail on node down (CASSANDRA-5203)
 * always collect tombstone hints (CASSANDRA-5068)
 * Fix error when sourcing file in cqlsh (CASSANDRA-5235)


1.2.1
 * stream undelivered hints on decommission (CASSANDRA-5128)
 * GossipingPropertyFileSnitch loads saved dc/rack info if needed (CASSANDRA-5133)
 * drain should flush system CFs too (CASSANDRA-4446)
 * add inter_dc_tcp_nodelay setting (CASSANDRA-5148)
 * re-allow wrapping ranges for start_token/end_token range pairitspwng (CASSANDRA-5106)
 * fix validation compaction of empty rows (CASSANDRA-5136)
 * nodetool methods to enable/disable hint storage/delivery (CASSANDRA-4750)
 * disallow bloom filter false positive chance of 0 (CASSANDRA-5013)
 * add threadpool size adjustment methods to JMXEnabledThreadPoolExecutor and
   CompactionManagerMBean (CASSANDRA-5044)
 * fix hinting for dropped local writes (CASSANDRA-4753)
 * off-heap cache doesn't need mutable column container (CASSANDRA-5057)
 * apply disk_failure_policy to bad disks on initial directory creation
   (CASSANDRA-4847)
 * Optimize name-based queries to use ArrayBackedSortedColumns (CASSANDRA-5043)
 * Fall back to old manifest if most recent is unparseable (CASSANDRA-5041)
 * pool [Compressed]RandomAccessReader objects on the partitioned read path
   (CASSANDRA-4942)
 * Add debug logging to list filenames processed by Directories.migrateFile
   method (CASSANDRA-4939)
 * Expose black-listed directories via JMX (CASSANDRA-4848)
 * Log compaction merge counts (CASSANDRA-4894)
 * Minimize byte array allocation by AbstractData{Input,Output} (CASSANDRA-5090)
 * Add SSL support for the binary protocol (CASSANDRA-5031)
 * Allow non-schema system ks modification for shuffle to work (CASSANDRA-5097)
 * cqlsh: Add default limit to SELECT statements (CASSANDRA-4972)
 * cqlsh: fix DESCRIBE for 1.1 cfs in CQL3 (CASSANDRA-5101)
 * Correctly gossip with nodes >= 1.1.7 (CASSANDRA-5102)
 * Ensure CL guarantees on digest mismatch (CASSANDRA-5113)
 * Validate correctly selects on composite partition key (CASSANDRA-5122)
 * Fix exception when adding collection (CASSANDRA-5117)
 * Handle states for non-vnode clusters correctly (CASSANDRA-5127)
 * Refuse unrecognized replication and compaction strategy options (CASSANDRA-4795)
 * Pick the correct value validator in sstable2json for cql3 tables (CASSANDRA-5134)
 * Validate login for describe_keyspace, describe_keyspaces and set_keyspace
   (CASSANDRA-5144)
 * Fix inserting empty maps (CASSANDRA-5141)
 * Don't remove tokens from System table for node we know (CASSANDRA-5121)
 * fix streaming progress report for compresed files (CASSANDRA-5130)
 * Coverage analysis for low-CL queries (CASSANDRA-4858)
 * Stop interpreting dates as valid timeUUID value (CASSANDRA-4936)
 * Adds E notation for floating point numbers (CASSANDRA-4927)
 * Detect (and warn) unintentional use of the cql2 thrift methods when cql3 was
   intended (CASSANDRA-5172)
 * cli: Quote ks and cf names in schema output when needed (CASSANDRA-5052)
 * Fix cf name extraction from manifest in Directories.migrateFile() (CASSANDRA-5242)
 * Replace mistaken usage of commons-logging with slf4j (CASSANDRA-5464)
 * Ensure Jackson dependency matches lib (CASSANDRA-5126)
 * Expose droppable tombstone ratio stats over JMX (CASSANDRA-5159)
Merged from 1.1:
 * Simplify CompressedRandomAccessReader to work around JDK FD bug (CASSANDRA-5088)
 * Improve handling a changing target throttle rate mid-compaction (CASSANDRA-5087)
 * Pig: correctly decode row keys in widerow mode (CASSANDRA-5098)
 * nodetool repair command now prints progress (CASSANDRA-4767)
 * fix user defined compaction to run against 1.1 data directory (CASSANDRA-5118)
 * Fix CQL3 BATCH authorization caching (CASSANDRA-5145)
 * fix get_count returns incorrect value with TTL (CASSANDRA-5099)
 * better handling for mid-compaction failure (CASSANDRA-5137)
 * convert default marshallers list to map for better readability (CASSANDRA-5109)
 * fix ConcurrentModificationException in getBootstrapSource (CASSANDRA-5170)
 * fix sstable maxtimestamp for row deletes and pre-1.1.1 sstables (CASSANDRA-5153)
 * Fix thread growth on node removal (CASSANDRA-5175)
 * Make Ec2Region's datacenter name configurable (CASSANDRA-5155)


1.2.0
 * Disallow counters in collections (CASSANDRA-5082)
 * cqlsh: add unit tests (CASSANDRA-3920)
 * fix default bloom_filter_fp_chance for LeveledCompactionStrategy (CASSANDRA-5093)
Merged from 1.1:
 * add validation for get_range_slices with start_key and end_token (CASSANDRA-5089)


1.2.0-rc2
 * fix nodetool ownership display with vnodes (CASSANDRA-5065)
 * cqlsh: add DESCRIBE KEYSPACES command (CASSANDRA-5060)
 * Fix potential infinite loop when reloading CFS (CASSANDRA-5064)
 * Fix SimpleAuthorizer example (CASSANDRA-5072)
 * cqlsh: force CL.ONE for tracing and system.schema* queries (CASSANDRA-5070)
 * Includes cassandra-shuffle in the debian package (CASSANDRA-5058)
Merged from 1.1:
 * fix multithreaded compaction deadlock (CASSANDRA-4492)
 * fix temporarily missing schema after upgrade from pre-1.1.5 (CASSANDRA-5061)
 * Fix ALTER TABLE overriding compression options with defaults
   (CASSANDRA-4996, 5066)
 * fix specifying and altering crc_check_chance (CASSANDRA-5053)
 * fix Murmur3Partitioner ownership% calculation (CASSANDRA-5076)
 * Don't expire columns sooner than they should in 2ndary indexes (CASSANDRA-5079)


1.2-rc1
 * rename rpc_timeout settings to request_timeout (CASSANDRA-5027)
 * add BF with 0.1 FP to LCS by default (CASSANDRA-5029)
 * Fix preparing insert queries (CASSANDRA-5016)
 * Fix preparing queries with counter increment (CASSANDRA-5022)
 * Fix preparing updates with collections (CASSANDRA-5017)
 * Don't generate UUID based on other node address (CASSANDRA-5002)
 * Fix message when trying to alter a clustering key type (CASSANDRA-5012)
 * Update IAuthenticator to match the new IAuthorizer (CASSANDRA-5003)
 * Fix inserting only a key in CQL3 (CASSANDRA-5040)
 * Fix CQL3 token() function when used with strings (CASSANDRA-5050)
Merged from 1.1:
 * reduce log spam from invalid counter shards (CASSANDRA-5026)
 * Improve schema propagation performance (CASSANDRA-5025)
 * Fix for IndexHelper.IndexFor throws OOB Exception (CASSANDRA-5030)
 * cqlsh: make it possible to describe thrift CFs (CASSANDRA-4827)
 * cqlsh: fix timestamp formatting on some platforms (CASSANDRA-5046)


1.2-beta3
 * make consistency level configurable in cqlsh (CASSANDRA-4829)
 * fix cqlsh rendering of blob fields (CASSANDRA-4970)
 * fix cqlsh DESCRIBE command (CASSANDRA-4913)
 * save truncation position in system table (CASSANDRA-4906)
 * Move CompressionMetadata off-heap (CASSANDRA-4937)
 * allow CLI to GET cql3 columnfamily data (CASSANDRA-4924)
 * Fix rare race condition in getExpireTimeForEndpoint (CASSANDRA-4402)
 * acquire references to overlapping sstables during compaction so bloom filter
   doesn't get free'd prematurely (CASSANDRA-4934)
 * Don't share slice query filter in CQL3 SelectStatement (CASSANDRA-4928)
 * Separate tracing from Log4J (CASSANDRA-4861)
 * Exclude gcable tombstones from merkle-tree computation (CASSANDRA-4905)
 * Better printing of AbstractBounds for tracing (CASSANDRA-4931)
 * Optimize mostRecentTombstone check in CC.collectAllData (CASSANDRA-4883)
 * Change stream session ID to UUID to avoid collision from same node (CASSANDRA-4813)
 * Use Stats.db when bulk loading if present (CASSANDRA-4957)
 * Skip repair on system_trace and keyspaces with RF=1 (CASSANDRA-4956)
 * (cql3) Remove arbitrary SELECT limit (CASSANDRA-4918)
 * Correctly handle prepared operation on collections (CASSANDRA-4945)
 * Fix CQL3 LIMIT (CASSANDRA-4877)
 * Fix Stress for CQL3 (CASSANDRA-4979)
 * Remove cassandra specific exceptions from JMX interface (CASSANDRA-4893)
 * (CQL3) Force using ALLOW FILTERING on potentially inefficient queries (CASSANDRA-4915)
 * (cql3) Fix adding column when the table has collections (CASSANDRA-4982)
 * (cql3) Fix allowing collections with compact storage (CASSANDRA-4990)
 * (cql3) Refuse ttl/writetime function on collections (CASSANDRA-4992)
 * Replace IAuthority with new IAuthorizer (CASSANDRA-4874)
 * clqsh: fix KEY pseudocolumn escaping when describing Thrift tables
   in CQL3 mode (CASSANDRA-4955)
 * add basic authentication support for Pig CassandraStorage (CASSANDRA-3042)
 * fix CQL2 ALTER TABLE compaction_strategy_class altering (CASSANDRA-4965)
Merged from 1.1:
 * Fall back to old describe_splits if d_s_ex is not available (CASSANDRA-4803)
 * Improve error reporting when streaming ranges fail (CASSANDRA-5009)
 * Fix cqlsh timestamp formatting of timezone info (CASSANDRA-4746)
 * Fix assertion failure with leveled compaction (CASSANDRA-4799)
 * Check for null end_token in get_range_slice (CASSANDRA-4804)
 * Remove all remnants of removed nodes (CASSANDRA-4840)
 * Add aut-reloading of the log4j file in debian package (CASSANDRA-4855)
 * Fix estimated row cache entry size (CASSANDRA-4860)
 * reset getRangeSlice filter after finishing a row for get_paged_slice
   (CASSANDRA-4919)
 * expunge row cache post-truncate (CASSANDRA-4940)
 * Allow static CF definition with compact storage (CASSANDRA-4910)
 * Fix endless loop/compaction of schema_* CFs due to broken timestamps (CASSANDRA-4880)
 * Fix 'wrong class type' assertion in CounterColumn (CASSANDRA-4976)


1.2-beta2
 * fp rate of 1.0 disables BF entirely; LCS defaults to 1.0 (CASSANDRA-4876)
 * off-heap bloom filters for row keys (CASSANDRA_4865)
 * add extension point for sstable components (CASSANDRA-4049)
 * improve tracing output (CASSANDRA-4852, 4862)
 * make TRACE verb droppable (CASSANDRA-4672)
 * fix BulkLoader recognition of CQL3 columnfamilies (CASSANDRA-4755)
 * Sort commitlog segments for replay by id instead of mtime (CASSANDRA-4793)
 * Make hint delivery asynchronous (CASSANDRA-4761)
 * Pluggable Thrift transport factories for CLI and cqlsh (CASSANDRA-4609, 4610)
 * cassandra-cli: allow Double value type to be inserted to a column (CASSANDRA-4661)
 * Add ability to use custom TServerFactory implementations (CASSANDRA-4608)
 * optimize batchlog flushing to skip successful batches (CASSANDRA-4667)
 * include metadata for system keyspace itself in schema tables (CASSANDRA-4416)
 * add check to PropertyFileSnitch to verify presence of location for
   local node (CASSANDRA-4728)
 * add PBSPredictor consistency modeler (CASSANDRA-4261)
 * remove vestiges of Thrift unframed mode (CASSANDRA-4729)
 * optimize single-row PK lookups (CASSANDRA-4710)
 * adjust blockFor calculation to account for pending ranges due to node
   movement (CASSANDRA-833)
 * Change CQL version to 3.0.0 and stop accepting 3.0.0-beta1 (CASSANDRA-4649)
 * (CQL3) Make prepared statement global instead of per connection
   (CASSANDRA-4449)
 * Fix scrubbing of CQL3 created tables (CASSANDRA-4685)
 * (CQL3) Fix validation when using counter and regular columns in the same
   table (CASSANDRA-4706)
 * Fix bug starting Cassandra with simple authentication (CASSANDRA-4648)
 * Add support for batchlog in CQL3 (CASSANDRA-4545, 4738)
 * Add support for multiple column family outputs in CFOF (CASSANDRA-4208)
 * Support repairing only the local DC nodes (CASSANDRA-4747)
 * Use rpc_address for binary protocol and change default port (CASSANDRA-4751)
 * Fix use of collections in prepared statements (CASSANDRA-4739)
 * Store more information into peers table (CASSANDRA-4351, 4814)
 * Configurable bucket size for size tiered compaction (CASSANDRA-4704)
 * Run leveled compaction in parallel (CASSANDRA-4310)
 * Fix potential NPE during CFS reload (CASSANDRA-4786)
 * Composite indexes may miss results (CASSANDRA-4796)
 * Move consistency level to the protocol level (CASSANDRA-4734, 4824)
 * Fix Subcolumn slice ends not respected (CASSANDRA-4826)
 * Fix Assertion error in cql3 select (CASSANDRA-4783)
 * Fix list prepend logic (CQL3) (CASSANDRA-4835)
 * Add booleans as literals in CQL3 (CASSANDRA-4776)
 * Allow renaming PK columns in CQL3 (CASSANDRA-4822)
 * Fix binary protocol NEW_NODE event (CASSANDRA-4679)
 * Fix potential infinite loop in tombstone compaction (CASSANDRA-4781)
 * Remove system tables accounting from schema (CASSANDRA-4850)
 * (cql3) Force provided columns in clustering key order in
   'CLUSTERING ORDER BY' (CASSANDRA-4881)
 * Fix composite index bug (CASSANDRA-4884)
 * Fix short read protection for CQL3 (CASSANDRA-4882)
 * Add tracing support to the binary protocol (CASSANDRA-4699)
 * (cql3) Don't allow prepared marker inside collections (CASSANDRA-4890)
 * Re-allow order by on non-selected columns (CASSANDRA-4645)
 * Bug when composite index is created in a table having collections (CASSANDRA-4909)
 * log index scan subject in CompositesSearcher (CASSANDRA-4904)
Merged from 1.1:
 * add get[Row|Key]CacheEntries to CacheServiceMBean (CASSANDRA-4859)
 * fix get_paged_slice to wrap to next row correctly (CASSANDRA-4816)
 * fix indexing empty column values (CASSANDRA-4832)
 * allow JdbcDate to compose null Date objects (CASSANDRA-4830)
 * fix possible stackoverflow when compacting 1000s of sstables
   (CASSANDRA-4765)
 * fix wrong leveled compaction progress calculation (CASSANDRA-4807)
 * add a close() method to CRAR to prevent leaking file descriptors (CASSANDRA-4820)
 * fix potential infinite loop in get_count (CASSANDRA-4833)
 * fix compositeType.{get/from}String methods (CASSANDRA-4842)
 * (CQL) fix CREATE COLUMNFAMILY permissions check (CASSANDRA-4864)
 * Fix DynamicCompositeType same type comparison (CASSANDRA-4711)
 * Fix duplicate SSTable reference when stream session failed (CASSANDRA-3306)
 * Allow static CF definition with compact storage (CASSANDRA-4910)
 * Fix endless loop/compaction of schema_* CFs due to broken timestamps (CASSANDRA-4880)
 * Fix 'wrong class type' assertion in CounterColumn (CASSANDRA-4976)


1.2-beta1
 * add atomic_batch_mutate (CASSANDRA-4542, -4635)
 * increase default max_hint_window_in_ms to 3h (CASSANDRA-4632)
 * include message initiation time to replicas so they can more
   accurately drop timed-out requests (CASSANDRA-2858)
 * fix clientutil.jar dependencies (CASSANDRA-4566)
 * optimize WriteResponse (CASSANDRA-4548)
 * new metrics (CASSANDRA-4009)
 * redesign KEYS indexes to avoid read-before-write (CASSANDRA-2897)
 * debug tracing (CASSANDRA-1123)
 * parallelize row cache loading (CASSANDRA-4282)
 * Make compaction, flush JBOD-aware (CASSANDRA-4292)
 * run local range scans on the read stage (CASSANDRA-3687)
 * clean up ioexceptions (CASSANDRA-2116)
 * add disk_failure_policy (CASSANDRA-2118)
 * Introduce new json format with row level deletion (CASSANDRA-4054)
 * remove redundant "name" column from schema_keyspaces (CASSANDRA-4433)
 * improve "nodetool ring" handling of multi-dc clusters (CASSANDRA-3047)
 * update NTS calculateNaturalEndpoints to be O(N log N) (CASSANDRA-3881)
 * split up rpc timeout by operation type (CASSANDRA-2819)
 * rewrite key cache save/load to use only sequential i/o (CASSANDRA-3762)
 * update MS protocol with a version handshake + broadcast address id
   (CASSANDRA-4311)
 * multithreaded hint replay (CASSANDRA-4189)
 * add inter-node message compression (CASSANDRA-3127)
 * remove COPP (CASSANDRA-2479)
 * Track tombstone expiration and compact when tombstone content is
   higher than a configurable threshold, default 20% (CASSANDRA-3442, 4234)
 * update MurmurHash to version 3 (CASSANDRA-2975)
 * (CLI) track elapsed time for `delete' operation (CASSANDRA-4060)
 * (CLI) jline version is bumped to 1.0 to properly  support
   'delete' key function (CASSANDRA-4132)
 * Save IndexSummary into new SSTable 'Summary' component (CASSANDRA-2392, 4289)
 * Add support for range tombstones (CASSANDRA-3708)
 * Improve MessagingService efficiency (CASSANDRA-3617)
 * Avoid ID conflicts from concurrent schema changes (CASSANDRA-3794)
 * Set thrift HSHA server thread limit to unlimited by default (CASSANDRA-4277)
 * Avoids double serialization of CF id in RowMutation messages
   (CASSANDRA-4293)
 * stream compressed sstables directly with java nio (CASSANDRA-4297)
 * Support multiple ranges in SliceQueryFilter (CASSANDRA-3885)
 * Add column metadata to system column families (CASSANDRA-4018)
 * (cql3) Always use composite types by default (CASSANDRA-4329)
 * (cql3) Add support for set, map and list (CASSANDRA-3647)
 * Validate date type correctly (CASSANDRA-4441)
 * (cql3) Allow definitions with only a PK (CASSANDRA-4361)
 * (cql3) Add support for row key composites (CASSANDRA-4179)
 * improve DynamicEndpointSnitch by using reservoir sampling (CASSANDRA-4038)
 * (cql3) Add support for 2ndary indexes (CASSANDRA-3680)
 * (cql3) fix defining more than one PK to be invalid (CASSANDRA-4477)
 * remove schema agreement checking from all external APIs (Thrift, CQL and CQL3) (CASSANDRA-4487)
 * add Murmur3Partitioner and make it default for new installations (CASSANDRA-3772, 4621)
 * (cql3) update pseudo-map syntax to use map syntax (CASSANDRA-4497)
 * Finer grained exceptions hierarchy and provides error code with exceptions (CASSANDRA-3979)
 * Adds events push to binary protocol (CASSANDRA-4480)
 * Rewrite nodetool help (CASSANDRA-2293)
 * Make CQL3 the default for CQL (CASSANDRA-4640)
 * update stress tool to be able to use CQL3 (CASSANDRA-4406)
 * Accept all thrift update on CQL3 cf but don't expose their metadata (CASSANDRA-4377)
 * Replace Throttle with Guava's RateLimiter for HintedHandOff (CASSANDRA-4541)
 * fix counter add/get using CQL2 and CQL3 in stress tool (CASSANDRA-4633)
 * Add sstable count per level to cfstats (CASSANDRA-4537)
 * (cql3) Add ALTER KEYSPACE statement (CASSANDRA-4611)
 * (cql3) Allow defining default consistency levels (CASSANDRA-4448)
 * (cql3) Fix queries using LIMIT missing results (CASSANDRA-4579)
 * fix cross-version gossip messaging (CASSANDRA-4576)
 * added inet data type (CASSANDRA-4627)


1.1.6
 * Wait for writes on synchronous read digest mismatch (CASSANDRA-4792)
 * fix commitlog replay for nanotime-infected sstables (CASSANDRA-4782)
 * preflight check ttl for maximum of 20 years (CASSANDRA-4771)
 * (Pig) fix widerow input with single column rows (CASSANDRA-4789)
 * Fix HH to compact with correct gcBefore, which avoids wiping out
   undelivered hints (CASSANDRA-4772)
 * LCS will merge up to 32 L0 sstables as intended (CASSANDRA-4778)
 * NTS will default unconfigured DC replicas to zero (CASSANDRA-4675)
 * use default consistency level in counter validation if none is
   explicitly provide (CASSANDRA-4700)
 * Improve IAuthority interface by introducing fine-grained
   access permissions and grant/revoke commands (CASSANDRA-4490, 4644)
 * fix assumption error in CLI when updating/describing keyspace
   (CASSANDRA-4322)
 * Adds offline sstablescrub to debian packaging (CASSANDRA-4642)
 * Automatic fixing of overlapping leveled sstables (CASSANDRA-4644)
 * fix error when using ORDER BY with extended selections (CASSANDRA-4689)
 * (CQL3) Fix validation for IN queries for non-PK cols (CASSANDRA-4709)
 * fix re-created keyspace disappering after 1.1.5 upgrade
   (CASSANDRA-4698, 4752)
 * (CLI) display elapsed time in 2 fraction digits (CASSANDRA-3460)
 * add authentication support to sstableloader (CASSANDRA-4712)
 * Fix CQL3 'is reversed' logic (CASSANDRA-4716, 4759)
 * (CQL3) Don't return ReversedType in result set metadata (CASSANDRA-4717)
 * Backport adding AlterKeyspace statement (CASSANDRA-4611)
 * (CQL3) Correcty accept upper-case data types (CASSANDRA-4770)
 * Add binary protocol events for schema changes (CASSANDRA-4684)
Merged from 1.0:
 * Switch from NBHM to CHM in MessagingService's callback map, which
   prevents OOM in long-running instances (CASSANDRA-4708)


1.1.5
 * add SecondaryIndex.reload API (CASSANDRA-4581)
 * use millis + atomicint for commitlog segment creation instead of
   nanotime, which has issues under some hypervisors (CASSANDRA-4601)
 * fix FD leak in slice queries (CASSANDRA-4571)
 * avoid recursion in leveled compaction (CASSANDRA-4587)
 * increase stack size under Java7 to 180K
 * Log(info) schema changes (CASSANDRA-4547)
 * Change nodetool setcachecapcity to manipulate global caches (CASSANDRA-4563)
 * (cql3) fix setting compaction strategy (CASSANDRA-4597)
 * fix broken system.schema_* timestamps on system startup (CASSANDRA-4561)
 * fix wrong skip of cache saving (CASSANDRA-4533)
 * Avoid NPE when lost+found is in data dir (CASSANDRA-4572)
 * Respect five-minute flush moratorium after initial CL replay (CASSANDRA-4474)
 * Adds ntp as recommended in debian packaging (CASSANDRA-4606)
 * Configurable transport in CF Record{Reader|Writer} (CASSANDRA-4558)
 * (cql3) fix potential NPE with both equal and unequal restriction (CASSANDRA-4532)
 * (cql3) improves ORDER BY validation (CASSANDRA-4624)
 * Fix potential deadlock during counter writes (CASSANDRA-4578)
 * Fix cql error with ORDER BY when using IN (CASSANDRA-4612)
Merged from 1.0:
 * increase Xss to 160k to accomodate latest 1.6 JVMs (CASSANDRA-4602)
 * fix toString of hint destination tokens (CASSANDRA-4568)
 * Fix multiple values for CurrentLocal NodeID (CASSANDRA-4626)


1.1.4
 * fix offline scrub to catch >= out of order rows (CASSANDRA-4411)
 * fix cassandra-env.sh on RHEL and other non-dash-based systems
   (CASSANDRA-4494)
Merged from 1.0:
 * (Hadoop) fix setting key length for old-style mapred api (CASSANDRA-4534)
 * (Hadoop) fix iterating through a resultset consisting entirely
   of tombstoned rows (CASSANDRA-4466)


1.1.3
 * (cqlsh) add COPY TO (CASSANDRA-4434)
 * munmap commitlog segments before rename (CASSANDRA-4337)
 * (JMX) rename getRangeKeySample to sampleKeyRange to avoid returning
   multi-MB results as an attribute (CASSANDRA-4452)
 * flush based on data size, not throughput; overwritten columns no
   longer artificially inflate liveRatio (CASSANDRA-4399)
 * update default commitlog segment size to 32MB and total commitlog
   size to 32/1024 MB for 32/64 bit JVMs, respectively (CASSANDRA-4422)
 * avoid using global partitioner to estimate ranges in index sstables
   (CASSANDRA-4403)
 * restore pre-CASSANDRA-3862 approach to removing expired tombstones
   from row cache during compaction (CASSANDRA-4364)
 * (stress) support for CQL prepared statements (CASSANDRA-3633)
 * Correctly catch exception when Snappy cannot be loaded (CASSANDRA-4400)
 * (cql3) Support ORDER BY when IN condition is given in WHERE clause (CASSANDRA-4327)
 * (cql3) delete "component_index" column on DROP TABLE call (CASSANDRA-4420)
 * change nanoTime() to currentTimeInMillis() in schema related code (CASSANDRA-4432)
 * add a token generation tool (CASSANDRA-3709)
 * Fix LCS bug with sstable containing only 1 row (CASSANDRA-4411)
 * fix "Can't Modify Index Name" problem on CF update (CASSANDRA-4439)
 * Fix assertion error in getOverlappingSSTables during repair (CASSANDRA-4456)
 * fix nodetool's setcompactionthreshold command (CASSANDRA-4455)
 * Ensure compacted files are never used, to avoid counter overcount (CASSANDRA-4436)
Merged from 1.0:
 * Push the validation of secondary index values to the SecondaryIndexManager (CASSANDRA-4240)
 * allow dropping columns shadowed by not-yet-expired supercolumn or row
   tombstones in PrecompactedRow (CASSANDRA-4396)


1.1.2
 * Fix cleanup not deleting index entries (CASSANDRA-4379)
 * Use correct partitioner when saving + loading caches (CASSANDRA-4331)
 * Check schema before trying to export sstable (CASSANDRA-2760)
 * Raise a meaningful exception instead of NPE when PFS encounters
   an unconfigured node + no default (CASSANDRA-4349)
 * fix bug in sstable blacklisting with LCS (CASSANDRA-4343)
 * LCS no longer promotes tiny sstables out of L0 (CASSANDRA-4341)
 * skip tombstones during hint replay (CASSANDRA-4320)
 * fix NPE in compactionstats (CASSANDRA-4318)
 * enforce 1m min keycache for auto (CASSANDRA-4306)
 * Have DeletedColumn.isMFD always return true (CASSANDRA-4307)
 * (cql3) exeption message for ORDER BY constraints said primary filter can be
    an IN clause, which is misleading (CASSANDRA-4319)
 * (cql3) Reject (not yet supported) creation of 2ndardy indexes on tables with
   composite primary keys (CASSANDRA-4328)
 * Set JVM stack size to 160k for java 7 (CASSANDRA-4275)
 * cqlsh: add COPY command to load data from CSV flat files (CASSANDRA-4012)
 * CFMetaData.fromThrift to throw ConfigurationException upon error (CASSANDRA-4353)
 * Use CF comparator to sort indexed columns in SecondaryIndexManager
   (CASSANDRA-4365)
 * add strategy_options to the KSMetaData.toString() output (CASSANDRA-4248)
 * (cql3) fix range queries containing unqueried results (CASSANDRA-4372)
 * (cql3) allow updating column_alias types (CASSANDRA-4041)
 * (cql3) Fix deletion bug (CASSANDRA-4193)
 * Fix computation of overlapping sstable for leveled compaction (CASSANDRA-4321)
 * Improve scrub and allow to run it offline (CASSANDRA-4321)
 * Fix assertionError in StorageService.bulkLoad (CASSANDRA-4368)
 * (cqlsh) add option to authenticate to a keyspace at startup (CASSANDRA-4108)
 * (cqlsh) fix ASSUME functionality (CASSANDRA-4352)
 * Fix ColumnFamilyRecordReader to not return progress > 100% (CASSANDRA-3942)
Merged from 1.0:
 * Set gc_grace on index CF to 0 (CASSANDRA-4314)


1.1.1
 * add populate_io_cache_on_flush option (CASSANDRA-2635)
 * allow larger cache capacities than 2GB (CASSANDRA-4150)
 * add getsstables command to nodetool (CASSANDRA-4199)
 * apply parent CF compaction settings to secondary index CFs (CASSANDRA-4280)
 * preserve commitlog size cap when recycling segments at startup
   (CASSANDRA-4201)
 * (Hadoop) fix split generation regression (CASSANDRA-4259)
 * ignore min/max compactions settings in LCS, while preserving
   behavior that min=max=0 disables autocompaction (CASSANDRA-4233)
 * log number of rows read from saved cache (CASSANDRA-4249)
 * calculate exact size required for cleanup operations (CASSANDRA-1404)
 * avoid blocking additional writes during flush when the commitlog
   gets behind temporarily (CASSANDRA-1991)
 * enable caching on index CFs based on data CF cache setting (CASSANDRA-4197)
 * warn on invalid replication strategy creation options (CASSANDRA-4046)
 * remove [Freeable]Memory finalizers (CASSANDRA-4222)
 * include tombstone size in ColumnFamily.size, which can prevent OOM
   during sudden mass delete operations by yielding a nonzero liveRatio
   (CASSANDRA-3741)
 * Open 1 sstableScanner per level for leveled compaction (CASSANDRA-4142)
 * Optimize reads when row deletion timestamps allow us to restrict
   the set of sstables we check (CASSANDRA-4116)
 * add support for commitlog archiving and point-in-time recovery
   (CASSANDRA-3690)
 * avoid generating redundant compaction tasks during streaming
   (CASSANDRA-4174)
 * add -cf option to nodetool snapshot, and takeColumnFamilySnapshot to
   StorageService mbean (CASSANDRA-556)
 * optimize cleanup to drop entire sstables where possible (CASSANDRA-4079)
 * optimize truncate when autosnapshot is disabled (CASSANDRA-4153)
 * update caches to use byte[] keys to reduce memory overhead (CASSANDRA-3966)
 * add column limit to cli (CASSANDRA-3012, 4098)
 * clean up and optimize DataOutputBuffer, used by CQL compression and
   CompositeType (CASSANDRA-4072)
 * optimize commitlog checksumming (CASSANDRA-3610)
 * identify and blacklist corrupted SSTables from future compactions
   (CASSANDRA-2261)
 * Move CfDef and KsDef validation out of thrift (CASSANDRA-4037)
 * Expose API to repair a user provided range (CASSANDRA-3912)
 * Add way to force the cassandra-cli to refresh its schema (CASSANDRA-4052)
 * Avoid having replicate on write tasks stacking up at CL.ONE (CASSANDRA-2889)
 * (cql3) Backwards compatibility for composite comparators in non-cql3-aware
   clients (CASSANDRA-4093)
 * (cql3) Fix order by for reversed queries (CASSANDRA-4160)
 * (cql3) Add ReversedType support (CASSANDRA-4004)
 * (cql3) Add timeuuid type (CASSANDRA-4194)
 * (cql3) Minor fixes (CASSANDRA-4185)
 * (cql3) Fix prepared statement in BATCH (CASSANDRA-4202)
 * (cql3) Reduce the list of reserved keywords (CASSANDRA-4186)
 * (cql3) Move max/min compaction thresholds to compaction strategy options
   (CASSANDRA-4187)
 * Fix exception during move when localhost is the only source (CASSANDRA-4200)
 * (cql3) Allow paging through non-ordered partitioner results (CASSANDRA-3771)
 * (cql3) Fix drop index (CASSANDRA-4192)
 * (cql3) Don't return range ghosts anymore (CASSANDRA-3982)
 * fix re-creating Keyspaces/ColumnFamilies with the same name as dropped
   ones (CASSANDRA-4219)
 * fix SecondaryIndex LeveledManifest save upon snapshot (CASSANDRA-4230)
 * fix missing arrayOffset in FBUtilities.hash (CASSANDRA-4250)
 * (cql3) Add name of parameters in CqlResultSet (CASSANDRA-4242)
 * (cql3) Correctly validate order by queries (CASSANDRA-4246)
 * rename stress to cassandra-stress for saner packaging (CASSANDRA-4256)
 * Fix exception on colum metadata with non-string comparator (CASSANDRA-4269)
 * Check for unknown/invalid compression options (CASSANDRA-4266)
 * (cql3) Adds simple access to column timestamp and ttl (CASSANDRA-4217)
 * (cql3) Fix range queries with secondary indexes (CASSANDRA-4257)
 * Better error messages from improper input in cli (CASSANDRA-3865)
 * Try to stop all compaction upon Keyspace or ColumnFamily drop (CASSANDRA-4221)
 * (cql3) Allow keyspace properties to contain hyphens (CASSANDRA-4278)
 * (cql3) Correctly validate keyspace access in create table (CASSANDRA-4296)
 * Avoid deadlock in migration stage (CASSANDRA-3882)
 * Take supercolumn names and deletion info into account in memtable throughput
   (CASSANDRA-4264)
 * Add back backward compatibility for old style replication factor (CASSANDRA-4294)
 * Preserve compatibility with pre-1.1 index queries (CASSANDRA-4262)
Merged from 1.0:
 * Fix super columns bug where cache is not updated (CASSANDRA-4190)
 * fix maxTimestamp to include row tombstones (CASSANDRA-4116)
 * (CLI) properly handle quotes in create/update keyspace commands (CASSANDRA-4129)
 * Avoids possible deadlock during bootstrap (CASSANDRA-4159)
 * fix stress tool that hangs forever on timeout or error (CASSANDRA-4128)
 * stress tool to return appropriate exit code on failure (CASSANDRA-4188)
 * fix compaction NPE when out of disk space and assertions disabled
   (CASSANDRA-3985)
 * synchronize LCS getEstimatedTasks to avoid CME (CASSANDRA-4255)
 * ensure unique streaming session id's (CASSANDRA-4223)
 * kick off background compaction when min/max thresholds change
   (CASSANDRA-4279)
 * improve ability of STCS.getBuckets to deal with 100s of 1000s of
   sstables, such as when convertinb back from LCS (CASSANDRA-4287)
 * Oversize integer in CQL throws NumberFormatException (CASSANDRA-4291)
 * fix 1.0.x node join to mixed version cluster, other nodes >= 1.1 (CASSANDRA-4195)
 * Fix LCS splitting sstable base on uncompressed size (CASSANDRA-4419)
 * Push the validation of secondary index values to the SecondaryIndexManager (CASSANDRA-4240)
 * Don't purge columns during upgradesstables (CASSANDRA-4462)
 * Make cqlsh work with piping (CASSANDRA-4113)
 * Validate arguments for nodetool decommission (CASSANDRA-4061)
 * Report thrift status in nodetool info (CASSANDRA-4010)


1.1.0-final
 * average a reduced liveRatio estimate with the previous one (CASSANDRA-4065)
 * Allow KS and CF names up to 48 characters (CASSANDRA-4157)
 * fix stress build (CASSANDRA-4140)
 * add time remaining estimate to nodetool compactionstats (CASSANDRA-4167)
 * (cql) fix NPE in cql3 ALTER TABLE (CASSANDRA-4163)
 * (cql) Add support for CL.TWO and CL.THREE in CQL (CASSANDRA-4156)
 * (cql) Fix type in CQL3 ALTER TABLE preventing update (CASSANDRA-4170)
 * (cql) Throw invalid exception from CQL3 on obsolete options (CASSANDRA-4171)
 * (cqlsh) fix recognizing uppercase SELECT keyword (CASSANDRA-4161)
 * Pig: wide row support (CASSANDRA-3909)
Merged from 1.0:
 * avoid streaming empty files with bulk loader if sstablewriter errors out
   (CASSANDRA-3946)


1.1-rc1
 * Include stress tool in binary builds (CASSANDRA-4103)
 * (Hadoop) fix wide row iteration when last row read was deleted
   (CASSANDRA-4154)
 * fix read_repair_chance to really default to 0.1 in the cli (CASSANDRA-4114)
 * Adds caching and bloomFilterFpChange to CQL options (CASSANDRA-4042)
 * Adds posibility to autoconfigure size of the KeyCache (CASSANDRA-4087)
 * fix KEYS index from skipping results (CASSANDRA-3996)
 * Remove sliced_buffer_size_in_kb dead option (CASSANDRA-4076)
 * make loadNewSStable preserve sstable version (CASSANDRA-4077)
 * Respect 1.0 cache settings as much as possible when upgrading
   (CASSANDRA-4088)
 * relax path length requirement for sstable files when upgrading on
   non-Windows platforms (CASSANDRA-4110)
 * fix terminination of the stress.java when errors were encountered
   (CASSANDRA-4128)
 * Move CfDef and KsDef validation out of thrift (CASSANDRA-4037)
 * Fix get_paged_slice (CASSANDRA-4136)
 * CQL3: Support slice with exclusive start and stop (CASSANDRA-3785)
Merged from 1.0:
 * support PropertyFileSnitch in bulk loader (CASSANDRA-4145)
 * add auto_snapshot option allowing disabling snapshot before drop/truncate
   (CASSANDRA-3710)
 * allow short snitch names (CASSANDRA-4130)


1.1-beta2
 * rename loaded sstables to avoid conflicts with local snapshots
   (CASSANDRA-3967)
 * start hint replay as soon as FD notifies that the target is back up
   (CASSANDRA-3958)
 * avoid unproductive deserializing of cached rows during compaction
   (CASSANDRA-3921)
 * fix concurrency issues with CQL keyspace creation (CASSANDRA-3903)
 * Show Effective Owership via Nodetool ring <keyspace> (CASSANDRA-3412)
 * Update ORDER BY syntax for CQL3 (CASSANDRA-3925)
 * Fix BulkRecordWriter to not throw NPE if reducer gets no map data from Hadoop (CASSANDRA-3944)
 * Fix bug with counters in super columns (CASSANDRA-3821)
 * Remove deprecated merge_shard_chance (CASSANDRA-3940)
 * add a convenient way to reset a node's schema (CASSANDRA-2963)
 * fix for intermittent SchemaDisagreementException (CASSANDRA-3884)
 * CLI `list <CF>` to limit number of columns and their order (CASSANDRA-3012)
 * ignore deprecated KsDef/CfDef/ColumnDef fields in native schema (CASSANDRA-3963)
 * CLI to report when unsupported column_metadata pair was given (CASSANDRA-3959)
 * reincarnate removed and deprecated KsDef/CfDef attributes (CASSANDRA-3953)
 * Fix race between writes and read for cache (CASSANDRA-3862)
 * perform static initialization of StorageProxy on start-up (CASSANDRA-3797)
 * support trickling fsync() on writes (CASSANDRA-3950)
 * expose counters for unavailable/timeout exceptions given to thrift clients (CASSANDRA-3671)
 * avoid quadratic startup time in LeveledManifest (CASSANDRA-3952)
 * Add type information to new schema_ columnfamilies and remove thrift
   serialization for schema (CASSANDRA-3792)
 * add missing column validator options to the CLI help (CASSANDRA-3926)
 * skip reading saved key cache if CF's caching strategy is NONE or ROWS_ONLY (CASSANDRA-3954)
 * Unify migration code (CASSANDRA-4017)
Merged from 1.0:
 * cqlsh: guess correct version of Python for Arch Linux (CASSANDRA-4090)
 * (CLI) properly handle quotes in create/update keyspace commands (CASSANDRA-4129)
 * Avoids possible deadlock during bootstrap (CASSANDRA-4159)
 * fix stress tool that hangs forever on timeout or error (CASSANDRA-4128)
 * Fix super columns bug where cache is not updated (CASSANDRA-4190)
 * stress tool to return appropriate exit code on failure (CASSANDRA-4188)


1.0.9
 * improve index sampling performance (CASSANDRA-4023)
 * always compact away deleted hints immediately after handoff (CASSANDRA-3955)
 * delete hints from dropped ColumnFamilies on handoff instead of
   erroring out (CASSANDRA-3975)
 * add CompositeType ref to the CLI doc for create/update column family (CASSANDRA-3980)
 * Pig: support Counter ColumnFamilies (CASSANDRA-3973)
 * Pig: Composite column support (CASSANDRA-3684)
 * Avoid NPE during repair when a keyspace has no CFs (CASSANDRA-3988)
 * Fix division-by-zero error on get_slice (CASSANDRA-4000)
 * don't change manifest level for cleanup, scrub, and upgradesstables
   operations under LeveledCompactionStrategy (CASSANDRA-3989, 4112)
 * fix race leading to super columns assertion failure (CASSANDRA-3957)
 * fix NPE on invalid CQL delete command (CASSANDRA-3755)
 * allow custom types in CLI's assume command (CASSANDRA-4081)
 * fix totalBytes count for parallel compactions (CASSANDRA-3758)
 * fix intermittent NPE in get_slice (CASSANDRA-4095)
 * remove unnecessary asserts in native code interfaces (CASSANDRA-4096)
 * Validate blank keys in CQL to avoid assertion errors (CASSANDRA-3612)
 * cqlsh: fix bad decoding of some column names (CASSANDRA-4003)
 * cqlsh: fix incorrect padding with unicode chars (CASSANDRA-4033)
 * Fix EC2 snitch incorrectly reporting region (CASSANDRA-4026)
 * Shut down thrift during decommission (CASSANDRA-4086)
 * Expose nodetool cfhistograms for 2ndary indexes (CASSANDRA-4063)
Merged from 0.8:
 * Fix ConcurrentModificationException in gossiper (CASSANDRA-4019)


1.1-beta1
 * (cqlsh)
   + add SOURCE and CAPTURE commands, and --file option (CASSANDRA-3479)
   + add ALTER COLUMNFAMILY WITH (CASSANDRA-3523)
   + bundle Python dependencies with Cassandra (CASSANDRA-3507)
   + added to Debian package (CASSANDRA-3458)
   + display byte data instead of erroring out on decode failure
     (CASSANDRA-3874)
 * add nodetool rebuild_index (CASSANDRA-3583)
 * add nodetool rangekeysample (CASSANDRA-2917)
 * Fix streaming too much data during move operations (CASSANDRA-3639)
 * Nodetool and CLI connect to localhost by default (CASSANDRA-3568)
 * Reduce memory used by primary index sample (CASSANDRA-3743)
 * (Hadoop) separate input/output configurations (CASSANDRA-3197, 3765)
 * avoid returning internal Cassandra classes over JMX (CASSANDRA-2805)
 * add row-level isolation via SnapTree (CASSANDRA-2893)
 * Optimize key count estimation when opening sstable on startup
   (CASSANDRA-2988)
 * multi-dc replication optimization supporting CL > ONE (CASSANDRA-3577)
 * add command to stop compactions (CASSANDRA-1740, 3566, 3582)
 * multithreaded streaming (CASSANDRA-3494)
 * removed in-tree redhat spec (CASSANDRA-3567)
 * "defragment" rows for name-based queries under STCS, again (CASSANDRA-2503)
 * Recycle commitlog segments for improved performance
   (CASSANDRA-3411, 3543, 3557, 3615)
 * update size-tiered compaction to prioritize small tiers (CASSANDRA-2407)
 * add message expiration logic to OutboundTcpConnection (CASSANDRA-3005)
 * off-heap cache to use sun.misc.Unsafe instead of JNA (CASSANDRA-3271)
 * EACH_QUORUM is only supported for writes (CASSANDRA-3272)
 * replace compactionlock use in schema migration by checking CFS.isValid
   (CASSANDRA-3116)
 * recognize that "SELECT first ... *" isn't really "SELECT *" (CASSANDRA-3445)
 * Use faster bytes comparison (CASSANDRA-3434)
 * Bulk loader is no longer a fat client, (HADOOP) bulk load output format
   (CASSANDRA-3045)
 * (Hadoop) add support for KeyRange.filter
 * remove assumption that keys and token are in bijection
   (CASSANDRA-1034, 3574, 3604)
 * always remove endpoints from delevery queue in HH (CASSANDRA-3546)
 * fix race between cf flush and its 2ndary indexes flush (CASSANDRA-3547)
 * fix potential race in AES when a repair fails (CASSANDRA-3548)
 * Remove columns shadowed by a deleted container even when we cannot purge
   (CASSANDRA-3538)
 * Improve memtable slice iteration performance (CASSANDRA-3545)
 * more efficient allocation of small bloom filters (CASSANDRA-3618)
 * Use separate writer thread in SSTableSimpleUnsortedWriter (CASSANDRA-3619)
 * fsync the directory after new sstable or commitlog segment are created (CASSANDRA-3250)
 * fix minor issues reported by FindBugs (CASSANDRA-3658)
 * global key/row caches (CASSANDRA-3143, 3849)
 * optimize memtable iteration during range scan (CASSANDRA-3638)
 * introduce 'crc_check_chance' in CompressionParameters to support
   a checksum percentage checking chance similarly to read-repair (CASSANDRA-3611)
 * a way to deactivate global key/row cache on per-CF basis (CASSANDRA-3667)
 * fix LeveledCompactionStrategy broken because of generation pre-allocation
   in LeveledManifest (CASSANDRA-3691)
 * finer-grained control over data directories (CASSANDRA-2749)
 * Fix ClassCastException during hinted handoff (CASSANDRA-3694)
 * Upgrade Thrift to 0.7 (CASSANDRA-3213)
 * Make stress.java insert operation to use microseconds (CASSANDRA-3725)
 * Allows (internally) doing a range query with a limit of columns instead of
   rows (CASSANDRA-3742)
 * Allow rangeSlice queries to be start/end inclusive/exclusive (CASSANDRA-3749)
 * Fix BulkLoader to support new SSTable layout and add stream
   throttling to prevent an NPE when there is no yaml config (CASSANDRA-3752)
 * Allow concurrent schema migrations (CASSANDRA-1391, 3832)
 * Add SnapshotCommand to trigger snapshot on remote node (CASSANDRA-3721)
 * Make CFMetaData conversions to/from thrift/native schema inverses
   (CASSANDRA_3559)
 * Add initial code for CQL 3.0-beta (CASSANDRA-2474, 3781, 3753)
 * Add wide row support for ColumnFamilyInputFormat (CASSANDRA-3264)
 * Allow extending CompositeType comparator (CASSANDRA-3657)
 * Avoids over-paging during get_count (CASSANDRA-3798)
 * Add new command to rebuild a node without (repair) merkle tree calculations
   (CASSANDRA-3483, 3922)
 * respect not only row cache capacity but caching mode when
   trying to read data (CASSANDRA-3812)
 * fix system tests (CASSANDRA-3827)
 * CQL support for altering row key type in ALTER TABLE (CASSANDRA-3781)
 * turn compression on by default (CASSANDRA-3871)
 * make hexToBytes refuse invalid input (CASSANDRA-2851)
 * Make secondary indexes CF inherit compression and compaction from their
   parent CF (CASSANDRA-3877)
 * Finish cleanup up tombstone purge code (CASSANDRA-3872)
 * Avoid NPE on aboarted stream-out sessions (CASSANDRA-3904)
 * BulkRecordWriter throws NPE for counter columns (CASSANDRA-3906)
 * Support compression using BulkWriter (CASSANDRA-3907)


1.0.8
 * fix race between cleanup and flush on secondary index CFSes (CASSANDRA-3712)
 * avoid including non-queried nodes in rangeslice read repair
   (CASSANDRA-3843)
 * Only snapshot CF being compacted for snapshot_before_compaction
   (CASSANDRA-3803)
 * Log active compactions in StatusLogger (CASSANDRA-3703)
 * Compute more accurate compaction score per level (CASSANDRA-3790)
 * Return InvalidRequest when using a keyspace that doesn't exist
   (CASSANDRA-3764)
 * disallow user modification of System keyspace (CASSANDRA-3738)
 * allow using sstable2json on secondary index data (CASSANDRA-3738)
 * (cqlsh) add DESCRIBE COLUMNFAMILIES (CASSANDRA-3586)
 * (cqlsh) format blobs correctly and use colors to improve output
   readability (CASSANDRA-3726)
 * synchronize BiMap of bootstrapping tokens (CASSANDRA-3417)
 * show index options in CLI (CASSANDRA-3809)
 * add optional socket timeout for streaming (CASSANDRA-3838)
 * fix truncate not to leave behind non-CFS backed secondary indexes
   (CASSANDRA-3844)
 * make CLI `show schema` to use output stream directly instead
   of StringBuilder (CASSANDRA-3842)
 * remove the wait on hint future during write (CASSANDRA-3870)
 * (cqlsh) ignore missing CfDef opts (CASSANDRA-3933)
 * (cqlsh) look for cqlshlib relative to realpath (CASSANDRA-3767)
 * Fix short read protection (CASSANDRA-3934)
 * Make sure infered and actual schema match (CASSANDRA-3371)
 * Fix NPE during HH delivery (CASSANDRA-3677)
 * Don't put boostrapping node in 'hibernate' status (CASSANDRA-3737)
 * Fix double quotes in windows bat files (CASSANDRA-3744)
 * Fix bad validator lookup (CASSANDRA-3789)
 * Fix soft reset in EC2MultiRegionSnitch (CASSANDRA-3835)
 * Don't leave zombie connections with THSHA thrift server (CASSANDRA-3867)
 * (cqlsh) fix deserialization of data (CASSANDRA-3874)
 * Fix removetoken force causing an inconsistent state (CASSANDRA-3876)
 * Fix ahndling of some types with Pig (CASSANDRA-3886)
 * Don't allow to drop the system keyspace (CASSANDRA-3759)
 * Make Pig deletes disabled by default and configurable (CASSANDRA-3628)
Merged from 0.8:
 * (Pig) fix CassandraStorage to use correct comparator in Super ColumnFamily
   case (CASSANDRA-3251)
 * fix thread safety issues in commitlog replay, primarily affecting
   systems with many (100s) of CF definitions (CASSANDRA-3751)
 * Fix relevant tombstone ignored with super columns (CASSANDRA-3875)


1.0.7
 * fix regression in HH page size calculation (CASSANDRA-3624)
 * retry failed stream on IOException (CASSANDRA-3686)
 * allow configuring bloom_filter_fp_chance (CASSANDRA-3497)
 * attempt hint delivery every ten minutes, or when failure detector
   notifies us that a node is back up, whichever comes first.  hint
   handoff throttle delay default changed to 1ms, from 50 (CASSANDRA-3554)
 * add nodetool setstreamthroughput (CASSANDRA-3571)
 * fix assertion when dropping a columnfamily with no sstables (CASSANDRA-3614)
 * more efficient allocation of small bloom filters (CASSANDRA-3618)
 * CLibrary.createHardLinkWithExec() to check for errors (CASSANDRA-3101)
 * Avoid creating empty and non cleaned writer during compaction (CASSANDRA-3616)
 * stop thrift service in shutdown hook so we can quiesce MessagingService
   (CASSANDRA-3335)
 * (CQL) compaction_strategy_options and compression_parameters for
   CREATE COLUMNFAMILY statement (CASSANDRA-3374)
 * Reset min/max compaction threshold when creating size tiered compaction
   strategy (CASSANDRA-3666)
 * Don't ignore IOException during compaction (CASSANDRA-3655)
 * Fix assertion error for CF with gc_grace=0 (CASSANDRA-3579)
 * Shutdown ParallelCompaction reducer executor after use (CASSANDRA-3711)
 * Avoid < 0 value for pending tasks in leveled compaction (CASSANDRA-3693)
 * (Hadoop) Support TimeUUID in Pig CassandraStorage (CASSANDRA-3327)
 * Check schema is ready before continuing boostrapping (CASSANDRA-3629)
 * Catch overflows during parsing of chunk_length_kb (CASSANDRA-3644)
 * Improve stream protocol mismatch errors (CASSANDRA-3652)
 * Avoid multiple thread doing HH to the same target (CASSANDRA-3681)
 * Add JMX property for rp_timeout_in_ms (CASSANDRA-2940)
 * Allow DynamicCompositeType to compare component of different types
   (CASSANDRA-3625)
 * Flush non-cfs backed secondary indexes (CASSANDRA-3659)
 * Secondary Indexes should report memory consumption (CASSANDRA-3155)
 * fix for SelectStatement start/end key are not set correctly
   when a key alias is involved (CASSANDRA-3700)
 * fix CLI `show schema` command insert of an extra comma in
   column_metadata (CASSANDRA-3714)
Merged from 0.8:
 * avoid logging (harmless) exception when GC takes < 1ms (CASSANDRA-3656)
 * prevent new nodes from thinking down nodes are up forever (CASSANDRA-3626)
 * use correct list of replicas for LOCAL_QUORUM reads when read repair
   is disabled (CASSANDRA-3696)
 * block on flush before compacting hints (may prevent OOM) (CASSANDRA-3733)


1.0.6
 * (CQL) fix cqlsh support for replicate_on_write (CASSANDRA-3596)
 * fix adding to leveled manifest after streaming (CASSANDRA-3536)
 * filter out unavailable cipher suites when using encryption (CASSANDRA-3178)
 * (HADOOP) add old-style api support for CFIF and CFRR (CASSANDRA-2799)
 * Support TimeUUIDType column names in Stress.java tool (CASSANDRA-3541)
 * (CQL) INSERT/UPDATE/DELETE/TRUNCATE commands should allow CF names to
   be qualified by keyspace (CASSANDRA-3419)
 * always remove endpoints from delevery queue in HH (CASSANDRA-3546)
 * fix race between cf flush and its 2ndary indexes flush (CASSANDRA-3547)
 * fix potential race in AES when a repair fails (CASSANDRA-3548)
 * fix default value validation usage in CLI SET command (CASSANDRA-3553)
 * Optimize componentsFor method for compaction and startup time
   (CASSANDRA-3532)
 * (CQL) Proper ColumnFamily metadata validation on CREATE COLUMNFAMILY
   (CASSANDRA-3565)
 * fix compression "chunk_length_kb" option to set correct kb value for
   thrift/avro (CASSANDRA-3558)
 * fix missing response during range slice repair (CASSANDRA-3551)
 * 'describe ring' moved from CLI to nodetool and available through JMX (CASSANDRA-3220)
 * add back partitioner to sstable metadata (CASSANDRA-3540)
 * fix NPE in get_count for counters (CASSANDRA-3601)
Merged from 0.8:
 * remove invalid assertion that table was opened before dropping it
   (CASSANDRA-3580)
 * range and index scans now only send requests to enough replicas to
   satisfy requested CL + RR (CASSANDRA-3598)
 * use cannonical host for local node in nodetool info (CASSANDRA-3556)
 * remove nonlocal DC write optimization since it only worked with
   CL.ONE or CL.LOCAL_QUORUM (CASSANDRA-3577, 3585)
 * detect misuses of CounterColumnType (CASSANDRA-3422)
 * turn off string interning in json2sstable, take 2 (CASSANDRA-2189)
 * validate compression parameters on add/update of the ColumnFamily
   (CASSANDRA-3573)
 * Check for 0.0.0.0 is incorrect in CFIF (CASSANDRA-3584)
 * Increase vm.max_map_count in debian packaging (CASSANDRA-3563)
 * gossiper will never add itself to saved endpoints (CASSANDRA-3485)


1.0.5
 * revert CASSANDRA-3407 (see CASSANDRA-3540)
 * fix assertion error while forwarding writes to local nodes (CASSANDRA-3539)


1.0.4
 * fix self-hinting of timed out read repair updates and make hinted handoff
   less prone to OOMing a coordinator (CASSANDRA-3440)
 * expose bloom filter sizes via JMX (CASSANDRA-3495)
 * enforce RP tokens 0..2**127 (CASSANDRA-3501)
 * canonicalize paths exposed through JMX (CASSANDRA-3504)
 * fix "liveSize" stat when sstables are removed (CASSANDRA-3496)
 * add bloom filter FP rates to nodetool cfstats (CASSANDRA-3347)
 * record partitioner in sstable metadata component (CASSANDRA-3407)
 * add new upgradesstables nodetool command (CASSANDRA-3406)
 * skip --debug requirement to see common exceptions in CLI (CASSANDRA-3508)
 * fix incorrect query results due to invalid max timestamp (CASSANDRA-3510)
 * make sstableloader recognize compressed sstables (CASSANDRA-3521)
 * avoids race in OutboundTcpConnection in multi-DC setups (CASSANDRA-3530)
 * use SETLOCAL in cassandra.bat (CASSANDRA-3506)
 * fix ConcurrentModificationException in Table.all() (CASSANDRA-3529)
Merged from 0.8:
 * fix concurrence issue in the FailureDetector (CASSANDRA-3519)
 * fix array out of bounds error in counter shard removal (CASSANDRA-3514)
 * avoid dropping tombstones when they might still be needed to shadow
   data in a different sstable (CASSANDRA-2786)


1.0.3
 * revert name-based query defragmentation aka CASSANDRA-2503 (CASSANDRA-3491)
 * fix invalidate-related test failures (CASSANDRA-3437)
 * add next-gen cqlsh to bin/ (CASSANDRA-3188, 3131, 3493)
 * (CQL) fix handling of rows with no columns (CASSANDRA-3424, 3473)
 * fix querying supercolumns by name returning only a subset of
   subcolumns or old subcolumn versions (CASSANDRA-3446)
 * automatically compute sha1 sum for uncompressed data files (CASSANDRA-3456)
 * fix reading metadata/statistics component for version < h (CASSANDRA-3474)
 * add sstable forward-compatibility (CASSANDRA-3478)
 * report compression ratio in CFSMBean (CASSANDRA-3393)
 * fix incorrect size exception during streaming of counters (CASSANDRA-3481)
 * (CQL) fix for counter decrement syntax (CASSANDRA-3418)
 * Fix race introduced by CASSANDRA-2503 (CASSANDRA-3482)
 * Fix incomplete deletion of delivered hints (CASSANDRA-3466)
 * Avoid rescheduling compactions when no compaction was executed
   (CASSANDRA-3484)
 * fix handling of the chunk_length_kb compression options (CASSANDRA-3492)
Merged from 0.8:
 * fix updating CF row_cache_provider (CASSANDRA-3414)
 * CFMetaData.convertToThrift method to set RowCacheProvider (CASSANDRA-3405)
 * acquire compactionlock during truncate (CASSANDRA-3399)
 * fix displaying cfdef entries for super columnfamilies (CASSANDRA-3415)
 * Make counter shard merging thread safe (CASSANDRA-3178)
 * Revert CASSANDRA-2855
 * Fix bug preventing the use of efficient cross-DC writes (CASSANDRA-3472)
 * `describe ring` command for CLI (CASSANDRA-3220)
 * (Hadoop) skip empty rows when entire row is requested, redux (CASSANDRA-2855)


1.0.2
 * "defragment" rows for name-based queries under STCS (CASSANDRA-2503)
 * Add timing information to cassandra-cli GET/SET/LIST queries (CASSANDRA-3326)
 * Only create one CompressionMetadata object per sstable (CASSANDRA-3427)
 * cleanup usage of StorageService.setMode() (CASSANDRA-3388)
 * Avoid large array allocation for compressed chunk offsets (CASSANDRA-3432)
 * fix DecimalType bytebuffer marshalling (CASSANDRA-3421)
 * fix bug that caused first column in per row indexes to be ignored
   (CASSANDRA-3441)
 * add JMX call to clean (failed) repair sessions (CASSANDRA-3316)
 * fix sstableloader reference acquisition bug (CASSANDRA-3438)
 * fix estimated row size regression (CASSANDRA-3451)
 * make sure we don't return more columns than asked (CASSANDRA-3303, 3395)
Merged from 0.8:
 * acquire compactionlock during truncate (CASSANDRA-3399)
 * fix displaying cfdef entries for super columnfamilies (CASSANDRA-3415)


1.0.1
 * acquire references during index build to prevent delete problems
   on Windows (CASSANDRA-3314)
 * describe_ring should include datacenter/topology information (CASSANDRA-2882)
 * Thrift sockets are not properly buffered (CASSANDRA-3261)
 * performance improvement for bytebufferutil compare function (CASSANDRA-3286)
 * add system.versions ColumnFamily (CASSANDRA-3140)
 * reduce network copies (CASSANDRA-3333, 3373)
 * limit nodetool to 32MB of heap (CASSANDRA-3124)
 * (CQL) update parser to accept "timestamp" instead of "date" (CASSANDRA-3149)
 * Fix CLI `show schema` to include "compression_options" (CASSANDRA-3368)
 * Snapshot to include manifest under LeveledCompactionStrategy (CASSANDRA-3359)
 * (CQL) SELECT query should allow CF name to be qualified by keyspace (CASSANDRA-3130)
 * (CQL) Fix internal application error specifying 'using consistency ...'
   in lower case (CASSANDRA-3366)
 * fix Deflate compression when compression actually makes the data bigger
   (CASSANDRA-3370)
 * optimize UUIDGen to avoid lock contention on InetAddress.getLocalHost
   (CASSANDRA-3387)
 * tolerate index being dropped mid-mutation (CASSANDRA-3334, 3313)
 * CompactionManager is now responsible for checking for new candidates
   post-task execution, enabling more consistent leveled compaction
   (CASSANDRA-3391)
 * Cache HSHA threads (CASSANDRA-3372)
 * use CF/KS names as snapshot prefix for drop + truncate operations
   (CASSANDRA-2997)
 * Break bloom filters up to avoid heap fragmentation (CASSANDRA-2466)
 * fix cassandra hanging on jsvc stop (CASSANDRA-3302)
 * Avoid leveled compaction getting blocked on errors (CASSANDRA-3408)
 * Make reloading the compaction strategy safe (CASSANDRA-3409)
 * ignore 0.8 hints even if compaction begins before we try to purge
   them (CASSANDRA-3385)
 * remove procrun (bin\daemon) from Cassandra source tree and
   artifacts (CASSANDRA-3331)
 * make cassandra compile under JDK7 (CASSANDRA-3275)
 * remove dependency of clientutil.jar to FBUtilities (CASSANDRA-3299)
 * avoid truncation errors by using long math on long values (CASSANDRA-3364)
 * avoid clock drift on some Windows machine (CASSANDRA-3375)
 * display cache provider in cli 'describe keyspace' command (CASSANDRA-3384)
 * fix incomplete topology information in describe_ring (CASSANDRA-3403)
 * expire dead gossip states based on time (CASSANDRA-2961)
 * improve CompactionTask extensibility (CASSANDRA-3330)
 * Allow one leveled compaction task to kick off another (CASSANDRA-3363)
 * allow encryption only between datacenters (CASSANDRA-2802)
Merged from 0.8:
 * fix truncate allowing data to be replayed post-restart (CASSANDRA-3297)
 * make iwriter final in IndexWriter to avoid NPE (CASSANDRA-2863)
 * (CQL) update grammar to require key clause in DELETE statement
   (CASSANDRA-3349)
 * (CQL) allow numeric keyspace names in USE statement (CASSANDRA-3350)
 * (Hadoop) skip empty rows when slicing the entire row (CASSANDRA-2855)
 * Fix handling of tombstone by SSTableExport/Import (CASSANDRA-3357)
 * fix ColumnIndexer to use long offsets (CASSANDRA-3358)
 * Improved CLI exceptions (CASSANDRA-3312)
 * Fix handling of tombstone by SSTableExport/Import (CASSANDRA-3357)
 * Only count compaction as active (for throttling) when they have
   successfully acquired the compaction lock (CASSANDRA-3344)
 * Display CLI version string on startup (CASSANDRA-3196)
 * (Hadoop) make CFIF try rpc_address or fallback to listen_address
   (CASSANDRA-3214)
 * (Hadoop) accept comma delimited lists of initial thrift connections
   (CASSANDRA-3185)
 * ColumnFamily min_compaction_threshold should be >= 2 (CASSANDRA-3342)
 * (Pig) add 0.8+ types and key validation type in schema (CASSANDRA-3280)
 * Fix completely removing column metadata using CLI (CASSANDRA-3126)
 * CLI `describe cluster;` output should be on separate lines for separate versions
   (CASSANDRA-3170)
 * fix changing durable_writes keyspace option during CF creation
   (CASSANDRA-3292)
 * avoid locking on update when no indexes are involved (CASSANDRA-3386)
 * fix assertionError during repair with ordered partitioners (CASSANDRA-3369)
 * correctly serialize key_validation_class for avro (CASSANDRA-3391)
 * don't expire counter tombstone after streaming (CASSANDRA-3394)
 * prevent nodes that failed to join from hanging around forever
   (CASSANDRA-3351)
 * remove incorrect optimization from slice read path (CASSANDRA-3390)
 * Fix race in AntiEntropyService (CASSANDRA-3400)


1.0.0-final
 * close scrubbed sstable fd before deleting it (CASSANDRA-3318)
 * fix bug preventing obsolete commitlog segments from being removed
   (CASSANDRA-3269)
 * tolerate whitespace in seed CDL (CASSANDRA-3263)
 * Change default heap thresholds to max(min(1/2 ram, 1G), min(1/4 ram, 8GB))
   (CASSANDRA-3295)
 * Fix broken CompressedRandomAccessReaderTest (CASSANDRA-3298)
 * (CQL) fix type information returned for wildcard queries (CASSANDRA-3311)
 * add estimated tasks to LeveledCompactionStrategy (CASSANDRA-3322)
 * avoid including compaction cache-warming in keycache stats (CASSANDRA-3325)
 * run compaction and hinted handoff threads at MIN_PRIORITY (CASSANDRA-3308)
 * default hsha thrift server to cpu core count in rpc pool (CASSANDRA-3329)
 * add bin\daemon to binary tarball for Windows service (CASSANDRA-3331)
 * Fix places where uncompressed size of sstables was use in place of the
   compressed one (CASSANDRA-3338)
 * Fix hsha thrift server (CASSANDRA-3346)
 * Make sure repair only stream needed sstables (CASSANDRA-3345)


1.0.0-rc2
 * Log a meaningful warning when a node receives a message for a repair session
   that doesn't exist anymore (CASSANDRA-3256)
 * test for NUMA policy support as well as numactl presence (CASSANDRA-3245)
 * Fix FD leak when internode encryption is enabled (CASSANDRA-3257)
 * Remove incorrect assertion in mergeIterator (CASSANDRA-3260)
 * FBUtilities.hexToBytes(String) to throw NumberFormatException when string
   contains non-hex characters (CASSANDRA-3231)
 * Keep SimpleSnitch proximity ordering unchanged from what the Strategy
   generates, as intended (CASSANDRA-3262)
 * remove Scrub from compactionstats when finished (CASSANDRA-3255)
 * fix counter entry in jdbc TypesMap (CASSANDRA-3268)
 * fix full queue scenario for ParallelCompactionIterator (CASSANDRA-3270)
 * fix bootstrap process (CASSANDRA-3285)
 * don't try delivering hints if when there isn't any (CASSANDRA-3176)
 * CLI documentation change for ColumnFamily `compression_options` (CASSANDRA-3282)
 * ignore any CF ids sent by client for adding CF/KS (CASSANDRA-3288)
 * remove obsolete hints on first startup (CASSANDRA-3291)
 * use correct ISortedColumns for time-optimized reads (CASSANDRA-3289)
 * Evict gossip state immediately when a token is taken over by a new IP
   (CASSANDRA-3259)


1.0.0-rc1
 * Update CQL to generate microsecond timestamps by default (CASSANDRA-3227)
 * Fix counting CFMetadata towards Memtable liveRatio (CASSANDRA-3023)
 * Kill server on wrapped OOME such as from FileChannel.map (CASSANDRA-3201)
 * remove unnecessary copy when adding to row cache (CASSANDRA-3223)
 * Log message when a full repair operation completes (CASSANDRA-3207)
 * Fix streamOutSession keeping sstables references forever if the remote end
   dies (CASSANDRA-3216)
 * Remove dynamic_snitch boolean from example configuration (defaulting to
   true) and set default badness threshold to 0.1 (CASSANDRA-3229)
 * Base choice of random or "balanced" token on bootstrap on whether
   schema definitions were found (CASSANDRA-3219)
 * Fixes for LeveledCompactionStrategy score computation, prioritization,
   scheduling, and performance (CASSANDRA-3224, 3234)
 * parallelize sstable open at server startup (CASSANDRA-2988)
 * fix handling of exceptions writing to OutboundTcpConnection (CASSANDRA-3235)
 * Allow using quotes in "USE <keyspace>;" CLI command (CASSANDRA-3208)
 * Don't allow any cache loading exceptions to halt startup (CASSANDRA-3218)
 * Fix sstableloader --ignores option (CASSANDRA-3247)
 * File descriptor limit increased in packaging (CASSANDRA-3206)
 * Fix deadlock in commit log during flush (CASSANDRA-3253)


1.0.0-beta1
 * removed binarymemtable (CASSANDRA-2692)
 * add commitlog_total_space_in_mb to prevent fragmented logs (CASSANDRA-2427)
 * removed commitlog_rotation_threshold_in_mb configuration (CASSANDRA-2771)
 * make AbstractBounds.normalize de-overlapp overlapping ranges (CASSANDRA-2641)
 * replace CollatingIterator, ReducingIterator with MergeIterator
   (CASSANDRA-2062)
 * Fixed the ability to set compaction strategy in cli using create column
   family command (CASSANDRA-2778)
 * clean up tmp files after failed compaction (CASSANDRA-2468)
 * restrict repair streaming to specific columnfamilies (CASSANDRA-2280)
 * don't bother persisting columns shadowed by a row tombstone (CASSANDRA-2589)
 * reset CF and SC deletion times after gc_grace (CASSANDRA-2317)
 * optimize away seek when compacting wide rows (CASSANDRA-2879)
 * single-pass streaming (CASSANDRA-2677, 2906, 2916, 3003)
 * use reference counting for deleting sstables instead of relying on GC
   (CASSANDRA-2521, 3179)
 * store hints as serialized mutations instead of pointers to data row
   (CASSANDRA-2045)
 * store hints in the coordinator node instead of in the closest replica
   (CASSANDRA-2914)
 * add row_cache_keys_to_save CF option (CASSANDRA-1966)
 * check column family validity in nodetool repair (CASSANDRA-2933)
 * use lazy initialization instead of class initialization in NodeId
   (CASSANDRA-2953)
 * add paging to get_count (CASSANDRA-2894)
 * fix "short reads" in [multi]get (CASSANDRA-2643, 3157, 3192)
 * add optional compression for sstables (CASSANDRA-47, 2994, 3001, 3128)
 * add scheduler JMX metrics (CASSANDRA-2962)
 * add block level checksum for compressed data (CASSANDRA-1717)
 * make column family backed column map pluggable and introduce unsynchronized
   ArrayList backed one to speedup reads (CASSANDRA-2843, 3165, 3205)
 * refactoring of the secondary index api (CASSANDRA-2982)
 * make CL > ONE reads wait for digest reconciliation before returning
   (CASSANDRA-2494)
 * fix missing logging for some exceptions (CASSANDRA-2061)
 * refactor and optimize ColumnFamilyStore.files(...) and Descriptor.fromFilename(String)
   and few other places responsible for work with SSTable files (CASSANDRA-3040)
 * Stop reading from sstables once we know we have the most recent columns,
   for query-by-name requests (CASSANDRA-2498)
 * Add query-by-column mode to stress.java (CASSANDRA-3064)
 * Add "install" command to cassandra.bat (CASSANDRA-292)
 * clean up KSMetadata, CFMetadata from unnecessary
   Thrift<->Avro conversion methods (CASSANDRA-3032)
 * Add timeouts to client request schedulers (CASSANDRA-3079, 3096)
 * Cli to use hashes rather than array of hashes for strategy options (CASSANDRA-3081)
 * LeveledCompactionStrategy (CASSANDRA-1608, 3085, 3110, 3087, 3145, 3154, 3182)
 * Improvements of the CLI `describe` command (CASSANDRA-2630)
 * reduce window where dropped CF sstables may not be deleted (CASSANDRA-2942)
 * Expose gossip/FD info to JMX (CASSANDRA-2806)
 * Fix streaming over SSL when compressed SSTable involved (CASSANDRA-3051)
 * Add support for pluggable secondary index implementations (CASSANDRA-3078)
 * remove compaction_thread_priority setting (CASSANDRA-3104)
 * generate hints for replicas that timeout, not just replicas that are known
   to be down before starting (CASSANDRA-2034)
 * Add throttling for internode streaming (CASSANDRA-3080)
 * make the repair of a range repair all replica (CASSANDRA-2610, 3194)
 * expose the ability to repair the first range (as returned by the
   partitioner) of a node (CASSANDRA-2606)
 * Streams Compression (CASSANDRA-3015)
 * add ability to use multiple threads during a single compaction
   (CASSANDRA-2901)
 * make AbstractBounds.normalize support overlapping ranges (CASSANDRA-2641)
 * fix of the CQL count() behavior (CASSANDRA-3068)
 * use TreeMap backed column families for the SSTable simple writers
   (CASSANDRA-3148)
 * fix inconsistency of the CLI syntax when {} should be used instead of [{}]
   (CASSANDRA-3119)
 * rename CQL type names to match expected SQL behavior (CASSANDRA-3149, 3031)
 * Arena-based allocation for memtables (CASSANDRA-2252, 3162, 3163, 3168)
 * Default RR chance to 0.1 (CASSANDRA-3169)
 * Add RowLevel support to secondary index API (CASSANDRA-3147)
 * Make SerializingCacheProvider the default if JNA is available (CASSANDRA-3183)
 * Fix backwards compatibilty for CQL memtable properties (CASSANDRA-3190)
 * Add five-minute delay before starting compactions on a restarted server
   (CASSANDRA-3181)
 * Reduce copies done for intra-host messages (CASSANDRA-1788, 3144)
 * support of compaction strategy option for stress.java (CASSANDRA-3204)
 * make memtable throughput and column count thresholds no-ops (CASSANDRA-2449)
 * Return schema information along with the resultSet in CQL (CASSANDRA-2734)
 * Add new DecimalType (CASSANDRA-2883)
 * Fix assertion error in RowRepairResolver (CASSANDRA-3156)
 * Reduce unnecessary high buffer sizes (CASSANDRA-3171)
 * Pluggable compaction strategy (CASSANDRA-1610)
 * Add new broadcast_address config option (CASSANDRA-2491)


0.8.7
 * Kill server on wrapped OOME such as from FileChannel.map (CASSANDRA-3201)
 * Allow using quotes in "USE <keyspace>;" CLI command (CASSANDRA-3208)
 * Log message when a full repair operation completes (CASSANDRA-3207)
 * Don't allow any cache loading exceptions to halt startup (CASSANDRA-3218)
 * Fix sstableloader --ignores option (CASSANDRA-3247)
 * File descriptor limit increased in packaging (CASSANDRA-3206)
 * Log a meaningfull warning when a node receive a message for a repair session
   that doesn't exist anymore (CASSANDRA-3256)
 * Fix FD leak when internode encryption is enabled (CASSANDRA-3257)
 * FBUtilities.hexToBytes(String) to throw NumberFormatException when string
   contains non-hex characters (CASSANDRA-3231)
 * Keep SimpleSnitch proximity ordering unchanged from what the Strategy
   generates, as intended (CASSANDRA-3262)
 * remove Scrub from compactionstats when finished (CASSANDRA-3255)
 * Fix tool .bat files when CASSANDRA_HOME contains spaces (CASSANDRA-3258)
 * Force flush of status table when removing/updating token (CASSANDRA-3243)
 * Evict gossip state immediately when a token is taken over by a new IP (CASSANDRA-3259)
 * Fix bug where the failure detector can take too long to mark a host
   down (CASSANDRA-3273)
 * (Hadoop) allow wrapping ranges in queries (CASSANDRA-3137)
 * (Hadoop) check all interfaces for a match with split location
   before falling back to random replica (CASSANDRA-3211)
 * (Hadoop) Make Pig storage handle implements LoadMetadata (CASSANDRA-2777)
 * (Hadoop) Fix exception during PIG 'dump' (CASSANDRA-2810)
 * Fix stress COUNTER_GET option (CASSANDRA-3301)
 * Fix missing fields in CLI `show schema` output (CASSANDRA-3304)
 * Nodetool no longer leaks threads and closes JMX connections (CASSANDRA-3309)
 * fix truncate allowing data to be replayed post-restart (CASSANDRA-3297)
 * Move SimpleAuthority and SimpleAuthenticator to examples (CASSANDRA-2922)
 * Fix handling of tombstone by SSTableExport/Import (CASSANDRA-3357)
 * Fix transposition in cfHistograms (CASSANDRA-3222)
 * Allow using number as DC name when creating keyspace in CQL (CASSANDRA-3239)
 * Force flush of system table after updating/removing a token (CASSANDRA-3243)


0.8.6
 * revert CASSANDRA-2388
 * change TokenRange.endpoints back to listen/broadcast address to match
   pre-1777 behavior, and add TokenRange.rpc_endpoints instead (CASSANDRA-3187)
 * avoid trying to watch cassandra-topology.properties when loaded from jar
   (CASSANDRA-3138)
 * prevent users from creating keyspaces with LocalStrategy replication
   (CASSANDRA-3139)
 * fix CLI `show schema;` to output correct keyspace definition statement
   (CASSANDRA-3129)
 * CustomTThreadPoolServer to log TTransportException at DEBUG level
   (CASSANDRA-3142)
 * allow topology sort to work with non-unique rack names between
   datacenters (CASSANDRA-3152)
 * Improve caching of same-version Messages on digest and repair paths
   (CASSANDRA-3158)
 * Randomize choice of first replica for counter increment (CASSANDRA-2890)
 * Fix using read_repair_chance instead of merge_shard_change (CASSANDRA-3202)
 * Avoid streaming data to nodes that already have it, on move as well as
   decommission (CASSANDRA-3041)
 * Fix divide by zero error in GCInspector (CASSANDRA-3164)
 * allow quoting of the ColumnFamily name in CLI `create column family`
   statement (CASSANDRA-3195)
 * Fix rolling upgrade from 0.7 to 0.8 problem (CASSANDRA-3166)
 * Accomodate missing encryption_options in IncomingTcpConnection.stream
   (CASSANDRA-3212)


0.8.5
 * fix NPE when encryption_options is unspecified (CASSANDRA-3007)
 * include column name in validation failure exceptions (CASSANDRA-2849)
 * make sure truncate clears out the commitlog so replay won't re-
   populate with truncated data (CASSANDRA-2950)
 * fix NPE when debug logging is enabled and dropped CF is present
   in a commitlog segment (CASSANDRA-3021)
 * fix cassandra.bat when CASSANDRA_HOME contains spaces (CASSANDRA-2952)
 * fix to SSTableSimpleUnsortedWriter bufferSize calculation (CASSANDRA-3027)
 * make cleanup and normal compaction able to skip empty rows
   (rows containing nothing but expired tombstones) (CASSANDRA-3039)
 * work around native memory leak in com.sun.management.GarbageCollectorMXBean
   (CASSANDRA-2868)
 * validate that column names in column_metadata are not equal to key_alias
   on create/update of the ColumnFamily and CQL 'ALTER' statement (CASSANDRA-3036)
 * return an InvalidRequestException if an indexed column is assigned
   a value larger than 64KB (CASSANDRA-3057)
 * fix of numeric-only and string column names handling in CLI "drop index"
   (CASSANDRA-3054)
 * prune index scan resultset back to original request for lazy
   resultset expansion case (CASSANDRA-2964)
 * (Hadoop) fail jobs when Cassandra node has failed but TaskTracker
   has not (CASSANDRA-2388)
 * fix dynamic snitch ignoring nodes when read_repair_chance is zero
   (CASSANDRA-2662)
 * avoid retaining references to dropped CFS objects in
   CompactionManager.estimatedCompactions (CASSANDRA-2708)
 * expose rpc timeouts per host in MessagingServiceMBean (CASSANDRA-2941)
 * avoid including cwd in classpath for deb and rpm packages (CASSANDRA-2881)
 * remove gossip state when a new IP takes over a token (CASSANDRA-3071)
 * allow sstable2json to work on index sstable files (CASSANDRA-3059)
 * always hint counters (CASSANDRA-3099)
 * fix log4j initialization in EmbeddedCassandraService (CASSANDRA-2857)
 * remove gossip state when a new IP takes over a token (CASSANDRA-3071)
 * work around native memory leak in com.sun.management.GarbageCollectorMXBean
    (CASSANDRA-2868)
 * fix UnavailableException with writes at CL.EACH_QUORM (CASSANDRA-3084)
 * fix parsing of the Keyspace and ColumnFamily names in numeric
   and string representations in CLI (CASSANDRA-3075)
 * fix corner cases in Range.differenceToFetch (CASSANDRA-3084)
 * fix ip address String representation in the ring cache (CASSANDRA-3044)
 * fix ring cache compatibility when mixing pre-0.8.4 nodes with post-
   in the same cluster (CASSANDRA-3023)
 * make repair report failure when a node participating dies (instead of
   hanging forever) (CASSANDRA-2433)
 * fix handling of the empty byte buffer by ReversedType (CASSANDRA-3111)
 * Add validation that Keyspace names are case-insensitively unique (CASSANDRA-3066)
 * catch invalid key_validation_class before instantiating UpdateColumnFamily (CASSANDRA-3102)
 * make Range and Bounds objects client-safe (CASSANDRA-3108)
 * optionally skip log4j configuration (CASSANDRA-3061)
 * bundle sstableloader with the debian package (CASSANDRA-3113)
 * don't try to build secondary indexes when there is none (CASSANDRA-3123)
 * improve SSTableSimpleUnsortedWriter speed for large rows (CASSANDRA-3122)
 * handle keyspace arguments correctly in nodetool snapshot (CASSANDRA-3038)
 * Fix SSTableImportTest on windows (CASSANDRA-3043)
 * expose compactionThroughputMbPerSec through JMX (CASSANDRA-3117)
 * log keyspace and CF of large rows being compacted


0.8.4
 * change TokenRing.endpoints to be a list of rpc addresses instead of
   listen/broadcast addresses (CASSANDRA-1777)
 * include files-to-be-streamed in StreamInSession.getSources (CASSANDRA-2972)
 * use JAVA env var in cassandra-env.sh (CASSANDRA-2785, 2992)
 * avoid doing read for no-op replicate-on-write at CL=1 (CASSANDRA-2892)
 * refuse counter write for CL.ANY (CASSANDRA-2990)
 * switch back to only logging recent dropped messages (CASSANDRA-3004)
 * always deserialize RowMutation for counters (CASSANDRA-3006)
 * ignore saved replication_factor strategy_option for NTS (CASSANDRA-3011)
 * make sure pre-truncate CL segments are discarded (CASSANDRA-2950)


0.8.3
 * add ability to drop local reads/writes that are going to timeout
   (CASSANDRA-2943)
 * revamp token removal process, keep gossip states for 3 days (CASSANDRA-2496)
 * don't accept extra args for 0-arg nodetool commands (CASSANDRA-2740)
 * log unavailableexception details at debug level (CASSANDRA-2856)
 * expose data_dir though jmx (CASSANDRA-2770)
 * don't include tmp files as sstable when create cfs (CASSANDRA-2929)
 * log Java classpath on startup (CASSANDRA-2895)
 * keep gossipped version in sync with actual on migration coordinator
   (CASSANDRA-2946)
 * use lazy initialization instead of class initialization in NodeId
   (CASSANDRA-2953)
 * check column family validity in nodetool repair (CASSANDRA-2933)
 * speedup bytes to hex conversions dramatically (CASSANDRA-2850)
 * Flush memtables on shutdown when durable writes are disabled
   (CASSANDRA-2958)
 * improved POSIX compatibility of start scripts (CASsANDRA-2965)
 * add counter support to Hadoop InputFormat (CASSANDRA-2981)
 * fix bug where dirty commitlog segments were removed (and avoid keeping
   segments with no post-flush activity permanently dirty) (CASSANDRA-2829)
 * fix throwing exception with batch mutation of counter super columns
   (CASSANDRA-2949)
 * ignore system tables during repair (CASSANDRA-2979)
 * throw exception when NTS is given replication_factor as an option
   (CASSANDRA-2960)
 * fix assertion error during compaction of counter CFs (CASSANDRA-2968)
 * avoid trying to create index names, when no index exists (CASSANDRA-2867)
 * don't sample the system table when choosing a bootstrap token
   (CASSANDRA-2825)
 * gossiper notifies of local state changes (CASSANDRA-2948)
 * add asynchronous and half-sync/half-async (hsha) thrift servers
   (CASSANDRA-1405)
 * fix potential use of free'd native memory in SerializingCache
   (CASSANDRA-2951)
 * prune index scan resultset back to original request for lazy
   resultset expansion case (CASSANDRA-2964)
 * (Hadoop) fail jobs when Cassandra node has failed but TaskTracker
    has not (CASSANDRA-2388)


0.8.2
 * CQL:
   - include only one row per unique key for IN queries (CASSANDRA-2717)
   - respect client timestamp on full row deletions (CASSANDRA-2912)
 * improve thread-safety in StreamOutSession (CASSANDRA-2792)
 * allow deleting a row and updating indexed columns in it in the
   same mutation (CASSANDRA-2773)
 * Expose number of threads blocked on submitting memtable to flush
   in JMX (CASSANDRA-2817)
 * add ability to return "endpoints" to nodetool (CASSANDRA-2776)
 * Add support for multiple (comma-delimited) coordinator addresses
   to ColumnFamilyInputFormat (CASSANDRA-2807)
 * fix potential NPE while scheduling read repair for range slice
   (CASSANDRA-2823)
 * Fix race in SystemTable.getCurrentLocalNodeId (CASSANDRA-2824)
 * Correctly set default for replicate_on_write (CASSANDRA-2835)
 * improve nodetool compactionstats formatting (CASSANDRA-2844)
 * fix index-building status display (CASSANDRA-2853)
 * fix CLI perpetuating obsolete KsDef.replication_factor (CASSANDRA-2846)
 * improve cli treatment of multiline comments (CASSANDRA-2852)
 * handle row tombstones correctly in EchoedRow (CASSANDRA-2786)
 * add MessagingService.get[Recently]DroppedMessages and
   StorageService.getExceptionCount (CASSANDRA-2804)
 * fix possibility of spurious UnavailableException for LOCAL_QUORUM
   reads with dynamic snitch + read repair disabled (CASSANDRA-2870)
 * add ant-optional as dependence for the debian package (CASSANDRA-2164)
 * add option to specify limit for get_slice in the CLI (CASSANDRA-2646)
 * decrease HH page size (CASSANDRA-2832)
 * reset cli keyspace after dropping the current one (CASSANDRA-2763)
 * add KeyRange option to Hadoop inputformat (CASSANDRA-1125)
 * fix protocol versioning (CASSANDRA-2818, 2860)
 * support spaces in path to log4j configuration (CASSANDRA-2383)
 * avoid including inferred types in CF update (CASSANDRA-2809)
 * fix JMX bulkload call (CASSANDRA-2908)
 * fix updating KS with durable_writes=false (CASSANDRA-2907)
 * add simplified facade to SSTableWriter for bulk loading use
   (CASSANDRA-2911)
 * fix re-using index CF sstable names after drop/recreate (CASSANDRA-2872)
 * prepend CF to default index names (CASSANDRA-2903)
 * fix hint replay (CASSANDRA-2928)
 * Properly synchronize repair's merkle tree computation (CASSANDRA-2816)


0.8.1
 * CQL:
   - support for insert, delete in BATCH (CASSANDRA-2537)
   - support for IN to SELECT, UPDATE (CASSANDRA-2553)
   - timestamp support for INSERT, UPDATE, and BATCH (CASSANDRA-2555)
   - TTL support (CASSANDRA-2476)
   - counter support (CASSANDRA-2473)
   - ALTER COLUMNFAMILY (CASSANDRA-1709)
   - DROP INDEX (CASSANDRA-2617)
   - add SCHEMA/TABLE as aliases for KS/CF (CASSANDRA-2743)
   - server handles wait-for-schema-agreement (CASSANDRA-2756)
   - key alias support (CASSANDRA-2480)
 * add support for comparator parameters and a generic ReverseType
   (CASSANDRA-2355)
 * add CompositeType and DynamicCompositeType (CASSANDRA-2231)
 * optimize batches containing multiple updates to the same row
   (CASSANDRA-2583)
 * adjust hinted handoff page size to avoid OOM with large columns
   (CASSANDRA-2652)
 * mark BRAF buffer invalid post-flush so we don't re-flush partial
   buffers again, especially on CL writes (CASSANDRA-2660)
 * add DROP INDEX support to CLI (CASSANDRA-2616)
 * don't perform HH to client-mode [storageproxy] nodes (CASSANDRA-2668)
 * Improve forceDeserialize/getCompactedRow encapsulation (CASSANDRA-2659)
 * Don't write CounterUpdateColumn to disk in tests (CASSANDRA-2650)
 * Add sstable bulk loading utility (CASSANDRA-1278)
 * avoid replaying hints to dropped columnfamilies (CASSANDRA-2685)
 * add placeholders for missing rows in range query pseudo-RR (CASSANDRA-2680)
 * remove no-op HHOM.renameHints (CASSANDRA-2693)
 * clone super columns to avoid modifying them during flush (CASSANDRA-2675)
 * allow writes to bypass the commitlog for certain keyspaces (CASSANDRA-2683)
 * avoid NPE when bypassing commitlog during memtable flush (CASSANDRA-2781)
 * Added support for making bootstrap retry if nodes flap (CASSANDRA-2644)
 * Added statusthrift to nodetool to report if thrift server is running (CASSANDRA-2722)
 * Fixed rows being cached if they do not exist (CASSANDRA-2723)
 * Support passing tableName and cfName to RowCacheProviders (CASSANDRA-2702)
 * close scrub file handles (CASSANDRA-2669)
 * throttle migration replay (CASSANDRA-2714)
 * optimize column serializer creation (CASSANDRA-2716)
 * Added support for making bootstrap retry if nodes flap (CASSANDRA-2644)
 * Added statusthrift to nodetool to report if thrift server is running
   (CASSANDRA-2722)
 * Fixed rows being cached if they do not exist (CASSANDRA-2723)
 * fix truncate/compaction race (CASSANDRA-2673)
 * workaround large resultsets causing large allocation retention
   by nio sockets (CASSANDRA-2654)
 * fix nodetool ring use with Ec2Snitch (CASSANDRA-2733)
 * fix removing columns and subcolumns that are supressed by a row or
   supercolumn tombstone during replica resolution (CASSANDRA-2590)
 * support sstable2json against snapshot sstables (CASSANDRA-2386)
 * remove active-pull schema requests (CASSANDRA-2715)
 * avoid marking entire list of sstables as actively being compacted
   in multithreaded compaction (CASSANDRA-2765)
 * seek back after deserializing a row to update cache with (CASSANDRA-2752)
 * avoid skipping rows in scrub for counter column family (CASSANDRA-2759)
 * fix ConcurrentModificationException in repair when dealing with 0.7 node
   (CASSANDRA-2767)
 * use threadsafe collections for StreamInSession (CASSANDRA-2766)
 * avoid infinite loop when creating merkle tree (CASSANDRA-2758)
 * avoids unmarking compacting sstable prematurely in cleanup (CASSANDRA-2769)
 * fix NPE when the commit log is bypassed (CASSANDRA-2718)
 * don't throw an exception in SS.isRPCServerRunning (CASSANDRA-2721)
 * make stress.jar executable (CASSANDRA-2744)
 * add daemon mode to java stress (CASSANDRA-2267)
 * expose the DC and rack of a node through JMX and nodetool ring (CASSANDRA-2531)
 * fix cache mbean getSize (CASSANDRA-2781)
 * Add Date, Float, Double, and Boolean types (CASSANDRA-2530)
 * Add startup flag to renew counter node id (CASSANDRA-2788)
 * add jamm agent to cassandra.bat (CASSANDRA-2787)
 * fix repair hanging if a neighbor has nothing to send (CASSANDRA-2797)
 * purge tombstone even if row is in only one sstable (CASSANDRA-2801)
 * Fix wrong purge of deleted cf during compaction (CASSANDRA-2786)
 * fix race that could result in Hadoop writer failing to throw an
   exception encountered after close() (CASSANDRA-2755)
 * fix scan wrongly throwing assertion error (CASSANDRA-2653)
 * Always use even distribution for merkle tree with RandomPartitionner
   (CASSANDRA-2841)
 * fix describeOwnership for OPP (CASSANDRA-2800)
 * ensure that string tokens do not contain commas (CASSANDRA-2762)


0.8.0-final
 * fix CQL grammar warning and cqlsh regression from CASSANDRA-2622
 * add ant generate-cql-html target (CASSANDRA-2526)
 * update CQL consistency levels (CASSANDRA-2566)
 * debian packaging fixes (CASSANDRA-2481, 2647)
 * fix UUIDType, IntegerType for direct buffers (CASSANDRA-2682, 2684)
 * switch to native Thrift for Hadoop map/reduce (CASSANDRA-2667)
 * fix StackOverflowError when building from eclipse (CASSANDRA-2687)
 * only provide replication_factor to strategy_options "help" for
   SimpleStrategy, OldNetworkTopologyStrategy (CASSANDRA-2678, 2713)
 * fix exception adding validators to non-string columns (CASSANDRA-2696)
 * avoid instantiating DatabaseDescriptor in JDBC (CASSANDRA-2694)
 * fix potential stack overflow during compaction (CASSANDRA-2626)
 * clone super columns to avoid modifying them during flush (CASSANDRA-2675)
 * reset underlying iterator in EchoedRow constructor (CASSANDRA-2653)


0.8.0-rc1
 * faster flushes and compaction from fixing excessively pessimistic
   rebuffering in BRAF (CASSANDRA-2581)
 * fix returning null column values in the python cql driver (CASSANDRA-2593)
 * fix merkle tree splitting exiting early (CASSANDRA-2605)
 * snapshot_before_compaction directory name fix (CASSANDRA-2598)
 * Disable compaction throttling during bootstrap (CASSANDRA-2612)
 * fix CQL treatment of > and < operators in range slices (CASSANDRA-2592)
 * fix potential double-application of counter updates on commitlog replay
   by moving replay position from header to sstable metadata (CASSANDRA-2419)
 * JDBC CQL driver exposes getColumn for access to timestamp
 * JDBC ResultSetMetadata properties added to AbstractType
 * r/m clustertool (CASSANDRA-2607)
 * add support for presenting row key as a column in CQL result sets
   (CASSANDRA-2622)
 * Don't allow {LOCAL|EACH}_QUORUM unless strategy is NTS (CASSANDRA-2627)
 * validate keyspace strategy_options during CQL create (CASSANDRA-2624)
 * fix empty Result with secondary index when limit=1 (CASSANDRA-2628)
 * Fix regression where bootstrapping a node with no schema fails
   (CASSANDRA-2625)
 * Allow removing LocationInfo sstables (CASSANDRA-2632)
 * avoid attempting to replay mutations from dropped keyspaces (CASSANDRA-2631)
 * avoid using cached position of a key when GT is requested (CASSANDRA-2633)
 * fix counting bloom filter true positives (CASSANDRA-2637)
 * initialize local ep state prior to gossip startup if needed (CASSANDRA-2638)
 * fix counter increment lost after restart (CASSANDRA-2642)
 * add quote-escaping via backslash to CLI (CASSANDRA-2623)
 * fix pig example script (CASSANDRA-2487)
 * fix dynamic snitch race in adding latencies (CASSANDRA-2618)
 * Start/stop cassandra after more important services such as mdadm in
   debian packaging (CASSANDRA-2481)


0.8.0-beta2
 * fix NPE compacting index CFs (CASSANDRA-2528)
 * Remove checking all column families on startup for compaction candidates
   (CASSANDRA-2444)
 * validate CQL create keyspace options (CASSANDRA-2525)
 * fix nodetool setcompactionthroughput (CASSANDRA-2550)
 * move	gossip heartbeat back to its own thread (CASSANDRA-2554)
 * validate cql TRUNCATE columnfamily before truncating (CASSANDRA-2570)
 * fix batch_mutate for mixed standard-counter mutations (CASSANDRA-2457)
 * disallow making schema changes to system keyspace (CASSANDRA-2563)
 * fix sending mutation messages multiple times (CASSANDRA-2557)
 * fix incorrect use of NBHM.size in ReadCallback that could cause
   reads to time out even when responses were received (CASSANDRA-2552)
 * trigger read repair correctly for LOCAL_QUORUM reads (CASSANDRA-2556)
 * Allow configuring the number of compaction thread (CASSANDRA-2558)
 * forceUserDefinedCompaction will attempt to compact what it is given
   even if the pessimistic estimate is that there is not enough disk space;
   automatic compactions will only compact 2 or more sstables (CASSANDRA-2575)
 * refuse to apply migrations with older timestamps than the current
   schema (CASSANDRA-2536)
 * remove unframed Thrift transport option
 * include indexes in snapshots (CASSANDRA-2596)
 * improve ignoring of obsolete mutations in index maintenance (CASSANDRA-2401)
 * recognize attempt to drop just the index while leaving the column
   definition alone (CASSANDRA-2619)


0.8.0-beta1
 * remove Avro RPC support (CASSANDRA-926)
 * support for columns that act as incr/decr counters
   (CASSANDRA-1072, 1937, 1944, 1936, 2101, 2093, 2288, 2105, 2384, 2236, 2342,
   2454)
 * CQL (CASSANDRA-1703, 1704, 1705, 1706, 1707, 1708, 1710, 1711, 1940,
   2124, 2302, 2277, 2493)
 * avoid double RowMutation serialization on write path (CASSANDRA-1800)
 * make NetworkTopologyStrategy the default (CASSANDRA-1960)
 * configurable internode encryption (CASSANDRA-1567, 2152)
 * human readable column names in sstable2json output (CASSANDRA-1933)
 * change default JMX port to 7199 (CASSANDRA-2027)
 * backwards compatible internal messaging (CASSANDRA-1015)
 * atomic switch of memtables and sstables (CASSANDRA-2284)
 * add pluggable SeedProvider (CASSANDRA-1669)
 * Fix clustertool to not throw exception when calling get_endpoints (CASSANDRA-2437)
 * upgrade to thrift 0.6 (CASSANDRA-2412)
 * repair works on a token range instead of full ring (CASSANDRA-2324)
 * purge tombstones from row cache (CASSANDRA-2305)
 * push replication_factor into strategy_options (CASSANDRA-1263)
 * give snapshots the same name on each node (CASSANDRA-1791)
 * remove "nodetool loadbalance" (CASSANDRA-2448)
 * multithreaded compaction (CASSANDRA-2191)
 * compaction throttling (CASSANDRA-2156)
 * add key type information and alias (CASSANDRA-2311, 2396)
 * cli no longer divides read_repair_chance by 100 (CASSANDRA-2458)
 * made CompactionInfo.getTaskType return an enum (CASSANDRA-2482)
 * add a server-wide cap on measured memtable memory usage and aggressively
   flush to keep under that threshold (CASSANDRA-2006)
 * add unified UUIDType (CASSANDRA-2233)
 * add off-heap row cache support (CASSANDRA-1969)


0.7.5
 * improvements/fixes to PIG driver (CASSANDRA-1618, CASSANDRA-2387,
   CASSANDRA-2465, CASSANDRA-2484)
 * validate index names (CASSANDRA-1761)
 * reduce contention on Table.flusherLock (CASSANDRA-1954)
 * try harder to detect failures during streaming, cleaning up temporary
   files more reliably (CASSANDRA-2088)
 * shut down server for OOM on a Thrift thread (CASSANDRA-2269)
 * fix tombstone handling in repair and sstable2json (CASSANDRA-2279)
 * preserve version when streaming data from old sstables (CASSANDRA-2283)
 * don't start repair if a neighboring node is marked as dead (CASSANDRA-2290)
 * purge tombstones from row cache (CASSANDRA-2305)
 * Avoid seeking when sstable2json exports the entire file (CASSANDRA-2318)
 * clear Built flag in system table when dropping an index (CASSANDRA-2320)
 * don't allow arbitrary argument for stress.java (CASSANDRA-2323)
 * validate values for index predicates in get_indexed_slice (CASSANDRA-2328)
 * queue secondary indexes for flush before the parent (CASSANDRA-2330)
 * allow job configuration to set the CL used in Hadoop jobs (CASSANDRA-2331)
 * add memtable_flush_queue_size defaulting to 4 (CASSANDRA-2333)
 * Allow overriding of initial_token, storage_port and rpc_port from system
   properties (CASSANDRA-2343)
 * fix comparator used for non-indexed secondary expressions in index scan
   (CASSANDRA-2347)
 * ensure size calculation and write phase of large-row compaction use
   the same threshold for TTL expiration (CASSANDRA-2349)
 * fix race when iterating CFs during add/drop (CASSANDRA-2350)
 * add ConsistencyLevel command to CLI (CASSANDRA-2354)
 * allow negative numbers in the cli (CASSANDRA-2358)
 * hard code serialVersionUID for tokens class (CASSANDRA-2361)
 * fix potential infinite loop in ByteBufferUtil.inputStream (CASSANDRA-2365)
 * fix encoding bugs in HintedHandoffManager, SystemTable when default
   charset is not UTF8 (CASSANDRA-2367)
 * avoids having removed node reappearing in Gossip (CASSANDRA-2371)
 * fix incorrect truncation of long to int when reading columns via block
   index (CASSANDRA-2376)
 * fix NPE during stream session (CASSANDRA-2377)
 * fix race condition that could leave orphaned data files when dropping CF or
   KS (CASSANDRA-2381)
 * fsync statistics component on write (CASSANDRA-2382)
 * fix duplicate results from CFS.scan (CASSANDRA-2406)
 * add IntegerType to CLI help (CASSANDRA-2414)
 * avoid caching token-only decoratedkeys (CASSANDRA-2416)
 * convert mmap assertion to if/throw so scrub can catch it (CASSANDRA-2417)
 * don't overwrite gc log (CASSANDR-2418)
 * invalidate row cache for streamed row to avoid inconsitencies
   (CASSANDRA-2420)
 * avoid copies in range/index scans (CASSANDRA-2425)
 * make sure we don't wipe data during cleanup if the node has not join
   the ring (CASSANDRA-2428)
 * Try harder to close files after compaction (CASSANDRA-2431)
 * re-set bootstrapped flag after move finishes (CASSANDRA-2435)
 * display validation_class in CLI 'describe keyspace' (CASSANDRA-2442)
 * make cleanup compactions cleanup the row cache (CASSANDRA-2451)
 * add column fields validation to scrub (CASSANDRA-2460)
 * use 64KB flush buffer instead of in_memory_compaction_limit (CASSANDRA-2463)
 * fix backslash substitutions in CLI (CASSANDRA-2492)
 * disable cache saving for system CFS (CASSANDRA-2502)
 * fixes for verifying destination availability under hinted conditions
   so UE can be thrown intead of timing out (CASSANDRA-2514)
 * fix update of validation class in column metadata (CASSANDRA-2512)
 * support LOCAL_QUORUM, EACH_QUORUM CLs outside of NTS (CASSANDRA-2516)
 * preserve version when streaming data from old sstables (CASSANDRA-2283)
 * fix backslash substitutions in CLI (CASSANDRA-2492)
 * count a row deletion as one operation towards memtable threshold
   (CASSANDRA-2519)
 * support LOCAL_QUORUM, EACH_QUORUM CLs outside of NTS (CASSANDRA-2516)


0.7.4
 * add nodetool join command (CASSANDRA-2160)
 * fix secondary indexes on pre-existing or streamed data (CASSANDRA-2244)
 * initialize endpoint in gossiper earlier (CASSANDRA-2228)
 * add ability to write to Cassandra from Pig (CASSANDRA-1828)
 * add rpc_[min|max]_threads (CASSANDRA-2176)
 * add CL.TWO, CL.THREE (CASSANDRA-2013)
 * avoid exporting an un-requested row in sstable2json, when exporting
   a key that does not exist (CASSANDRA-2168)
 * add incremental_backups option (CASSANDRA-1872)
 * add configurable row limit to Pig loadfunc (CASSANDRA-2276)
 * validate column values in batches as well as single-Column inserts
   (CASSANDRA-2259)
 * move sample schema from cassandra.yaml to schema-sample.txt,
   a cli scripts (CASSANDRA-2007)
 * avoid writing empty rows when scrubbing tombstoned rows (CASSANDRA-2296)
 * fix assertion error in range and index scans for CL < ALL
   (CASSANDRA-2282)
 * fix commitlog replay when flush position refers to data that didn't
   get synced before server died (CASSANDRA-2285)
 * fix fd leak in sstable2json with non-mmap'd i/o (CASSANDRA-2304)
 * reduce memory use during streaming of multiple sstables (CASSANDRA-2301)
 * purge tombstoned rows from cache after GCGraceSeconds (CASSANDRA-2305)
 * allow zero replicas in a NTS datacenter (CASSANDRA-1924)
 * make range queries respect snitch for local replicas (CASSANDRA-2286)
 * fix HH delivery when column index is larger than 2GB (CASSANDRA-2297)
 * make 2ary indexes use parent CF flush thresholds during initial build
   (CASSANDRA-2294)
 * update memtable_throughput to be a long (CASSANDRA-2158)


0.7.3
 * Keep endpoint state until aVeryLongTime (CASSANDRA-2115)
 * lower-latency read repair (CASSANDRA-2069)
 * add hinted_handoff_throttle_delay_in_ms option (CASSANDRA-2161)
 * fixes for cache save/load (CASSANDRA-2172, -2174)
 * Handle whole-row deletions in CFOutputFormat (CASSANDRA-2014)
 * Make memtable_flush_writers flush in parallel (CASSANDRA-2178)
 * Add compaction_preheat_key_cache option (CASSANDRA-2175)
 * refactor stress.py to have only one copy of the format string
   used for creating row keys (CASSANDRA-2108)
 * validate index names for \w+ (CASSANDRA-2196)
 * Fix Cassandra cli to respect timeout if schema does not settle
   (CASSANDRA-2187)
 * fix for compaction and cleanup writing old-format data into new-version
   sstable (CASSANDRA-2211, -2216)
 * add nodetool scrub (CASSANDRA-2217, -2240)
 * fix sstable2json large-row pagination (CASSANDRA-2188)
 * fix EOFing on requests for the last bytes in a file (CASSANDRA-2213)
 * fix BufferedRandomAccessFile bugs (CASSANDRA-2218, -2241)
 * check for memtable flush_after_mins exceeded every 10s (CASSANDRA-2183)
 * fix cache saving on Windows (CASSANDRA-2207)
 * add validateSchemaAgreement call + synchronization to schema
   modification operations (CASSANDRA-2222)
 * fix for reversed slice queries on large rows (CASSANDRA-2212)
 * fat clients were writing local data (CASSANDRA-2223)
 * set DEFAULT_MEMTABLE_LIFETIME_IN_MINS to 24h
 * improve detection and cleanup of partially-written sstables
   (CASSANDRA-2206)
 * fix supercolumn de/serialization when subcolumn comparator is different
   from supercolumn's (CASSANDRA-2104)
 * fix starting up on Windows when CASSANDRA_HOME contains whitespace
   (CASSANDRA-2237)
 * add [get|set][row|key]cacheSavePeriod to JMX (CASSANDRA-2100)
 * fix Hadoop ColumnFamilyOutputFormat dropping of mutations
   when batch fills up (CASSANDRA-2255)
 * move file deletions off of scheduledtasks executor (CASSANDRA-2253)


0.7.2
 * copy DecoratedKey.key when inserting into caches to avoid retaining
   a reference to the underlying buffer (CASSANDRA-2102)
 * format subcolumn names with subcomparator (CASSANDRA-2136)
 * fix column bloom filter deserialization (CASSANDRA-2165)


0.7.1
 * refactor MessageDigest creation code. (CASSANDRA-2107)
 * buffer network stack to avoid inefficient small TCP messages while avoiding
   the nagle/delayed ack problem (CASSANDRA-1896)
 * check log4j configuration for changes every 10s (CASSANDRA-1525, 1907)
 * more-efficient cross-DC replication (CASSANDRA-1530, -2051, -2138)
 * avoid polluting page cache with commitlog or sstable writes
   and seq scan operations (CASSANDRA-1470)
 * add RMI authentication options to nodetool (CASSANDRA-1921)
 * make snitches configurable at runtime (CASSANDRA-1374)
 * retry hadoop split requests on connection failure (CASSANDRA-1927)
 * implement describeOwnership for BOP, COPP (CASSANDRA-1928)
 * make read repair behave as expected for ConsistencyLevel > ONE
   (CASSANDRA-982, 2038)
 * distributed test harness (CASSANDRA-1859, 1964)
 * reduce flush lock contention (CASSANDRA-1930)
 * optimize supercolumn deserialization (CASSANDRA-1891)
 * fix CFMetaData.apply to only compare objects of the same class
   (CASSANDRA-1962)
 * allow specifying specific SSTables to compact from JMX (CASSANDRA-1963)
 * fix race condition in MessagingService.targets (CASSANDRA-1959, 2094, 2081)
 * refuse to open sstables from a future version (CASSANDRA-1935)
 * zero-copy reads (CASSANDRA-1714)
 * fix copy bounds for word Text in wordcount demo (CASSANDRA-1993)
 * fixes for contrib/javautils (CASSANDRA-1979)
 * check more frequently for memtable expiration (CASSANDRA-2000)
 * fix writing SSTable column count statistics (CASSANDRA-1976)
 * fix streaming of multiple CFs during bootstrap (CASSANDRA-1992)
 * explicitly set JVM GC new generation size with -Xmn (CASSANDRA-1968)
 * add short options for CLI flags (CASSANDRA-1565)
 * make keyspace argument to "describe keyspace" in CLI optional
   when authenticated to keyspace already (CASSANDRA-2029)
 * added option to specify -Dcassandra.join_ring=false on startup
   to allow "warm spare" nodes or performing JMX maintenance before
   joining the ring (CASSANDRA-526)
 * log migrations at INFO (CASSANDRA-2028)
 * add CLI verbose option in file mode (CASSANDRA-2030)
 * add single-line "--" comments to CLI (CASSANDRA-2032)
 * message serialization tests (CASSANDRA-1923)
 * switch from ivy to maven-ant-tasks (CASSANDRA-2017)
 * CLI attempts to block for new schema to propagate (CASSANDRA-2044)
 * fix potential overflow in nodetool cfstats (CASSANDRA-2057)
 * add JVM shutdownhook to sync commitlog (CASSANDRA-1919)
 * allow nodes to be up without being part of  normal traffic (CASSANDRA-1951)
 * fix CLI "show keyspaces" with null options on NTS (CASSANDRA-2049)
 * fix possible ByteBuffer race conditions (CASSANDRA-2066)
 * reduce garbage generated by MessagingService to prevent load spikes
   (CASSANDRA-2058)
 * fix math in RandomPartitioner.describeOwnership (CASSANDRA-2071)
 * fix deletion of sstable non-data components (CASSANDRA-2059)
 * avoid blocking gossip while deleting handoff hints (CASSANDRA-2073)
 * ignore messages from newer versions, keep track of nodes in gossip
   regardless of version (CASSANDRA-1970)
 * cache writing moved to CompactionManager to reduce i/o contention and
   updated to use non-cache-polluting writes (CASSANDRA-2053)
 * page through large rows when exporting to JSON (CASSANDRA-2041)
 * add flush_largest_memtables_at and reduce_cache_sizes_at options
   (CASSANDRA-2142)
 * add cli 'describe cluster' command (CASSANDRA-2127)
 * add cli support for setting username/password at 'connect' command
   (CASSANDRA-2111)
 * add -D option to Stress.java to allow reading hosts from a file
   (CASSANDRA-2149)
 * bound hints CF throughput between 32M and 256M (CASSANDRA-2148)
 * continue starting when invalid saved cache entries are encountered
   (CASSANDRA-2076)
 * add max_hint_window_in_ms option (CASSANDRA-1459)


0.7.0-final
 * fix offsets to ByteBuffer.get (CASSANDRA-1939)


0.7.0-rc4
 * fix cli crash after backgrounding (CASSANDRA-1875)
 * count timeouts in storageproxy latencies, and include latency
   histograms in StorageProxyMBean (CASSANDRA-1893)
 * fix CLI get recognition of supercolumns (CASSANDRA-1899)
 * enable keepalive on intra-cluster sockets (CASSANDRA-1766)
 * count timeouts towards dynamicsnitch latencies (CASSANDRA-1905)
 * Expose index-building status in JMX + cli schema description
   (CASSANDRA-1871)
 * allow [LOCAL|EACH]_QUORUM to be used with non-NetworkTopology
   replication Strategies
 * increased amount of index locks for faster commitlog replay
 * collect secondary index tombstones immediately (CASSANDRA-1914)
 * revert commitlog changes from #1780 (CASSANDRA-1917)
 * change RandomPartitioner min token to -1 to avoid collision w/
   tokens on actual nodes (CASSANDRA-1901)
 * examine the right nibble when validating TimeUUID (CASSANDRA-1910)
 * include secondary indexes in cleanup (CASSANDRA-1916)
 * CFS.scrubDataDirectories should also cleanup invalid secondary indexes
   (CASSANDRA-1904)
 * ability to disable/enable gossip on nodes to force them down
   (CASSANDRA-1108)


0.7.0-rc3
 * expose getNaturalEndpoints in StorageServiceMBean taking byte[]
   key; RMI cannot serialize ByteBuffer (CASSANDRA-1833)
 * infer org.apache.cassandra.locator for replication strategy classes
   when not otherwise specified
 * validation that generates less garbage (CASSANDRA-1814)
 * add TTL support to CLI (CASSANDRA-1838)
 * cli defaults to bytestype for subcomparator when creating
   column families (CASSANDRA-1835)
 * unregister index MBeans when index is dropped (CASSANDRA-1843)
 * make ByteBufferUtil.clone thread-safe (CASSANDRA-1847)
 * change exception for read requests during bootstrap from
   InvalidRequest to Unavailable (CASSANDRA-1862)
 * respect row-level tombstones post-flush in range scans
   (CASSANDRA-1837)
 * ReadResponseResolver check digests against each other (CASSANDRA-1830)
 * return InvalidRequest when remove of subcolumn without supercolumn
   is requested (CASSANDRA-1866)
 * flush before repair (CASSANDRA-1748)
 * SSTableExport validates key order (CASSANDRA-1884)
 * large row support for SSTableExport (CASSANDRA-1867)
 * Re-cache hot keys post-compaction without hitting disk (CASSANDRA-1878)
 * manage read repair in coordinator instead of data source, to
   provide latency information to dynamic snitch (CASSANDRA-1873)


0.7.0-rc2
 * fix live-column-count of slice ranges including tombstoned supercolumn
   with live subcolumn (CASSANDRA-1591)
 * rename o.a.c.internal.AntientropyStage -> AntiEntropyStage,
   o.a.c.request.Request_responseStage -> RequestResponseStage,
   o.a.c.internal.Internal_responseStage -> InternalResponseStage
 * add AbstractType.fromString (CASSANDRA-1767)
 * require index_type to be present when specifying index_name
   on ColumnDef (CASSANDRA-1759)
 * fix add/remove index bugs in CFMetadata (CASSANDRA-1768)
 * rebuild Strategy during system_update_keyspace (CASSANDRA-1762)
 * cli updates prompt to ... in continuation lines (CASSANDRA-1770)
 * support multiple Mutations per key in hadoop ColumnFamilyOutputFormat
   (CASSANDRA-1774)
 * improvements to Debian init script (CASSANDRA-1772)
 * use local classloader to check for version.properties (CASSANDRA-1778)
 * Validate that column names in column_metadata are valid for the
   defined comparator, and decode properly in cli (CASSANDRA-1773)
 * use cross-platform newlines in cli (CASSANDRA-1786)
 * add ExpiringColumn support to sstable import/export (CASSANDRA-1754)
 * add flush for each append to periodic commitlog mode; added
   periodic_without_flush option to disable this (CASSANDRA-1780)
 * close file handle used for post-flush truncate (CASSANDRA-1790)
 * various code cleanup (CASSANDRA-1793, -1794, -1795)
 * fix range queries against wrapped range (CASSANDRA-1781)
 * fix consistencylevel calculations for NetworkTopologyStrategy
   (CASSANDRA-1804)
 * cli support index type enum names (CASSANDRA-1810)
 * improved validation of column_metadata (CASSANDRA-1813)
 * reads at ConsistencyLevel > 1 throw UnavailableException
   immediately if insufficient live nodes exist (CASSANDRA-1803)
 * copy bytebuffers for local writes to avoid retaining the entire
   Thrift frame (CASSANDRA-1801)
 * fix NPE adding index to column w/o prior metadata (CASSANDRA-1764)
 * reduce fat client timeout (CASSANDRA-1730)
 * fix botched merge of CASSANDRA-1316


0.7.0-rc1
 * fix compaction and flush races with schema updates (CASSANDRA-1715)
 * add clustertool, config-converter, sstablekeys, and schematool
   Windows .bat files (CASSANDRA-1723)
 * reject range queries received during bootstrap (CASSANDRA-1739)
 * fix wrapping-range queries on non-minimum token (CASSANDRA-1700)
 * add nodetool cfhistogram (CASSANDRA-1698)
 * limit repaired ranges to what the nodes have in common (CASSANDRA-1674)
 * index scan treats missing columns as not matching secondary
   expressions (CASSANDRA-1745)
 * Fix misuse of DataOutputBuffer.getData in AntiEntropyService
   (CASSANDRA-1729)
 * detect and warn when obsolete version of JNA is present (CASSANDRA-1760)
 * reduce fat client timeout (CASSANDRA-1730)
 * cleanup smallest CFs first to increase free temp space for larger ones
   (CASSANDRA-1811)
 * Update windows .bat files to work outside of main Cassandra
   directory (CASSANDRA-1713)
 * fix read repair regression from 0.6.7 (CASSANDRA-1727)
 * more-efficient read repair (CASSANDRA-1719)
 * fix hinted handoff replay (CASSANDRA-1656)
 * log type of dropped messages (CASSANDRA-1677)
 * upgrade to SLF4J 1.6.1
 * fix ByteBuffer bug in ExpiringColumn.updateDigest (CASSANDRA-1679)
 * fix IntegerType.getString (CASSANDRA-1681)
 * make -Djava.net.preferIPv4Stack=true the default (CASSANDRA-628)
 * add INTERNAL_RESPONSE verb to differentiate from responses related
   to client requests (CASSANDRA-1685)
 * log tpstats when dropping messages (CASSANDRA-1660)
 * include unreachable nodes in describeSchemaVersions (CASSANDRA-1678)
 * Avoid dropping messages off the client request path (CASSANDRA-1676)
 * fix jna errno reporting (CASSANDRA-1694)
 * add friendlier error for UnknownHostException on startup (CASSANDRA-1697)
 * include jna dependency in RPM package (CASSANDRA-1690)
 * add --skip-keys option to stress.py (CASSANDRA-1696)
 * improve cli handling of non-string keys and column names
   (CASSANDRA-1701, -1693)
 * r/m extra subcomparator line in cli keyspaces output (CASSANDRA-1712)
 * add read repair chance to cli "show keyspaces"
 * upgrade to ConcurrentLinkedHashMap 1.1 (CASSANDRA-975)
 * fix index scan routing (CASSANDRA-1722)
 * fix tombstoning of supercolumns in range queries (CASSANDRA-1734)
 * clear endpoint cache after updating keyspace metadata (CASSANDRA-1741)
 * fix wrapping-range queries on non-minimum token (CASSANDRA-1700)
 * truncate includes secondary indexes (CASSANDRA-1747)
 * retain reference to PendingFile sstables (CASSANDRA-1749)
 * fix sstableimport regression (CASSANDRA-1753)
 * fix for bootstrap when no non-system tables are defined (CASSANDRA-1732)
 * handle replica unavailability in index scan (CASSANDRA-1755)
 * fix service initialization order deadlock (CASSANDRA-1756)
 * multi-line cli commands (CASSANDRA-1742)
 * fix race between snapshot and compaction (CASSANDRA-1736)
 * add listEndpointsPendingHints, deleteHintsForEndpoint JMX methods
   (CASSANDRA-1551)


0.7.0-beta3
 * add strategy options to describe_keyspace output (CASSANDRA-1560)
 * log warning when using randomly generated token (CASSANDRA-1552)
 * re-organize JMX into .db, .net, .internal, .request (CASSANDRA-1217)
 * allow nodes to change IPs between restarts (CASSANDRA-1518)
 * remember ring state between restarts by default (CASSANDRA-1518)
 * flush index built flag so we can read it before log replay (CASSANDRA-1541)
 * lock row cache updates to prevent race condition (CASSANDRA-1293)
 * remove assertion causing rare (and harmless) error messages in
   commitlog (CASSANDRA-1330)
 * fix moving nodes with no keyspaces defined (CASSANDRA-1574)
 * fix unbootstrap when no data is present in a transfer range (CASSANDRA-1573)
 * take advantage of AVRO-495 to simplify our avro IDL (CASSANDRA-1436)
 * extend authorization hierarchy to column family (CASSANDRA-1554)
 * deletion support in secondary indexes (CASSANDRA-1571)
 * meaningful error message for invalid replication strategy class
   (CASSANDRA-1566)
 * allow keyspace creation with RF > N (CASSANDRA-1428)
 * improve cli error handling (CASSANDRA-1580)
 * add cache save/load ability (CASSANDRA-1417, 1606, 1647)
 * add StorageService.getDrainProgress (CASSANDRA-1588)
 * Disallow bootstrap to an in-use token (CASSANDRA-1561)
 * Allow dynamic secondary index creation and destruction (CASSANDRA-1532)
 * log auto-guessed memtable thresholds (CASSANDRA-1595)
 * add ColumnDef support to cli (CASSANDRA-1583)
 * reduce index sample time by 75% (CASSANDRA-1572)
 * add cli support for column, strategy metadata (CASSANDRA-1578, 1612)
 * add cli support for schema modification (CASSANDRA-1584)
 * delete temp files on failed compactions (CASSANDRA-1596)
 * avoid blocking for dead nodes during removetoken (CASSANDRA-1605)
 * remove ConsistencyLevel.ZERO (CASSANDRA-1607)
 * expose in-progress compaction type in jmx (CASSANDRA-1586)
 * removed IClock & related classes from internals (CASSANDRA-1502)
 * fix removing tokens from SystemTable on decommission and removetoken
   (CASSANDRA-1609)
 * include CF metadata in cli 'show keyspaces' (CASSANDRA-1613)
 * switch from Properties to HashMap in PropertyFileSnitch to
   avoid synchronization bottleneck (CASSANDRA-1481)
 * PropertyFileSnitch configuration file renamed to
   cassandra-topology.properties
 * add cli support for get_range_slices (CASSANDRA-1088, CASSANDRA-1619)
 * Make memtable flush thresholds per-CF instead of global
   (CASSANDRA-1007, 1637)
 * add cli support for binary data without CfDef hints (CASSANDRA-1603)
 * fix building SSTable statistics post-stream (CASSANDRA-1620)
 * fix potential infinite loop in 2ary index queries (CASSANDRA-1623)
 * allow creating NTS keyspaces with no replicas configured (CASSANDRA-1626)
 * add jmx histogram of sstables accessed per read (CASSANDRA-1624)
 * remove system_rename_column_family and system_rename_keyspace from the
   client API until races can be fixed (CASSANDRA-1630, CASSANDRA-1585)
 * add cli sanity tests (CASSANDRA-1582)
 * update GC settings in cassandra.bat (CASSANDRA-1636)
 * cli support for index queries (CASSANDRA-1635)
 * cli support for updating schema memtable settings (CASSANDRA-1634)
 * cli --file option (CASSANDRA-1616)
 * reduce automatically chosen memtable sizes by 50% (CASSANDRA-1641)
 * move endpoint cache from snitch to strategy (CASSANDRA-1643)
 * fix commitlog recovery deleting the newly-created segment as well as
   the old ones (CASSANDRA-1644)
 * upgrade to Thrift 0.5 (CASSANDRA-1367)
 * renamed CL.DCQUORUM to LOCAL_QUORUM and DCQUORUMSYNC to EACH_QUORUM
 * cli truncate support (CASSANDRA-1653)
 * update GC settings in cassandra.bat (CASSANDRA-1636)
 * avoid logging when a node's ip/token is gossipped back to it (CASSANDRA-1666)


0.7-beta2
 * always use UTF-8 for hint keys (CASSANDRA-1439)
 * remove cassandra.yaml dependency from Hadoop and Pig (CASSADRA-1322)
 * expose CfDef metadata in describe_keyspaces (CASSANDRA-1363)
 * restore use of mmap_index_only option (CASSANDRA-1241)
 * dropping a keyspace with no column families generated an error
   (CASSANDRA-1378)
 * rename RackAwareStrategy to OldNetworkTopologyStrategy, RackUnawareStrategy
   to SimpleStrategy, DatacenterShardStrategy to NetworkTopologyStrategy,
   AbstractRackAwareSnitch to AbstractNetworkTopologySnitch (CASSANDRA-1392)
 * merge StorageProxy.mutate, mutateBlocking (CASSANDRA-1396)
 * faster UUIDType, LongType comparisons (CASSANDRA-1386, 1393)
 * fix setting read_repair_chance from CLI addColumnFamily (CASSANDRA-1399)
 * fix updates to indexed columns (CASSANDRA-1373)
 * fix race condition leaving to FileNotFoundException (CASSANDRA-1382)
 * fix sharded lock hash on index write path (CASSANDRA-1402)
 * add support for GT/E, LT/E in subordinate index clauses (CASSANDRA-1401)
 * cfId counter got out of sync when CFs were added (CASSANDRA-1403)
 * less chatty schema updates (CASSANDRA-1389)
 * rename column family mbeans. 'type' will now include either
   'IndexColumnFamilies' or 'ColumnFamilies' depending on the CFS type.
   (CASSANDRA-1385)
 * disallow invalid keyspace and column family names. This includes name that
   matches a '^\w+' regex. (CASSANDRA-1377)
 * use JNA, if present, to take snapshots (CASSANDRA-1371)
 * truncate hints if starting 0.7 for the first time (CASSANDRA-1414)
 * fix FD leak in single-row slicepredicate queries (CASSANDRA-1416)
 * allow index expressions against columns that are not part of the
   SlicePredicate (CASSANDRA-1410)
 * config-converter properly handles snitches and framed support
   (CASSANDRA-1420)
 * remove keyspace argument from multiget_count (CASSANDRA-1422)
 * allow specifying cassandra.yaml location as (local or remote) URL
   (CASSANDRA-1126)
 * fix using DynamicEndpointSnitch with NetworkTopologyStrategy
   (CASSANDRA-1429)
 * Add CfDef.default_validation_class (CASSANDRA-891)
 * fix EstimatedHistogram.max (CASSANDRA-1413)
 * quorum read optimization (CASSANDRA-1622)
 * handle zero-length (or missing) rows during HH paging (CASSANDRA-1432)
 * include secondary indexes during schema migrations (CASSANDRA-1406)
 * fix commitlog header race during schema change (CASSANDRA-1435)
 * fix ColumnFamilyStoreMBeanIterator to use new type name (CASSANDRA-1433)
 * correct filename generated by xml->yaml converter (CASSANDRA-1419)
 * add CMSInitiatingOccupancyFraction=75 and UseCMSInitiatingOccupancyOnly
   to default JVM options
 * decrease jvm heap for cassandra-cli (CASSANDRA-1446)
 * ability to modify keyspaces and column family definitions on a live cluster
   (CASSANDRA-1285)
 * support for Hadoop Streaming [non-jvm map/reduce via stdin/out]
   (CASSANDRA-1368)
 * Move persistent sstable stats from the system table to an sstable component
   (CASSANDRA-1430)
 * remove failed bootstrap attempt from pending ranges when gossip times
   it out after 1h (CASSANDRA-1463)
 * eager-create tcp connections to other cluster members (CASSANDRA-1465)
 * enumerate stages and derive stage from message type instead of
   transmitting separately (CASSANDRA-1465)
 * apply reversed flag during collation from different data sources
   (CASSANDRA-1450)
 * make failure to remove commitlog segment non-fatal (CASSANDRA-1348)
 * correct ordering of drain operations so CL.recover is no longer
   necessary (CASSANDRA-1408)
 * removed keyspace from describe_splits method (CASSANDRA-1425)
 * rename check_schema_agreement to describe_schema_versions
   (CASSANDRA-1478)
 * fix QUORUM calculation for RF > 3 (CASSANDRA-1487)
 * remove tombstones during non-major compactions when bloom filter
   verifies that row does not exist in other sstables (CASSANDRA-1074)
 * nodes that coordinated a loadbalance in the past could not be seen by
   newly added nodes (CASSANDRA-1467)
 * exposed endpoint states (gossip details) via jmx (CASSANDRA-1467)
 * ensure that compacted sstables are not included when new readers are
   instantiated (CASSANDRA-1477)
 * by default, calculate heap size and memtable thresholds at runtime (CASSANDRA-1469)
 * fix races dealing with adding/dropping keyspaces and column families in
   rapid succession (CASSANDRA-1477)
 * clean up of Streaming system (CASSANDRA-1503, 1504, 1506)
 * add options to configure Thrift socket keepalive and buffer sizes (CASSANDRA-1426)
 * make contrib CassandraServiceDataCleaner recursive (CASSANDRA-1509)
 * min, max compaction threshold are configurable and persistent
   per-ColumnFamily (CASSANDRA-1468)
 * fix replaying the last mutation in a commitlog unnecessarily
   (CASSANDRA-1512)
 * invoke getDefaultUncaughtExceptionHandler from DTPE with the original
   exception rather than the ExecutionException wrapper (CASSANDRA-1226)
 * remove Clock from the Thrift (and Avro) API (CASSANDRA-1501)
 * Close intra-node sockets when connection is broken (CASSANDRA-1528)
 * RPM packaging spec file (CASSANDRA-786)
 * weighted request scheduler (CASSANDRA-1485)
 * treat expired columns as deleted (CASSANDRA-1539)
 * make IndexInterval configurable (CASSANDRA-1488)
 * add describe_snitch to Thrift API (CASSANDRA-1490)
 * MD5 authenticator compares plain text submitted password with MD5'd
   saved property, instead of vice versa (CASSANDRA-1447)
 * JMX MessagingService pending and completed counts (CASSANDRA-1533)
 * fix race condition processing repair responses (CASSANDRA-1511)
 * make repair blocking (CASSANDRA-1511)
 * create EndpointSnitchInfo and MBean to expose rack and DC (CASSANDRA-1491)
 * added option to contrib/word_count to output results back to Cassandra
   (CASSANDRA-1342)
 * rewrite Hadoop ColumnFamilyRecordWriter to pool connections, retry to
   multiple Cassandra nodes, and smooth impact on the Cassandra cluster
   by using smaller batch sizes (CASSANDRA-1434)
 * fix setting gc_grace_seconds via CLI (CASSANDRA-1549)
 * support TTL'd index values (CASSANDRA-1536)
 * make removetoken work like decommission (CASSANDRA-1216)
 * make cli comparator-aware and improve quote rules (CASSANDRA-1523,-1524)
 * make nodetool compact and cleanup blocking (CASSANDRA-1449)
 * add memtable, cache information to GCInspector logs (CASSANDRA-1558)
 * enable/disable HintedHandoff via JMX (CASSANDRA-1550)
 * Ignore stray files in the commit log directory (CASSANDRA-1547)
 * Disallow bootstrap to an in-use token (CASSANDRA-1561)


0.7-beta1
 * sstable versioning (CASSANDRA-389)
 * switched to slf4j logging (CASSANDRA-625)
 * add (optional) expiration time for column (CASSANDRA-699)
 * access levels for authentication/authorization (CASSANDRA-900)
 * add ReadRepairChance to CF definition (CASSANDRA-930)
 * fix heisenbug in system tests, especially common on OS X (CASSANDRA-944)
 * convert to byte[] keys internally and all public APIs (CASSANDRA-767)
 * ability to alter schema definitions on a live cluster (CASSANDRA-44)
 * renamed configuration file to cassandra.xml, and log4j.properties to
   log4j-server.properties, which must now be loaded from
   the classpath (which is how our scripts in bin/ have always done it)
   (CASSANDRA-971)
 * change get_count to require a SlicePredicate. create multi_get_count
   (CASSANDRA-744)
 * re-organized endpointsnitch implementations and added SimpleSnitch
   (CASSANDRA-994)
 * Added preload_row_cache option (CASSANDRA-946)
 * add CRC to commitlog header (CASSANDRA-999)
 * removed deprecated batch_insert and get_range_slice methods (CASSANDRA-1065)
 * add truncate thrift method (CASSANDRA-531)
 * http mini-interface using mx4j (CASSANDRA-1068)
 * optimize away copy of sliced row on memtable read path (CASSANDRA-1046)
 * replace constant-size 2GB mmaped segments and special casing for index
   entries spanning segment boundaries, with SegmentedFile that computes
   segments that always contain entire entries/rows (CASSANDRA-1117)
 * avoid reading large rows into memory during compaction (CASSANDRA-16)
 * added hadoop OutputFormat (CASSANDRA-1101)
 * efficient Streaming (no more anticompaction) (CASSANDRA-579)
 * split commitlog header into separate file and add size checksum to
   mutations (CASSANDRA-1179)
 * avoid allocating a new byte[] for each mutation on replay (CASSANDRA-1219)
 * revise HH schema to be per-endpoint (CASSANDRA-1142)
 * add joining/leaving status to nodetool ring (CASSANDRA-1115)
 * allow multiple repair sessions per node (CASSANDRA-1190)
 * optimize away MessagingService for local range queries (CASSANDRA-1261)
 * make framed transport the default so malformed requests can't OOM the
   server (CASSANDRA-475)
 * significantly faster reads from row cache (CASSANDRA-1267)
 * take advantage of row cache during range queries (CASSANDRA-1302)
 * make GCGraceSeconds a per-ColumnFamily value (CASSANDRA-1276)
 * keep persistent row size and column count statistics (CASSANDRA-1155)
 * add IntegerType (CASSANDRA-1282)
 * page within a single row during hinted handoff (CASSANDRA-1327)
 * push DatacenterShardStrategy configuration into keyspace definition,
   eliminating datacenter.properties. (CASSANDRA-1066)
 * optimize forward slices starting with '' and single-index-block name
   queries by skipping the column index (CASSANDRA-1338)
 * streaming refactor (CASSANDRA-1189)
 * faster comparison for UUID types (CASSANDRA-1043)
 * secondary index support (CASSANDRA-749 and subtasks)
 * make compaction buckets deterministic (CASSANDRA-1265)


0.6.6
 * Allow using DynamicEndpointSnitch with RackAwareStrategy (CASSANDRA-1429)
 * remove the remaining vestiges of the unfinished DatacenterShardStrategy
   (replaced by NetworkTopologyStrategy in 0.7)


0.6.5
 * fix key ordering in range query results with RandomPartitioner
   and ConsistencyLevel > ONE (CASSANDRA-1145)
 * fix for range query starting with the wrong token range (CASSANDRA-1042)
 * page within a single row during hinted handoff (CASSANDRA-1327)
 * fix compilation on non-sun JDKs (CASSANDRA-1061)
 * remove String.trim() call on row keys in batch mutations (CASSANDRA-1235)
 * Log summary of dropped messages instead of spamming log (CASSANDRA-1284)
 * add dynamic endpoint snitch (CASSANDRA-981)
 * fix streaming for keyspaces with hyphens in their name (CASSANDRA-1377)
 * fix errors in hard-coded bloom filter optKPerBucket by computing it
   algorithmically (CASSANDRA-1220
 * remove message deserialization stage, and uncap read/write stages
   so slow reads/writes don't block gossip processing (CASSANDRA-1358)
 * add jmx port configuration to Debian package (CASSANDRA-1202)
 * use mlockall via JNA, if present, to prevent Linux from swapping
   out parts of the JVM (CASSANDRA-1214)


0.6.4
 * avoid queuing multiple hint deliveries for the same endpoint
   (CASSANDRA-1229)
 * better performance for and stricter checking of UTF8 column names
   (CASSANDRA-1232)
 * extend option to lower compaction priority to hinted handoff
   as well (CASSANDRA-1260)
 * log errors in gossip instead of re-throwing (CASSANDRA-1289)
 * avoid aborting commitlog replay prematurely if a flushed-but-
   not-removed commitlog segment is encountered (CASSANDRA-1297)
 * fix duplicate rows being read during mapreduce (CASSANDRA-1142)
 * failure detection wasn't closing command sockets (CASSANDRA-1221)
 * cassandra-cli.bat works on windows (CASSANDRA-1236)
 * pre-emptively drop requests that cannot be processed within RPCTimeout
   (CASSANDRA-685)
 * add ack to Binary write verb and update CassandraBulkLoader
   to wait for acks for each row (CASSANDRA-1093)
 * added describe_partitioner Thrift method (CASSANDRA-1047)
 * Hadoop jobs no longer require the Cassandra storage-conf.xml
   (CASSANDRA-1280, CASSANDRA-1047)
 * log thread pool stats when GC is excessive (CASSANDRA-1275)
 * remove gossip message size limit (CASSANDRA-1138)
 * parallelize local and remote reads during multiget, and respect snitch
   when determining whether to do local read for CL.ONE (CASSANDRA-1317)
 * fix read repair to use requested consistency level on digest mismatch,
   rather than assuming QUORUM (CASSANDRA-1316)
 * process digest mismatch re-reads in parallel (CASSANDRA-1323)
 * switch hints CF comparator to BytesType (CASSANDRA-1274)


0.6.3
 * retry to make streaming connections up to 8 times. (CASSANDRA-1019)
 * reject describe_ring() calls on invalid keyspaces (CASSANDRA-1111)
 * fix cache size calculation for size of 100% (CASSANDRA-1129)
 * fix cache capacity only being recalculated once (CASSANDRA-1129)
 * remove hourly scan of all hints on the off chance that the gossiper
   missed a status change; instead, expose deliverHintsToEndpoint to JMX
   so it can be done manually, if necessary (CASSANDRA-1141)
 * don't reject reads at CL.ALL (CASSANDRA-1152)
 * reject deletions to supercolumns in CFs containing only standard
   columns (CASSANDRA-1139)
 * avoid preserving login information after client disconnects
   (CASSANDRA-1057)
 * prefer sun jdk to openjdk in debian init script (CASSANDRA-1174)
 * detect partioner config changes between restarts and fail fast
   (CASSANDRA-1146)
 * use generation time to resolve node token reassignment disagreements
   (CASSANDRA-1118)
 * restructure the startup ordering of Gossiper and MessageService to avoid
   timing anomalies (CASSANDRA-1160)
 * detect incomplete commit log hearders (CASSANDRA-1119)
 * force anti-entropy service to stream files on the stream stage to avoid
   sending streams out of order (CASSANDRA-1169)
 * remove inactive stream managers after AES streams files (CASSANDRA-1169)
 * allow removing entire row through batch_mutate Deletion (CASSANDRA-1027)
 * add JMX metrics for row-level bloom filter false positives (CASSANDRA-1212)
 * added a redhat init script to contrib (CASSANDRA-1201)
 * use midpoint when bootstrapping a new machine into range with not
   much data yet instead of random token (CASSANDRA-1112)
 * kill server on OOM in executor stage as well as Thrift (CASSANDRA-1226)
 * remove opportunistic repairs, when two machines with overlapping replica
   responsibilities happen to finish major compactions of the same CF near
   the same time.  repairs are now fully manual (CASSANDRA-1190)
 * add ability to lower compaction priority (default is no change from 0.6.2)
   (CASSANDRA-1181)


0.6.2
 * fix contrib/word_count build. (CASSANDRA-992)
 * split CommitLogExecutorService into BatchCommitLogExecutorService and
   PeriodicCommitLogExecutorService (CASSANDRA-1014)
 * add latency histograms to CFSMBean (CASSANDRA-1024)
 * make resolving timestamp ties deterministic by using value bytes
   as a tiebreaker (CASSANDRA-1039)
 * Add option to turn off Hinted Handoff (CASSANDRA-894)
 * fix windows startup (CASSANDRA-948)
 * make concurrent_reads, concurrent_writes configurable at runtime via JMX
   (CASSANDRA-1060)
 * disable GCInspector on non-Sun JVMs (CASSANDRA-1061)
 * fix tombstone handling in sstable rows with no other data (CASSANDRA-1063)
 * fix size of row in spanned index entries (CASSANDRA-1056)
 * install json2sstable, sstable2json, and sstablekeys to Debian package
 * StreamingService.StreamDestinations wouldn't empty itself after streaming
   finished (CASSANDRA-1076)
 * added Collections.shuffle(splits) before returning the splits in
   ColumnFamilyInputFormat (CASSANDRA-1096)
 * do not recalculate cache capacity post-compaction if it's been manually
   modified (CASSANDRA-1079)
 * better defaults for flush sorter + writer executor queue sizes
   (CASSANDRA-1100)
 * windows scripts for SSTableImport/Export (CASSANDRA-1051)
 * windows script for nodetool (CASSANDRA-1113)
 * expose PhiConvictThreshold (CASSANDRA-1053)
 * make repair of RF==1 a no-op (CASSANDRA-1090)
 * improve default JVM GC options (CASSANDRA-1014)
 * fix SlicePredicate serialization inside Hadoop jobs (CASSANDRA-1049)
 * close Thrift sockets in Hadoop ColumnFamilyRecordReader (CASSANDRA-1081)


0.6.1
 * fix NPE in sstable2json when no excluded keys are given (CASSANDRA-934)
 * keep the replica set constant throughout the read repair process
   (CASSANDRA-937)
 * allow querying getAllRanges with empty token list (CASSANDRA-933)
 * fix command line arguments inversion in clustertool (CASSANDRA-942)
 * fix race condition that could trigger a false-positive assertion
   during post-flush discard of old commitlog segments (CASSANDRA-936)
 * fix neighbor calculation for anti-entropy repair (CASSANDRA-924)
 * perform repair even for small entropy differences (CASSANDRA-924)
 * Use hostnames in CFInputFormat to allow Hadoop's naive string-based
   locality comparisons to work (CASSANDRA-955)
 * cache read-only BufferedRandomAccessFile length to avoid
   3 system calls per invocation (CASSANDRA-950)
 * nodes with IPv6 (and no IPv4) addresses could not join cluster
   (CASSANDRA-969)
 * Retrieve the correct number of undeleted columns, if any, from
   a supercolumn in a row that had been deleted previously (CASSANDRA-920)
 * fix index scans that cross the 2GB mmap boundaries for both mmap
   and standard i/o modes (CASSANDRA-866)
 * expose drain via nodetool (CASSANDRA-978)


0.6.0-RC1
 * JMX drain to flush memtables and run through commit log (CASSANDRA-880)
 * Bootstrapping can skip ranges under the right conditions (CASSANDRA-902)
 * fix merging row versions in range_slice for CL > ONE (CASSANDRA-884)
 * default write ConsistencyLeven chaned from ZERO to ONE
 * fix for index entries spanning mmap buffer boundaries (CASSANDRA-857)
 * use lexical comparison if time part of TimeUUIDs are the same
   (CASSANDRA-907)
 * bound read, mutation, and response stages to fix possible OOM
   during log replay (CASSANDRA-885)
 * Use microseconds-since-epoch (UTC) in cli, instead of milliseconds
 * Treat batch_mutate Deletion with null supercolumn as "apply this predicate
   to top level supercolumns" (CASSANDRA-834)
 * Streaming destination nodes do not update their JMX status (CASSANDRA-916)
 * Fix internal RPC timeout calculation (CASSANDRA-911)
 * Added Pig loadfunc to contrib/pig (CASSANDRA-910)


0.6.0-beta3
 * fix compaction bucketing bug (CASSANDRA-814)
 * update windows batch file (CASSANDRA-824)
 * deprecate KeysCachedFraction configuration directive in favor
   of KeysCached; move to unified-per-CF key cache (CASSANDRA-801)
 * add invalidateRowCache to ColumnFamilyStoreMBean (CASSANDRA-761)
 * send Handoff hints to natural locations to reduce load on
   remaining nodes in a failure scenario (CASSANDRA-822)
 * Add RowWarningThresholdInMB configuration option to warn before very
   large rows get big enough to threaten node stability, and -x option to
   be able to remove them with sstable2json if the warning is unheeded
   until it's too late (CASSANDRA-843)
 * Add logging of GC activity (CASSANDRA-813)
 * fix ConcurrentModificationException in commitlog discard (CASSANDRA-853)
 * Fix hardcoded row count in Hadoop RecordReader (CASSANDRA-837)
 * Add a jmx status to the streaming service and change several DEBUG
   messages to INFO (CASSANDRA-845)
 * fix classpath in cassandra-cli.bat for Windows (CASSANDRA-858)
 * allow re-specifying host, port to cassandra-cli if invalid ones
   are first tried (CASSANDRA-867)
 * fix race condition handling rpc timeout in the coordinator
   (CASSANDRA-864)
 * Remove CalloutLocation and StagingFileDirectory from storage-conf files
   since those settings are no longer used (CASSANDRA-878)
 * Parse a long from RowWarningThresholdInMB instead of an int (CASSANDRA-882)
 * Remove obsolete ControlPort code from DatabaseDescriptor (CASSANDRA-886)
 * move skipBytes side effect out of assert (CASSANDRA-899)
 * add "double getLoad" to StorageServiceMBean (CASSANDRA-898)
 * track row stats per CF at compaction time (CASSANDRA-870)
 * disallow CommitLogDirectory matching a DataFileDirectory (CASSANDRA-888)
 * default key cache size is 200k entries, changed from 10% (CASSANDRA-863)
 * add -Dcassandra-foreground=yes to cassandra.bat
 * exit if cluster name is changed unexpectedly (CASSANDRA-769)


0.6.0-beta1/beta2
 * add batch_mutate thrift command, deprecating batch_insert (CASSANDRA-336)
 * remove get_key_range Thrift API, deprecated in 0.5 (CASSANDRA-710)
 * add optional login() Thrift call for authentication (CASSANDRA-547)
 * support fat clients using gossiper and StorageProxy to perform
   replication in-process [jvm-only] (CASSANDRA-535)
 * support mmapped I/O for reads, on by default on 64bit JVMs
   (CASSANDRA-408, CASSANDRA-669)
 * improve insert concurrency, particularly during Hinted Handoff
   (CASSANDRA-658)
 * faster network code (CASSANDRA-675)
 * stress.py moved to contrib (CASSANDRA-635)
 * row caching [must be explicitly enabled per-CF in config] (CASSANDRA-678)
 * present a useful measure of compaction progress in JMX (CASSANDRA-599)
 * add bin/sstablekeys (CASSNADRA-679)
 * add ConsistencyLevel.ANY (CASSANDRA-687)
 * make removetoken remove nodes from gossip entirely (CASSANDRA-644)
 * add ability to set cache sizes at runtime (CASSANDRA-708)
 * report latency and cache hit rate statistics with lifetime totals
   instead of average over the last minute (CASSANDRA-702)
 * support get_range_slice for RandomPartitioner (CASSANDRA-745)
 * per-keyspace replication factory and replication strategy (CASSANDRA-620)
 * track latency in microseconds (CASSANDRA-733)
 * add describe_ Thrift methods, deprecating get_string_property and
   get_string_list_property
 * jmx interface for tracking operation mode and streams in general.
   (CASSANDRA-709)
 * keep memtables in sorted order to improve range query performance
   (CASSANDRA-799)
 * use while loop instead of recursion when trimming sstables compaction list
   to avoid blowing stack in pathological cases (CASSANDRA-804)
 * basic Hadoop map/reduce support (CASSANDRA-342)


0.5.1
 * ensure all files for an sstable are streamed to the same directory.
   (CASSANDRA-716)
 * more accurate load estimate for bootstrapping (CASSANDRA-762)
 * tolerate dead or unavailable bootstrap target on write (CASSANDRA-731)
 * allow larger numbers of keys (> 140M) in a sstable bloom filter
   (CASSANDRA-790)
 * include jvm argument improvements from CASSANDRA-504 in debian package
 * change streaming chunk size to 32MB to accomodate Windows XP limitations
   (was 64MB) (CASSANDRA-795)
 * fix get_range_slice returning results in the wrong order (CASSANDRA-781)


0.5.0 final
 * avoid attempting to delete temporary bootstrap files twice (CASSANDRA-681)
 * fix bogus NaN in nodeprobe cfstats output (CASSANDRA-646)
 * provide a policy for dealing with single thread executors w/ a full queue
   (CASSANDRA-694)
 * optimize inner read in MessagingService, vastly improving multiple-node
   performance (CASSANDRA-675)
 * wait for table flush before streaming data back to a bootstrapping node.
   (CASSANDRA-696)
 * keep track of bootstrapping sources by table so that bootstrapping doesn't
   give the indication of finishing early (CASSANDRA-673)


0.5.0 RC3
 * commit the correct version of the patch for CASSANDRA-663


0.5.0 RC2 (unreleased)
 * fix bugs in converting get_range_slice results to Thrift
   (CASSANDRA-647, CASSANDRA-649)
 * expose java.util.concurrent.TimeoutException in StorageProxy methods
   (CASSANDRA-600)
 * TcpConnectionManager was holding on to disconnected connections,
   giving the false indication they were being used. (CASSANDRA-651)
 * Remove duplicated write. (CASSANDRA-662)
 * Abort bootstrap if IP is already in the token ring (CASSANDRA-663)
 * increase default commitlog sync period, and wait for last sync to
   finish before submitting another (CASSANDRA-668)


0.5.0 RC1
 * Fix potential NPE in get_range_slice (CASSANDRA-623)
 * add CRC32 to commitlog entries (CASSANDRA-605)
 * fix data streaming on windows (CASSANDRA-630)
 * GC compacted sstables after cleanup and compaction (CASSANDRA-621)
 * Speed up anti-entropy validation (CASSANDRA-629)
 * Fix anti-entropy assertion error (CASSANDRA-639)
 * Fix pending range conflicts when bootstapping or moving
   multiple nodes at once (CASSANDRA-603)
 * Handle obsolete gossip related to node movement in the case where
   one or more nodes is down when the movement occurs (CASSANDRA-572)
 * Include dead nodes in gossip to avoid a variety of problems
   and fix HH to removed nodes (CASSANDRA-634)
 * return an InvalidRequestException for mal-formed SlicePredicates
   (CASSANDRA-643)
 * fix bug determining closest neighbor for use in multiple datacenters
   (CASSANDRA-648)
 * Vast improvements in anticompaction speed (CASSANDRA-607)
 * Speed up log replay and writes by avoiding redundant serializations
   (CASSANDRA-652)


0.5.0 beta 2
 * Bootstrap improvements (several tickets)
 * add nodeprobe repair anti-entropy feature (CASSANDRA-193, CASSANDRA-520)
 * fix possibility of partition when many nodes restart at once
   in clusters with multiple seeds (CASSANDRA-150)
 * fix NPE in get_range_slice when no data is found (CASSANDRA-578)
 * fix potential NPE in hinted handoff (CASSANDRA-585)
 * fix cleanup of local "system" keyspace (CASSANDRA-576)
 * improve computation of cluster load balance (CASSANDRA-554)
 * added super column read/write, column count, and column/row delete to
   cassandra-cli (CASSANDRA-567, CASSANDRA-594)
 * fix returning live subcolumns of deleted supercolumns (CASSANDRA-583)
 * respect JAVA_HOME in bin/ scripts (several tickets)
 * add StorageService.initClient for fat clients on the JVM (CASSANDRA-535)
   (see contrib/client_only for an example of use)
 * make consistency_level functional in get_range_slice (CASSANDRA-568)
 * optimize key deserialization for RandomPartitioner (CASSANDRA-581)
 * avoid GCing tombstones except on major compaction (CASSANDRA-604)
 * increase failure conviction threshold, resulting in less nodes
   incorrectly (and temporarily) marked as down (CASSANDRA-610)
 * respect memtable thresholds during log replay (CASSANDRA-609)
 * support ConsistencyLevel.ALL on read (CASSANDRA-584)
 * add nodeprobe removetoken command (CASSANDRA-564)


0.5.0 beta
 * Allow multiple simultaneous flushes, improving flush throughput
   on multicore systems (CASSANDRA-401)
 * Split up locks to improve write and read throughput on multicore systems
   (CASSANDRA-444, CASSANDRA-414)
 * More efficient use of memory during compaction (CASSANDRA-436)
 * autobootstrap option: when enabled, all non-seed nodes will attempt
   to bootstrap when started, until bootstrap successfully
   completes. -b option is removed.  (CASSANDRA-438)
 * Unless a token is manually specified in the configuration xml,
   a bootstraping node will use a token that gives it half the
   keys from the most-heavily-loaded node in the cluster,
   instead of generating a random token.
   (CASSANDRA-385, CASSANDRA-517)
 * Miscellaneous bootstrap fixes (several tickets)
 * Ability to change a node's token even after it has data on it
   (CASSANDRA-541)
 * Ability to decommission a live node from the ring (CASSANDRA-435)
 * Semi-automatic loadbalancing via nodeprobe (CASSANDRA-192)
 * Add ability to set compaction thresholds at runtime via
   JMX / nodeprobe.  (CASSANDRA-465)
 * Add "comment" field to ColumnFamily definition. (CASSANDRA-481)
 * Additional JMX metrics (CASSANDRA-482)
 * JSON based export and import tools (several tickets)
 * Hinted Handoff fixes (several tickets)
 * Add key cache to improve read performance (CASSANDRA-423)
 * Simplified construction of custom ReplicationStrategy classes
   (CASSANDRA-497)
 * Graphical application (Swing) for ring integrity verification and
   visualization was added to contrib (CASSANDRA-252)
 * Add DCQUORUM, DCQUORUMSYNC consistency levels and corresponding
   ReplicationStrategy / EndpointSnitch classes.  Experimental.
   (CASSANDRA-492)
 * Web client interface added to contrib (CASSANDRA-457)
 * More-efficient flush for Random, CollatedOPP partitioners
   for normal writes (CASSANDRA-446) and bulk load (CASSANDRA-420)
 * Add MemtableFlushAfterMinutes, a global replacement for the old
   per-CF FlushPeriodInMinutes setting (CASSANDRA-463)
 * optimizations to slice reading (CASSANDRA-350) and supercolumn
   queries (CASSANDRA-510)
 * force binding to given listenaddress for nodes with multiple
   interfaces (CASSANDRA-546)
 * stress.py benchmarking tool improvements (several tickets)
 * optimized replica placement code (CASSANDRA-525)
 * faster log replay on restart (CASSANDRA-539, CASSANDRA-540)
 * optimized local-node writes (CASSANDRA-558)
 * added get_range_slice, deprecating get_key_range (CASSANDRA-344)
 * expose TimedOutException to thrift (CASSANDRA-563)


0.4.2
 * Add validation disallowing null keys (CASSANDRA-486)
 * Fix race conditions in TCPConnectionManager (CASSANDRA-487)
 * Fix using non-utf8-aware comparison as a sanity check.
   (CASSANDRA-493)
 * Improve default garbage collector options (CASSANDRA-504)
 * Add "nodeprobe flush" (CASSANDRA-505)
 * remove NotFoundException from get_slice throws list (CASSANDRA-518)
 * fix get (not get_slice) of entire supercolumn (CASSANDRA-508)
 * fix null token during bootstrap (CASSANDRA-501)


0.4.1
 * Fix FlushPeriod columnfamily configuration regression
   (CASSANDRA-455)
 * Fix long column name support (CASSANDRA-460)
 * Fix for serializing a row that only contains tombstones
   (CASSANDRA-458)
 * Fix for discarding unneeded commitlog segments (CASSANDRA-459)
 * Add SnapshotBeforeCompaction configuration option (CASSANDRA-426)
 * Fix compaction abort under insufficient disk space (CASSANDRA-473)
 * Fix reading subcolumn slice from tombstoned CF (CASSANDRA-484)
 * Fix race condition in RVH causing occasional NPE (CASSANDRA-478)


0.4.0
 * fix get_key_range problems when a node is down (CASSANDRA-440)
   and add UnavailableException to more Thrift methods
 * Add example EndPointSnitch contrib code (several tickets)


0.4.0 RC2
 * fix SSTable generation clash during compaction (CASSANDRA-418)
 * reject method calls with null parameters (CASSANDRA-308)
 * properly order ranges in nodeprobe output (CASSANDRA-421)
 * fix logging of certain errors on executor threads (CASSANDRA-425)


0.4.0 RC1
 * Bootstrap feature is live; use -b on startup (several tickets)
 * Added multiget api (CASSANDRA-70)
 * fix Deadlock with SelectorManager.doProcess and TcpConnection.write
   (CASSANDRA-392)
 * remove key cache b/c of concurrency bugs in third-party
   CLHM library (CASSANDRA-405)
 * update non-major compaction logic to use two threshold values
   (CASSANDRA-407)
 * add periodic / batch commitlog sync modes (several tickets)
 * inline BatchMutation into batch_insert params (CASSANDRA-403)
 * allow setting the logging level at runtime via mbean (CASSANDRA-402)
 * change default comparator to BytesType (CASSANDRA-400)
 * add forwards-compatible ConsistencyLevel parameter to get_key_range
   (CASSANDRA-322)
 * r/m special case of blocking for local destination when writing with
   ConsistencyLevel.ZERO (CASSANDRA-399)
 * Fixes to make BinaryMemtable [bulk load interface] useful (CASSANDRA-337);
   see contrib/bmt_example for an example of using it.
 * More JMX properties added (several tickets)
 * Thrift changes (several tickets)
    - Merged _super get methods with the normal ones; return values
      are now of ColumnOrSuperColumn.
    - Similarly, merged batch_insert_super into batch_insert.



0.4.0 beta
 * On-disk data format has changed to allow billions of keys/rows per
   node instead of only millions
 * Multi-keyspace support
 * Scan all sstables for all queries to avoid situations where
   different types of operation on the same ColumnFamily could
   disagree on what data was present
 * Snapshot support via JMX
 * Thrift API has changed a _lot_:
    - removed time-sorted CFs; instead, user-defined comparators
      may be defined on the column names, which are now byte arrays.
      Default comparators are provided for UTF8, Bytes, Ascii, Long (i64),
      and UUID types.
    - removed colon-delimited strings in thrift api in favor of explicit
      structs such as ColumnPath, ColumnParent, etc.  Also normalized
      thrift struct and argument naming.
    - Added columnFamily argument to get_key_range.
    - Change signature of get_slice to accept starting and ending
      columns as well as an offset.  (This allows use of indexes.)
      Added "ascending" flag to allow reasonably-efficient reverse
      scans as well.  Removed get_slice_by_range as redundant.
    - get_key_range operates on one CF at a time
    - changed `block` boolean on insert methods to ConsistencyLevel enum,
      with options of NONE, ONE, QUORUM, and ALL.
    - added similar consistency_level parameter to read methods
    - column-name-set slice with no names given now returns zero columns
      instead of all of them.  ("all" can run your server out of memory.
      use a range-based slice with a high max column count instead.)
 * Removed the web interface. Node information can now be obtained by
   using the newly introduced nodeprobe utility.
 * More JMX stats
 * Remove magic values from internals (e.g. special key to indicate
   when to flush memtables)
 * Rename configuration "table" to "keyspace"
 * Moved to crash-only design; no more shutdown (just kill the process)
 * Lots of bug fixes

Full list of issues resolved in 0.4 is at https://issues.apache.org/jira/secure/IssueNavigator.jspa?reset=true&&pid=12310865&fixfor=12313862&resolution=1&sorter/field=issuekey&sorter/order=DESC


0.3.0 RC3
 * Fix potential deadlock under load in TCPConnection.
   (CASSANDRA-220)


0.3.0 RC2
 * Fix possible data loss when server is stopped after replaying
   log but before new inserts force memtable flush.
   (CASSANDRA-204)
 * Added BUGS file


0.3.0 RC1
 * Range queries on keys, including user-defined key collation
 * Remove support
 * Workarounds for a weird bug in JDK select/register that seems
   particularly common on VM environments. Cassandra should deploy
   fine on EC2 now
 * Much improved infrastructure: the beginnings of a decent test suite
   ("ant test" for unit tests; "nosetests" for system tests), code
   coverage reporting, etc.
 * Expanded node status reporting via JMX
 * Improved error reporting/logging on both server and client
 * Reduced memory footprint in default configuration
 * Combined blocking and non-blocking versions of insert APIs
 * Added FlushPeriodInMinutes configuration parameter to force
   flushing of infrequently-updated ColumnFamilies<|MERGE_RESOLUTION|>--- conflicted
+++ resolved
@@ -1,10 +1,7 @@
-<<<<<<< HEAD
 3.11.4
 Merged from 3.0:
-=======
 3.0.18
  * Reverse order reads can return incomplete results (CASSANDRA-14803)
->>>>>>> ab0e30e7
  * Avoid calling iter.next() in a loop when notifying indexers about range tombstones (CASSANDRA-14794)
  * Fix purging semi-expired RT boundaries in reversed iterators (CASSANDRA-14672)
  * DESC order reads can fail to return the last Unfiltered in the partition (CASSANDRA-14766)
