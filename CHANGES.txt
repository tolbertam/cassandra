--- conflicted
+++ resolved
@@ -1,4 +1,3 @@
-<<<<<<< HEAD
 2.1.0-beta2
  * Fix BTree.clear for large updates (CASSANDRA-6943)
  * Fail write instead of logging a warning when unable to append to CL
@@ -44,10 +43,7 @@
  * Track presence of legacy counter shards in sstables (CASSANDRA-6888)
  * Ensure safe resource cleanup when replacing sstables (CASSANDRA-6912)
 Merged from 2.0:
-=======
-2.0.7
  * Put nodes in hibernate when join_ring is false (CASSANDRA-6961)
->>>>>>> e99868ba
  * Allow compaction of system tables during startup (CASSANDRA-6913)
  * Restrict Windows to parallel repairs (CASSANDRA-6907)
  * (Hadoop) Allow manually specifying start/end tokens in CFIF (CASSANDRA-6436)
