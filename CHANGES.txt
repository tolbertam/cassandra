--- conflicted
+++ resolved
@@ -3,12 +3,9 @@
    (CASSANDRA-10199)
 Merged from 2.1:
  * Only check KeyCache when it is enabled
-<<<<<<< HEAD
-=======
  * Change streaming_socket_timeout_in_ms default to 1 hour (CASSANDRA-8611)
  * (cqlsh) update list of CQL keywords (CASSANDRA-9232)
  * Add nodetool gettraceprobability command (CASSANDRA-10234)
->>>>>>> 57d48a9b
 
 
 2.2.1
