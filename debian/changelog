<<<<<<< HEAD
cassandra (4.0.7) unstable; urgency=medium
=======
cassandra (3.11.15) UNRELEASED; urgency=medium

  * New release

 -- Mick Semb Wever <mck@apache.org>  Wed, 19 Oct 2022 10:27:23 +0200

cassandra (3.11.14) unstable; urgency=medium
>>>>>>> ed07f7d6

  * New release

 -- Mick Semb Wever <mck@apache.org>  Wed, 19 Oct 2022 10:57:06 +0200

cassandra (4.0.6) unstable; urgency=medium

  * New release

 -- Mick Semb Wever <mck@apache.org>  Thu, 18 Aug 2022 20:30:16 +0200

cassandra (4.0.5) unstable; urgency=medium

  * New release

 -- Mick Semb Wever <mck@apache.org>  Tue, 12 Jul 2022 12:16:22 +0200

cassandra (4.0.4) unstable; urgency=medium

  * New release

 -- Mick Semb Wever <mck@apache.org>  Fri, 06 May 2022 18:38:33 +0200

cassandra (4.0.3) unstable; urgency=medium

  * New release

 -- Mick Semb Wever <mck@apache.org>  Sun, 13 Feb 2022 22:37:37 +0100

cassandra (4.0.2) unstable; urgency=medium

  * New release 

 -- Mick Semb Wever <mck@apache.org>  Mon, 07 Feb 2022 14:42:07 +0100

cassandra (4.0.1) unstable; urgency=medium

  * New release

 -- Sam Tunnicliffe <samt@apache.org>  Mon, 30 Aug 2021 11:28:21 +0100

cassandra (4.0~rc2) unstable; urgency=medium

  * New release

 -- Mick Semb Wever <mck@apache.org>  Sun, 27 Jun 2021 16:36:29 +0200

cassandra (4.0~rc1) unstable; urgency=medium

  * New release

 -- Mick Semb Wever <mck@apache.org>  Wed, 21 Apr 2021 19:24:28 +0200

cassandra (4.0~beta4) unstable; urgency=medium

  * New release

 -- Mick Semb Wever <mck@apache.org>  Fri, 18 Dec 2020 18:32:45 +0100

cassandra (4.0~beta3) unstable; urgency=medium

  * New release

 -- Mick Semb Wever <mck@apache.org>  Thu, 29 Oct 2020 12:59:30 +0100

cassandra (4.0~beta2) unstable; urgency=medium

  * New release

 -- Mick Semb Wever <mck@apache.org>  Fri, 28 Aug 2020 15:53:19 +0200

cassandra (4.0~beta1) unstable; urgency=medium

  * New release

 -- Mick Semb Wever <mck@apache.org> Fri, 17 Jul 2020 23:22:24 +0200

cassandra (4.0~alpha4) unstable; urgency=medium

  * New release

 -- Mick Semb Wever <mck@apache.org>  Sat, 11 Apr 2020 00:27:13 +0200

cassandra (4.0~alpha3) unstable; urgency=medium

  * New release

 -- Mick Semb Wever <mck@apache.org>  Mon, 30 Jan 2020 19:28:04 +0100

cassandra (4.0~alpha2) unstable; urgency=medium

  * New release

 -- Michael Shuler <mshuler@apache.org>  Thu, 24 Oct 2019 09:12:05 -0500

cassandra (4.0~alpha1) unstable; urgency=medium

  * New release

 -- Michael Shuler <mshuler@apache.org>  Tue, 03 Sep 2019 11:51:18 -0500

cassandra (3.10) unstable; urgency=medium

  * New release

 -- Michael Shuler <mshuler@apache.org>  Mon, 26 Sep 2016 09:07:34 -0500

cassandra (3.8) unstable; urgency=medium

  * New release

 -- Michael Shuler <mshuler@apache.org>  Mon, 26 Sep 2016 08:51:39 -0500

cassandra (3.6) unstable; urgency=medium

  * New release

 -- Jake Luciani <jake@apache.org>  Tue, 03 May 2016 09:12:18 -0400

cassandra (3.4) unstable; urgency=medium

  * New release

 -- Jake Luciani <jake@apache.org>  Mon, 29 Feb 2016 10:39:33 -0500

cassandra (3.2) unstable; urgency=medium

  * New release

 -- Jake Luciani <jake@apache.org>  Tue, 05 Jan 2016 10:24:04 -0500

cassandra (3.1) unstable; urgency=medium

  * New release

 -- Jake Luciani <jake@apache.org>  Fri, 04 Dec 2015 16:00:04 -0500

cassandra (3.0.0) unstable; urgency=medium

  * New release 

 -- Jake Luciani <jake@apache.org>  Fri, 06 Nov 2015 14:37:07 -0500

cassandra (3.0.0~rc2) unstable; urgency=medium

  * New release candidate 

 -- Jake Luciani <jake@apache.org>  Fri, 16 Oct 2015 16:02:24 -0400

cassandra (3.0.0~rc1) unstable; urgency=medium

  * New release candidate

 -- Jake Luciani <jake@apache.org>  Sat, 19 Sep 2015 16:01:59 -0400

cassandra (3.0.0~beta2) unstable; urgency=medium

  * New beta release

 -- Jake Luciani <jake@apache.org>  Fri, 04 Sep 2015 19:06:25 -0400

cassandra (3.0.0~beta1) unstable; urgency=medium

  * New beta release

 -- Jake Luciani <jake@apache.org>  Fri, 21 Aug 2015 22:33:04 -0400

cassandra (3.0.0~alpha1) unstable; urgency=medium

  * New alpha release

 -- Jake Luciani <jake@apache.org>  Thu, 30 Jul 2015 09:21:15 -0400

cassandra (2.2.0~rc1) unstable; urgency=medium

  * New RC release 

 -- Jake Luciani <jake@apache.org>  Fri, 05 Jun 2015 11:11:50 -0400

cassandra (2.2.0~beta1) unstable; urgency=medium

  * New Beta Release 

 -- Jake Luciani <jake@apache.org>  Sun, 17 May 2015 21:33:49 -0400

cassandra (2.1.4) unstable; urgency=medium

  * New release

 -- Jake Luciani <jake@apache.org>  Fri, 27 Mar 2015 13:48:25 -0400

cassandra (2.1.3) unstable; urgency=medium

  * New release 

 -- Jake Luciani <jake@apache.org>  Mon, 09 Feb 2015 10:31:35 -0500

cassandra (2.1.2) unstable; urgency=medium

  * New release 

 -- Jake Luciani <jake@apache.org>  Wed, 05 Nov 2014 15:51:26 -0500 

cassandra (2.1.1) unstable; urgency=medium

  * New release

 -- Sylvain Lebresne <slebresne@apache.org>  Fri, 17 Oct 2014 13:43:46 +0200

cassandra (2.1.0) unstable; urgency=medium

  * New release

 -- Sylvain Lebresne <slebresne@apache.org>  Sun, 07 Sep 2014 15:21:41 +0200

cassandra (2.1.0~rc7) unstable; urgency=medium

  * New RC release

 -- Sylvain Lebresne <slebresne@apache.org>  Thu, 28 Aug 2014 16:32:12 +0200

cassandra (2.1.0~rc6) unstable; urgency=medium

  * New RC release

 -- Sylvain Lebresne <slebresne@apache.org>  Sat, 09 Aug 2014 13:46:39 +0200

cassandra (2.1.0~rc5) unstable; urgency=medium

  * New RC release

 -- Sylvain Lebresne <slebresne@apache.org>  Sat, 02 Aug 2014 13:45:54 +0200

cassandra (2.1.0~rc4) unstable; urgency=medium

  * New RC release

 -- Eric Evans <eevans@apache.org>  Fri, 18 Jul 2014 13:40:48 -0500

cassandra (2.1.0~rc3) unstable; urgency=medium

  * New RC release

 -- Sylvain Lebresne <slebresne@apache.org>  Tue, 08 Jul 2014 14:04:10 +0200

cassandra (2.1.0~rc2) unstable; urgency=medium

  * New RC release

 -- Sylvain Lebresne <slebresne@apache.org>  Mon, 23 Jun 2014 18:14:29 +0200

cassandra (2.1.0~rc1) unstable; urgency=medium

  * New RC release

 -- Sylvain Lebresne <slebresne@apache.org>  Fri, 30 May 2014 17:25:14 +0200

cassandra (2.1.0~beta2) unstable; urgency=medium

  * New beta release

 -- Sylvain Lebresne <slebresne@apache.org>  Thu, 01 May 2014 16:39:21 +0200

cassandra (2.1.0~beta1) unstable; urgency=low

  * New beta release

 -- Sylvain Lebresne <slebresne@apache.org>  Mon, 17 Feb 2014 16:50:33 +0100

cassandra (2.0.6) unstable; urgency=low

  * New release

 -- Sylvain Lebresne <slebresne@apache.org>  Fri, 07 Mar 2014 13:18:42 +0100

cassandra (2.0.5) unstable; urgency=low

  * New release

 -- Sylvain Lebresne <slebresne@apache.org>  Fri, 31 Jan 2014 16:05:20 +0100

cassandra (2.0.4) unstable; urgency=medium

  * New release

 -- Eric Evans <eevans@apache.org>  Fri, 27 Dec 2013 12:38:37 -0600

cassandra (2.0.3) unstable; urgency=low

  * New release

 -- Sylvain Lebresne <slebresne@apache.org>  Thu, 21 Nov 2013 10:04:45 +0100

cassandra (2.0.2) unstable; urgency=low

  * New release

 -- Sylvain Lebresne <slebresne@apache.org>  Thu, 24 Oct 2013 09:15:30 +0200

cassandra (2.0.1) unstable; urgency=low

  * New release

 -- Sylvain Lebresne <slebresne@apache.org>  Thu, 19 Sep 2013 13:47:16 +0200

cassandra (2.0.0) unstable; urgency=low

  * New release

 -- Sylvain Lebresne <slebresne@apache.org>  Wed, 28 Aug 2013 13:33:25 +0200

cassandra (2.0.0~rc2) unstable; urgency=low

  * New release candidate

 -- Sylvain Lebresne <slebresne@apache.org>  Mon, 19 Aug 2013 16:58:03 +0200

cassandra (2.0.0~rc1) unstable; urgency=low

  * New release candidate

 -- Eric Evans <eevans@apache.org>  Mon, 05 Aug 2013 10:11:43 -0500

cassandra (2.0.0~beta2) unstable; urgency=low

  * New beta release

 -- Sylvain Lebresne <slebresne@apache.org>  Mon, 22 Jul 2013 16:53:37 +0200

cassandra (2.0.0~beta1) unstable; urgency=low

  * New beta release

 -- Sylvain Lebresne <slebresne@apache.org>  Tue, 09 Jul 2013 10:12:24 +0200

cassandra (1.2.6) unstable; urgency=low

  * New release

 -- Sylvain Lebresne <slebresne@apache.org>  Fri, 21 Jun 2013 18:58:24 +0200

cassandra (1.2.5) unstable; urgency=low

  * New release

 -- Sylvain Lebresne <slebresne@apache.org>  Wed, 15 May 2013 15:20:01 +0200

cassandra (1.2.4) unstable; urgency=low

  * New release

 -- Sylvain Lebresne <slebresne@apache.org>  Mon, 08 Apr 2013 18:52:23 +0200

cassandra (1.2.3) unstable; urgency=low

  * New release

 -- Sylvain Lebresne <selebresne@apache.org>  Thu, 14 Mar 2013 09:52:16 +0100

cassandra (1.2.2) unstable; urgency=low

  * New release

 -- Sylvain Lebresne <slebresne@apache.org>  Wed, 20 Feb 2013 23:28:10 +0100

cassandra (1.2.1) unstable; urgency=low

  * New release

 -- Sylvain Lebresne <slebresne@apache.org>  Thu, 24 Jan 2013 18:41:21 +0100

cassandra (1.2.0) unstable; urgency=low

  * New release

 -- Sylvain Lebresne <slebresne@apache.org>  Sat, 29 Dec 2012 13:06:03 +0100

cassandra (1.2.0~rc2) unstable; urgency=low

  * New RC release

 -- Sylvain Lebresne <slebresne@apache.org>  Wed, 19 Dec 2012 18:06:21 +0100

cassandra (1.2.0~rc1) unstable; urgency=low

  * New RC release

 -- Sylvain Lebresne <slebresne@apache.org>  Tue, 11 Dec 2012 09:09:08 +0100

cassandra (1.2.0~beta3) unstable; urgency=low

  * New beta release

 -- Sylvain Lebresne <slebresne@apache.org>  Fri, 03 Dec 2012 10:13:11 +0100

cassandra (1.2.0~beta2) unstable; urgency=low

  * New beta release

 -- Sylvain Lebresne <slebresne@apache.org>  Mon, 05 Nov 2012 18:17:03 +0100

cassandra (1.2.0~beta1) unstable; urgency=low

  * New release

 -- Sylvain Lebresne <slebresne@apache.org>  Tue, 18 Sep 2012 17:28:46 +0200

cassandra (1.1.5) unstable; urgency=low

  * New release

 -- Sylvain Lebresne <slebresne@apache.org>  Thu, 06 Sep 2012 08:53:50 +0200

cassandra (1.1.4) unstable; urgency=low

  * New release

 -- Eric Evans <eevans@apache.org>  Mon, 13 Aug 2012 15:13:20 -0500

cassandra (1.1.3) unstable; urgency=low

  * New release

 -- Sylvain Lebresne <slebresne@apache.org>  Mon, 30 Jul 2012 18:33:25 +0200

cassandra (1.1.2) unstable; urgency=low

  * New release

 -- Sylvain Lebresne <slebresne@apache.org>  Fri, 29 Jun 2012 16:56:29 +0200

cassandra (1.1.1) unstable; urgency=low

  * New release

 -- Sylvain Lebresne <slebresne@apache.org>  Fri, 01 Jun 2012 18:15:11 +0200

cassandra (1.1.0) unstable; urgency=low

  * New release

 -- Sylvain Lebresne <slebresne@apache.org>  Fri, 20 Apr 2012 17:51:39 +0200

cassandra (1.1.0~rc1) unstable; urgency=low

  * New Release Candidate

 -- Sylvain Lebresne <slebresne@apache.org>  Thu, 12 Apr 2012 09:59:27 +0200

cassandra (1.1.0~beta2) unstable; urgency=low

  * New beta release

 -- Sylvain Lebresne <slebresne@apache.org>  Fri, 23 Mar 2012 10:31:45 +0100

cassandra (1.1.0~beta1) unstable; urgency=low

  * New beta release

 -- Sylvain Lebresne <slebresne@apache.org>  Wed, 15 Feb 2012 16:49:11 +0100

cassandra (1.0.8) unstable; urgency=low

  * New release

 -- Sylvain Lebresne <slebresne@apache.org>  Wed, 22 Feb 2012 15:09:54 +0100

cassandra (1.0.7) unstable; urgency=low

  * New release

 -- Sylvain Lebresne <slebresne@apache.org>  Wed, 11 Jan 2012 09:53:43 +0100

cassandra (1.0.6) unstable; urgency=low

  * New release

 -- Sylvain Lebresne <slebresne@apache.org>  Sat, 10 Dec 2011 18:21:50 -0600

cassandra (1.0.5) unstable; urgency=low

  * New release

 -- Sylvain Lebresne <slebresne@apache.org>  Tue, 29 Nov 2011 19:36:09 +0100

cassandra (1.0.4) unstable; urgency=low

  * New release

 -- Sylvain Lebresne <slebresne@apache.org>  Fri, 25 Nov 2011 11:04:06 +0100

cassandra (1.0.3) unstable; urgency=low

  * New release

 -- Sylvain Lebresne <slebresne@apache.org>  Fri, 11 Nov 2011 19:35:44 +0100

cassandra (1.0.2) unstable; urgency=low

  * New release

 -- Sylvain Lebresne <slebresne@apache.org>  Fri, 04 Nov 2011 10:00:12 +0100

cassandra (1.0.1) unstable; urgency=low

  * New release

 -- Sylvain Lebresne <slebresne@apache.org>  Fri, 28 Oct 2011 10:09:34 +0200

cassandra (1.0.0) unstable; urgency=low

  * New release

 -- Sylvain Lebresne <slebresne@apache.org>  Sat, 08 Oct 2011 12:35:41 +0200

cassandra (1.0.0~rc2) unstable; urgency=low

  * New release candidate

 -- Sylvain Lebresne <slebresne@apache.org>  Fri, 30 Sep 2011 18:29:44 +0200

cassandra (1.0.0~rc1) unstable; urgency=low

  * New release candidate

 -- Sylvain Lebresne <slebresne@apache.org>  Mon, 26 Sep 2011 12:10:32 +0200

cassandra (1.0.0~beta1) unstable; urgency=low

  * New beta release

 -- Sylvain Lebresne <slebresne@apache.org>  Wed, 14 Sep 2011 11:07:47 +0200

cassandra (0.8.1) unstable; urgency=low

  * New release 

 -- Sylvain Lebresne <slebresne@apache.org>  Thu, 21 Jun 2011 09:37:27 +0200

cassandra (0.8.0) unstable; urgency=low

  * New release

 -- Eric Evans <eevans@apache.org>  Mon, 30 May 2011 12:58:23 -0500

cassandra (0.8.0~rc1) unstable; urgency=low

  * Release candidate

 -- Eric Evans <eevans@apache.org>  Thu, 12 May 2011 18:35:26 -0500

cassandra (0.8.0~beta2) unstable; urgency=low

  * New beta release.

 -- Eric Evans <eevans@apache.org>  Mon, 02 May 2011 20:04:49 -0500

cassandra (0.8.0~beta1) unstable; urgency=low

  * New beta release.

 -- Eric Evans <eevans@apache.org>  Mon, 18 Apr 2011 11:41:09 -0500

cassandra (0.7.4) unstable; urgency=low

  * New stable point release.

 -- Eric Evans <eevans@apache.org>  Fri, 11 Mar 2011 17:39:11 -0600

cassandra (0.7.3) unstable; urgency=low

  * New stable point release.

 -- Eric Evans <eevans@apache.org>  Fri, 25 Feb 2011 14:20:50 -0600

cassandra (0.7.1) unstable; urgency=low

  * New stable point release.

 -- Eric Evans <eevans@apache.org>  Thu, 10 Feb 2011 10:34:50 -0600

cassandra (0.7.0~rc4) unstable; urgency=low

  * Release candidate release.

 -- Eric Evans <eevans@apache.org>  Thu, 30 Dec 2010 12:58:55 -0600

cassandra (0.7.0~rc3) unstable; urgency=low

  * Release candidate release.

 -- Eric Evans <eevans@apache.org>  Tue, 21 Dec 2010 17:36:31 -0600

cassandra (0.7.0~rc2) unstable; urgency=low

  * Release candidate release.

 -- Eric Evans <eevans@apache.org>  Mon, 06 Dec 2010 11:19:40 -0600

cassandra (0.7.0~rc1) unstable; urgency=low

  * Release candidate release.

 -- Eric Evans <eevans@apache.org>  Fri, 19 Nov 2010 17:38:23 -0600

cassandra (0.7.0~beta3) unstable; urgency=low

  * New beta release.

 -- Eric Evans <eevans@apache.org>  Thu, 28 Oct 2010 09:49:55 -0500

cassandra (0.7.0~beta2) unstable; urgency=low

  * New beta release.

 -- Eric Evans <eevans@apache.org>  Tue, 28 Sep 2010 11:45:46 -0500

cassandra (0.7.0~beta1) unstable; urgency=low

  * New beta release.

 -- Eric Evans <eevans@apache.org>  Tue, 10 Aug 2010 09:20:17 -0700

cassandra (0.6.4) unstable; urgency=low

  * New stable point release.

 -- Eric Evans <eevans@apache.org>  Tue, 27 Jul 2010 15:47:09 -0500

cassandra (0.6.3) unstable; urgency=low

  * New stable point release.

 -- Eric Evans <eevans@apache.org>  Fri, 25 Jun 2010 17:18:54 -0500

cassandra (0.6.2) unstable; urgency=low

  * New stable point release.

 -- Eric Evans <eevans@apache.org>  Mon, 24 May 2010 13:26:14 -0500

cassandra (0.6.1) unstable; urgency=low

  * New stable point release.

 -- Eric Evans <eevans@apache.org>  Thu, 15 Apr 2010 08:04:20 -0500

cassandra (0.6.0~rc1-1) unstable; urgency=low

  * New release candidated.

 -- Eric Evans <eevans@apache.org>  Sun, 28 Mar 2010 09:42:07 -0500

cassandra (0.6.0~beta3-1) unstable; urgency=low

  * New beta release.

 -- Eric Evans <eevans@apache.org>  Wed, 17 Mar 2010 13:14:19 -0500

cassandra (0.6.0~beta2-1) unstable; urgency=low

  * New beta release.

 -- Eric Evans <eevans@apache.org>  Tue, 23 Feb 2010 17:55:17 -0600

cassandra (0.5.0-1) unstable; urgency=low

  * New stable release.

 -- Eric Evans <eevans@apache.org>  Tue, 26 Jan 2010 11:21:11 -0600<|MERGE_RESOLUTION|>--- conflicted
+++ resolved
@@ -1,14 +1,10 @@
-<<<<<<< HEAD
+cassandra (4.0.8) UNRELEASED; urgency=medium
+
+  * New release
+
+ -- Mick Semb Wever <mck@apache.org>  Wed, 19 Oct 2022 10:57:06 +0200
+
 cassandra (4.0.7) unstable; urgency=medium
-=======
-cassandra (3.11.15) UNRELEASED; urgency=medium
-
-  * New release
-
- -- Mick Semb Wever <mck@apache.org>  Wed, 19 Oct 2022 10:27:23 +0200
-
-cassandra (3.11.14) unstable; urgency=medium
->>>>>>> ed07f7d6
 
   * New release
 
