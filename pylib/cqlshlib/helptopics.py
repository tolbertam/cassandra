--- conflicted
+++ resolved
@@ -16,9 +16,7 @@
 
 from .cql3handling import simple_cql_types
 
-
 class CQL3HelpTopics(object):
-
     def get_help_topics(self):
         return [t[5:] for t in dir(self) if t.startswith('help_')]
 
@@ -114,559 +112,11 @@
         return 'dropTypeStmt'
 
     def help_create_function(self):
-<<<<<<< HEAD
-        print """
-        CREATE ( OR REPLACE )? FUNCTION ( IF NOT EXISTS )?
-                            ( <keyspace> '.' )? <function-name>
-                            '(' <arg-name> <arg-type> ( ',' <arg-name> <arg-type> )* ')'
-                            ( CALLED | RETURNS NULL ) ON NULL INPUT
-                            RETURNS <type>
-                            LANGUAGE <language>
-                            AS <body>
-
-        CREATE FUNCTION creates or replaces a user-defined function.
-
-        Signatures are used to distinguish individual functions. The signature consists of:
-
-        The fully qualified function name - i.e keyspace plus function-name
-        The concatenated list of all argument types
-
-        Note that keyspace names, function names and argument types are subject to the default
-        naming conventions and case-sensitivity rules.
-
-        CREATE FUNCTION with the optional OR REPLACE keywords either creates a function or
-        replaces an existing one with the same signature. A CREATE FUNCTION without OR REPLACE
-        fails if a function with the same signature already exists.
-
-        Behavior on invocation with null values must be defined for each function. There are
-        two options:
-
-        RETURNS NULL ON NULL INPUT declares that the function will always return null if any
-        of the input arguments is null. CALLED ON NULL INPUT declares that the function will
-        always be executed.
-
-        If the optional IF NOT EXISTS keywords are used, the function will only be created if
-        another function with the same signature does not exist.
-
-        OR REPLACE and IF NOT EXIST cannot be used together.
-
-        Functions belong to a keyspace. If no keyspace is specified in <function-name>, the
-        current keyspace is used (i.e. the keyspace specified using the USE statement).
-        It is not possible to create a user-defined function in one of the system keyspaces.
-        """
-
-    def help_create_table(self):
-        print """
-        CREATE TABLE <cfname> ( <colname> <type> PRIMARY KEY [,
-                                <colname> <type> [, ...]] )
-               [WITH <optionname> = <val> [AND <optionname> = <val> [...]]];
-
-        CREATE TABLE statements create a new CQL table under the current
-        keyspace. Valid table names are strings of alphanumeric characters and
-        underscores, which begin with a letter.
-
-        Each table requires a primary key, which will correspond to the
-        underlying columnfamily key and key validator. It's important to
-        note that the key type you use must be compatible with the partitioner
-        in use. For example, OrderPreservingPartitioner and
-        CollatingOrderPreservingPartitioner both require UTF-8 keys.
-
-        In cql3 mode, a table can have multiple columns composing the primary
-        key (see HELP COMPOUND_PRIMARY_KEYS).
-
-        For more information, see one of the following:
-
-          HELP CREATE_TABLE_TYPES;
-          HELP CREATE_TABLE_OPTIONS;
-        """
-    help_create_columnfamily = help_create_table
-
-    def help_compound_primary_keys(self):
-        print """
-        CREATE TABLE <cfname> ( <partition_key> <type>, <clustering_key1> type, <clustering_key2> type,
-                                [, ...]], PRIMARY KEY (<partition_key>, <clustering_key1>, <clustering_key2>);
-
-        CREATE TABLE allows a primary key composed of multiple columns. When this is the case, specify
-        the columns that take part in the compound key after all columns have been specified.
-
-        , PRIMARY KEY( <key1>, <key2>, ... )
-
-        The partitioning key itself can be a compound key, in which case the first element of the PRIMARY KEY
-        phrase should be parenthesized, as
-
-        PRIMARY KEY ((<partition_key_part1>, <partition_key_part2>), <clustering_key>)
-        """
-
-    def help_create_table_types(self):
-        print """
-        CREATE TABLE: Specifying column types
-
-          CREATE ... (KEY <type> PRIMARY KEY,
-                      othercol <type>) ...
-
-        It is possible to assign columns a type during table creation. Columns
-        configured with a type are validated accordingly when a write occurs,
-        and intelligent CQL drivers and interfaces will be able to decode the
-        column values correctly when receiving them. Column types are specified
-        as a parenthesized, comma-separated list of column term and type pairs.
-        See HELP TYPES; for the list of recognized types.
-        """
-    help_create_columnfamily_types = help_create_table_types
-
-    def help_create_table_options(self):
-        print """
-        CREATE TABLE: Specifying columnfamily options
-
-          CREATE TABLE blah (...)
-             WITH optionname = val AND otheroption = val2;
-
-        A number of optional keyword arguments can be supplied to control the
-        configuration of a new CQL table, such as the size of the associated
-        row and key caches for the underlying Cassandra columnfamily. Consult
-        your CQL reference for the complete list of options and possible
-        values.
-        """
-    help_create_columnfamily_options = help_create_table_options
-
-    def help_alter_alter(self):
-        print """
-        ALTER TABLE: altering existing typed columns
-
-          ALTER TABLE addamsFamily ALTER lastKnownLocation TYPE uuid;
-
-        ALTER TABLE ... ALTER changes the expected storage type for a column.
-        The column must already have a type in the column family metadata. The
-        column may or may not already exist in current rows-- but be aware that
-        no validation of existing data is done. The bytes stored in values for
-        that column will remain unchanged, and if existing data is not
-        deserializable according to the new type, this may cause your CQL
-        driver or interface to report errors.
-        """
-
-    def help_alter_add(self):
-        print """
-        ALTER TABLE: adding a typed column
-
-          ALTER TABLE addamsFamily ADD gravesite varchar;
-
-        The ALTER TABLE ... ADD variant adds a typed column to a column
-        family. The column must not already have a type in the column family
-        metadata. See the warnings on HELP ALTER_ALTER regarding the lack of
-        validation of existing data; they apply here as well.
-        """
-
-    def help_alter_drop(self):
-        print """
-        ALTER TABLE: dropping a typed column
-
-          ALTER TABLE addamsFamily DROP gender;
-
-        An ALTER TABLE ... DROP statement removes the type of a column
-        from the column family metadata. Note that this does _not_ remove the
-        column from current rows; it just removes the metadata saying that the
-        bytes stored under that column are expected to be deserializable
-        according to a certain type.
-        """
-
-    def help_alter_with(self):
-        print """
-        ALTER TABLE: changing column family properties
-
-          ALTER TABLE addamsFamily WITH comment = 'Glad to be here!'
-                                    AND read_repair_chance = 0.2;
-
-        An ALTER TABLE ... WITH statement makes adjustments to the
-        table properties, as defined when the table was created (see
-        HELP CREATE_TABLE_OPTIONS and your Cassandra documentation for
-        information about the supported parameter names and values).
-        """
-
-    def help_delete_columns(self):
-        print """
-        DELETE: specifying columns
-
-          DELETE col1, col2, col3 FROM ...
-
-        Following the DELETE keyword is an optional comma-delimited list of
-        column name terms. When no column names are given, the remove applies
-        to the entire row(s) matched by the WHERE clause.
-
-        When column names do not parse as valid CQL identifiers, they can be
-        quoted in single quotes (CQL 2) or double quotes (CQL 3).
-        """
-
-    def help_delete_where(self):
-        print """
-        DELETE: specifying rows
-
-          DELETE ... WHERE keycol = 'some_key_value';
-          DELETE ... WHERE keycol1 = 'val1' AND keycol2 = 'val2';
-          DELETE ... WHERE keycol IN (key1, key2);
-
-        The WHERE clause is used to determine to which row(s) a DELETE
-        applies. The first form allows the specification of a precise row
-        by specifying a particular primary key value (if the primary key has
-        multiple columns, values for each must be given). The second form
-        allows a list of key values to be specified using the IN operator
-        and a parenthesized list of comma-delimited key values.
-        """
-
-    def help_update_set(self):
-        print """
-        UPDATE: Specifying Columns and Row
-
-          UPDATE ... SET name1 = value1, name2 = value2
-                   WHERE <key> = keyname;
-          UPDATE ... SET name1 = value1, name2 = value2
-                   WHERE <key> IN ('<key1>', '<key2>', ...)
-
-        Rows are created or updated by supplying column names and values in
-        term assignment format.  Multiple columns can be set by separating the
-        name/value pairs using commas.
-        """
-
-    def help_update_counters(self):
-        print """
-        UPDATE: Updating Counter Columns
-
-          UPDATE ... SET name1 = name1 + <value> ...
-          UPDATE ... SET name1 = name1 - <value> ...
-
-        Counter columns can be incremented or decremented by an arbitrary
-        numeric value though the assignment of an expression that adds or
-        subtracts the value.
-        """
-
-    def help_update_where(self):
-        print """
-        UPDATE: Selecting rows to update
-
-          UPDATE ... WHERE <keyname> = <keyval>;
-          UPDATE ... WHERE <keyname> IN (<keyval1>, <keyval2>, ...);
-          UPDATE ... WHERE <keycol1> = <keyval1> AND <keycol2> = <keyval2>;
-
-        Each update statement requires a precise set of keys to be specified
-        using a WHERE clause.
-
-        If the table's primary key consists of multiple columns, an explicit
-        value must be given for each for the UPDATE statement to make sense.
-        """
-
-    def help_select_table(self):
-        print """
-        SELECT: Specifying Table
-
-          SELECT ... FROM [<keyspace>.]<tablename> ...
-
-        The FROM clause is used to specify the CQL table applicable to a SELECT
-        query. The keyspace in which the table exists can optionally be
-        specified along with the table name, separated by a dot (.). This will
-        not change the current keyspace of the session (see HELP USE).
-        """
-    help_select_columnfamily = help_select_table
-
-    def help_select_where(self):
-        print """
-        SELECT: Filtering rows
-
-          SELECT ... WHERE <key> = keyname AND name1 = value1
-          SELECT ... WHERE <key> >= startkey and <key> =< endkey AND name1 = value1
-          SELECT ... WHERE <key> IN ('<key>', '<key>', '<key>', ...)
-
-        The WHERE clause provides for filtering the rows that appear in
-        results.  The clause can filter on a key name, or range of keys, and in
-        the case of indexed columns, on column values.  Key filters are
-        specified using the KEY keyword or key alias name, a relational
-        operator (one of =, >, >=, <, and <=), and a term value.  When terms
-        appear on both sides of a relational operator it is assumed the filter
-        applies to an indexed column. With column index filters, the term on
-        the left of the operator is the name, the term on the right is the
-        value to filter _on_.
-
-        Note: The greater-than and less-than operators (> and <) result in key
-        ranges that are inclusive of the terms. There is no supported notion of
-        "strictly" greater-than or less-than; these operators are merely
-        supported as aliases to >= and <=.
-        """
-
-    def help_select_limit(self):
-        print """
-        SELECT: Limiting results
-
-          SELECT ... WHERE <clause> [LIMIT n] ...
-
-        Limiting the number of rows returned can be achieved by adding the
-        LIMIT option to a SELECT expression. LIMIT defaults to 10,000 when left
-        unset.
-        """
-
-
-class CQL3HelpTopics(CQLHelpTopics):
-
-    def help_create_keyspace(self):
-        print """
-        CREATE KEYSPACE <ksname>
-            WITH replication = {'class':'<strategy>' [,'<option>':<val>]};
-
-        The CREATE KEYSPACE statement creates a new top-level namespace (aka
-        "keyspace"). Valid names are any string constructed of alphanumeric
-        characters and underscores. Names which do not work as valid
-        identifiers or integers should be quoted as string literals. Properties
-        such as replication strategy and count are specified during creation
-        as key-value pairs in the 'replication' map:
-
-          class [required]: The name of the replication strategy class
-          which should be used for the new keyspace. Some often-used classes
-          are SimpleStrategy and NetworkTopologyStrategy.
-
-          other options [optional]: Most strategies require additional arguments
-          which can be supplied as key-value pairs in the 'replication' map.
-
-        Examples:
-
-          To create a keyspace with NetworkTopologyStrategy and strategy option of "DC1"
-          with a value of "1" and "DC2" with a value of "2" you would use
-          the following statement:
-            CREATE KEYSPACE <ksname>
-                WITH replication = {'class':'NetworkTopologyStrategy', 'DC1':1, 'DC2':2};
-
-         To create a keyspace with SimpleStrategy and "replication_factor" option
-         with a value of "3" you would use this statement:
-            CREATE KEYSPACE <ksname>
-                WITH replication = {'class':'SimpleStrategy', 'replication_factor':3};
-        """
-
-    def help_begin(self):
-        print """
-        BEGIN [UNLOGGED|COUNTER] BATCH [USING TIMESTAMP <timestamp>]
-          <insert or update or delete statement> ;
-          [ <another insert or update or delete statement ;
-            [...]]
-        APPLY BATCH;
-
-        BATCH supports setting a client-supplied optional global timestamp
-        which will be used for each of the operations included in the batch.
-
-        Only data modification statements (specifically, UPDATE, INSERT,
-        and DELETE) are allowed in a BATCH statement. BATCH is _not_ an
-        analogue for SQL transactions.
-
-        _NOTE: Counter mutations are allowed only within COUNTER batches._
-
-        _NOTE: While there are no isolation guarantees, UPDATE queries are
-        atomic within a given record._
-        """
-    help_apply = help_begin
-
-    def help_select(self):
-        print """
-        SELECT <selectExpr>
-          FROM [<keyspace>.]<table>
-            [WHERE <clause>]
-            [ORDER BY <colname> [DESC]]
-            [LIMIT m];
-
-        SELECT is used to read one or more records from a CQL table. It returns
-        a set of rows matching the selection criteria specified.
-
-        For more information, see one of the following:
-
-          HELP SELECT_EXPR
-          HELP SELECT_TABLE
-          HELP SELECT_WHERE
-          HELP SELECT_LIMIT
-        """
-
-    def help_delete(self):
-        print """
-        DELETE [<col1> [, <col2>, ...] FROM [<keyspace>.]<tablename>
-               [USING TIMESTAMP <timestamp>]
-            WHERE <keyname> = <keyvalue>;
-
-        A DELETE is used to perform the removal of one or more columns from one
-        or more rows. Each DELETE statement requires a precise set of row keys
-        to be specified using a WHERE clause and the KEY keyword or key alias.
-
-        For more information, see one of the following:
-
-          HELP DELETE_USING
-          HELP DELETE_COLUMNS
-          HELP DELETE_WHERE
-        """
-
-    def help_delete_using(self):
-        print """
-        DELETE: the USING clause
-
-          DELETE ... USING TIMESTAMP <timestamp>;
-
-        <timestamp> defines the optional timestamp for the new tombstone
-        record. It must be an integer. Cassandra timestamps are generally
-        specified using milliseconds since the Unix epoch (1970-01-01 00:00:00
-        UTC).
-        """
-
-    def help_update(self):
-        print """
-        UPDATE [<keyspace>.]<columnFamily>
-                              [USING [TIMESTAMP <timestamp>]
-                                [AND TTL <timeToLive>]]
-               SET name1 = value1, name2 = value2 WHERE <keycol> = keyval
-               [IF EXISTS];
-
-        An UPDATE is used to write one or more columns to a record in a table.
-        No results are returned. The record's primary key must be completely
-        and uniquely specified; that is, if the primary key includes multiple
-        columns, all must be explicitly given in the WHERE clause.
-
-        Statements begin with the UPDATE keyword followed by the name of the
-        table to be updated.
-
-        For more information, see one of the following:
-
-          HELP UPDATE_USING
-          HELP UPDATE_SET
-          HELP UPDATE_COUNTERS
-          HELP UPDATE_WHERE
-        """
-
-    def help_update_using(self):
-        print """
-        UPDATE: the USING clause
-
-          UPDATE ... USING TIMESTAMP <timestamp>;
-          UPDATE ... USING TTL <timeToLive>;
-
-        The USING clause allows setting of certain query and data parameters.
-        If multiple parameters need to be set, these may be joined using AND.
-        Example:
-
-          UPDATE ... USING TTL 43200 AND TIMESTAMP 1351620509603
-
-        <timestamp> defines the optional timestamp for the new column value(s).
-        It must be an integer. Cassandra timestamps are generally specified
-        using milliseconds since the Unix epoch (1970-01-01 00:00:00 UTC).
-
-        <timeToLive> defines the optional time to live (TTL) in seconds for the
-        new column value(s). It must be an integer.
-        """
-
-    def help_insert(self):
-        print """
-        INSERT INTO [<keyspace>.]<tablename>
-                    ( <colname1>, <colname2> [, <colname3> [, ...]] )
-               VALUES ( <colval1>, <colval2> [, <colval3> [, ...]] )
-               [USING TIMESTAMP <timestamp>]
-                 [AND TTL <timeToLive>];
-
-        An INSERT is used to write one or more columns to a record in a
-        CQL table. No results are returned.
-
-        Values for all component columns in the table's primary key must
-        be given. Also, there must be at least one non-primary-key column
-        specified (Cassandra rows are not considered to exist with only
-        a key and no associated columns).
-
-        Unlike in SQL, the semantics of INSERT and UPDATE are identical.
-        In either case a record is created if none existed before, and
-        udpated when it does. For more information, see one of the
-        following:
-
-          HELP UPDATE
-          HELP UPDATE_USING
-        """
-
-    def help_select_expr(self):
-        print """
-        SELECT: Specifying Columns
-
-          SELECT name1, name2, name3 FROM ...
-          SELECT COUNT(*) FROM ...
-          SELECT MIN(name1), MAX(name2), SUM(name3), AVG(name4) FROM ...
-
-        The SELECT expression determines which columns will appear in the
-        results and takes the form of a comma separated list of names.
-
-        It is worth noting that unlike the projection in a SQL SELECT, there is
-        no guarantee that the results will contain all of the columns
-        specified. This is because Cassandra is schema-less and there are no
-        guarantees that a given column exists.
-
-        When the COUNT aggregate function is specified as a column to fetch, a
-        single row will be returned, with a single column named "count" whose
-        value is the number of rows from the pre-aggregation resultset.
-
-        The MAX and MIN functions can be used to compute the maximum and the
-        minimum value returned by a query for a given column.
-
-        The SUM function can be used to sum up all the values returned by
-        a query for a given column.
-
-        The AVG function can be used to compute the average of all the
-        values returned by a query for a given column.
-        """
-
-    def help_alter_drop(self):
-        print """
-        ALTER TABLE: dropping a typed column
-
-          ALTER TABLE addamsFamily DROP gender;
-
-        An ALTER TABLE ... DROP statement removes the type of a column
-        from the column family metadata. Dropped columns will immediately
-        become unavailable in the queries and will not be included in
-        compacted sstables in the future. If a column is readded, queries
-        won't return values written before the column was last dropped.
-        It is assumed that timestamps represent actual time, so if this
-        is not your case, you should NOT readd previously dropped columns.
-        Columns can't be dropped from tables defined with COMPACT STORAGE.
-        """
-
-    def help_create(self):
-        super(CQL3HelpTopics, self).help_create()
-        print """          HELP CREATE_USER;
-          HELP CREATE_ROLE;
-        """
-
-    def help_alter(self):
-        print """
-        ALTER TABLE <tablename> ALTER <columnname> TYPE <type>;
-        ALTER TABLE <tablename> ADD <columnname> <type>;
-        ALTER TABLE <tablename> RENAME <columnname> TO <columnname>
-            [AND <columnname> TO <columnname>]
-        ALTER TABLE <tablename> WITH <optionname> = <val> [AND <optionname> = <val> [...]];
-
-        An ALTER statement is used to manipulate table metadata. It allows you
-        to add new typed columns, drop existing columns, change the data
-        storage type of existing columns, or change table properties.
-        No results are returned.
-
-        See one of the following for more information:
-
-          HELP ALTER_ALTER;
-          HELP ALTER_ADD;
-          HELP ALTER_DROP;
-          HELP ALTER_RENAME;
-          HELP ALTER_WITH;
-        """
-
-    def help_alter_rename(self):
-        print """
-        ALTER TABLE: renaming a column
-
-          ALTER TABLE <tablename> RENAME <columnname> TO <columnname>
-              [AND <columnname> TO <columnname>]
-
-        The ALTER TABLE ... RENAME variant renames a typed column in a column
-        family.
-        """
-=======
         return 'createFunctionStmt'
     def help_drop_function(self):
         return 'dropFunctionStmt'
     def help_functions(self):
         return 'functions'
->>>>>>> 0ee8895b
 
     def help_create_aggregate(self):
         return 'createAggregateStmt'
@@ -680,6 +130,13 @@
     def help_drop_trigger(self):
         return 'dropTriggerStmt'
 
+    def help_create_materialized_view(self):
+        return 'createMVStmt'
+    def help_alter_materialized_view(self):
+        return 'alterMVStmt'
+    def help_drop_materialized_view(self):
+        return 'dropMVStmt'
+
     def help_keywords(self):
         return 'appendixA'
 
@@ -692,6 +149,13 @@
     def help_list_users(self):
         return 'listUsersStmt'
 
+    def help_create_role(self):
+        return 'createRoleStmt'
+    def help_drop_role(self):
+        return 'dropRoleStmt'
+    def help_list_roles(self):
+        return 'listRolesStmt'
+
     def help_permissions(self):
         return 'permissions'
     def help_list_permissions(self):
